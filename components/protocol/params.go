package protocol

import (
	"time"

	"github.com/iotaledger/hive.go/app"
)

// ParametersProtocol contains the definition of the configuration parameters used by the Protocol.
type ParametersProtocol struct {
	// Snapshot contains snapshots related configuration parameters.
	Snapshot struct {
		// Path is the path to the snapshot file.
		Path string `default:"testnet/snapshot.bin" usage:"the path of the snapshot file"`
		// Depth defines how many slot diffs are stored in the snapshot, starting from the full ledgerstate.
		Depth int `default:"5" usage:"defines how many slot diffs are stored in the snapshot, starting from the full ledgerstate"`
	}

<<<<<<< HEAD
	Notarization struct {
		// MinSlotCommittableAge defines the min age of a committable slot.
		MinSlotCommittableAge int64 `default:"10" usage:"min age of a committable slot denoted in slots"`
	}

=======
>>>>>>> 61529f35
	Filter struct {
		// MaxAllowedClockDrift defines the maximum drift our wall clock can have to future blocks being received from the network.
		MaxAllowedClockDrift time.Duration `default:"5s" usage:"the maximum drift our wall clock can have to future blocks being received from the network"`
	}

	// TODO: load this from a snapshot instead of program parameters
	SybilProtection struct {
		Committee []string `usage:"the identities of the validator"`
	}
}

// ParametersDatabase contains the definition of configuration parameters used by the storage layer.
type ParametersDatabase struct {
	Engine           string `default:"rocksdb" usage:"the used database engine (rocksdb/mapdb)"`
	Path             string `default:"testnet/database" usage:"the path to the database folder"`
	MaxOpenDBs       int    `default:"10" usage:"maximum number of open database instances"`
	PruningThreshold uint64 `default:"360" usage:"how many confirmed slots should be retained"`
	DBGranularity    int64  `default:"1" usage:"how many slots should be contained in a single DB instance"`
}

// ParamsProtocol contains the configuration parameters used by the Protocol.
var ParamsProtocol = &ParametersProtocol{}

// ParamsDatabase contains configuration parameters used by Database.
var ParamsDatabase = &ParametersDatabase{}

var params = &app.ComponentParams{
	Params: map[string]any{
		"protocol": ParamsProtocol,
		"database": ParamsDatabase,
	},
}<|MERGE_RESOLUTION|>--- conflicted
+++ resolved
@@ -16,14 +16,6 @@
 		Depth int `default:"5" usage:"defines how many slot diffs are stored in the snapshot, starting from the full ledgerstate"`
 	}
 
-<<<<<<< HEAD
-	Notarization struct {
-		// MinSlotCommittableAge defines the min age of a committable slot.
-		MinSlotCommittableAge int64 `default:"10" usage:"min age of a committable slot denoted in slots"`
-	}
-
-=======
->>>>>>> 61529f35
 	Filter struct {
 		// MaxAllowedClockDrift defines the maximum drift our wall clock can have to future blocks being received from the network.
 		MaxAllowedClockDrift time.Duration `default:"5s" usage:"the maximum drift our wall clock can have to future blocks being received from the network"`
