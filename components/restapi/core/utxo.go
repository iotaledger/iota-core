package core

import (
	"github.com/labstack/echo/v4"

	"github.com/iotaledger/hive.go/ierrors"
	"github.com/iotaledger/inx-app/pkg/httpserver"
	"github.com/iotaledger/iota-core/pkg/protocol/engine/utxoledger"
	iotago "github.com/iotaledger/iota.go/v4"
	"github.com/iotaledger/iota.go/v4/api"
)

func outputByID(c echo.Context) (*api.OutputResponse, error) {
	outputID, err := httpserver.ParseOutputIDParam(c, api.ParameterOutputID)
	if err != nil {
		return nil, ierrors.Wrapf(err, "failed to parse output ID %s", c.Param(api.ParameterOutputID))
	}

	output, err := deps.Protocol.Engines.Main.Get().Ledger.Output(outputID)
	if err != nil {
		return nil, ierrors.Wrapf(echo.ErrInternalServerError, "failed to get output %s from the Ledger: %s", outputID.ToHex(), err)
	}

	return &api.OutputResponse{
		Output:        output.Output(),
		OutputIDProof: output.OutputIDProof(),
	}, nil
}

func outputMetadataByID(c echo.Context) (*api.OutputMetadata, error) {
	outputID, err := httpserver.ParseOutputIDParam(c, api.ParameterOutputID)
	if err != nil {
		return nil, ierrors.Wrapf(err, "failed to parse output ID %s", c.Param(api.ParameterOutputID))
	}

	output, spent, err := deps.Protocol.Engines.Main.Get().Ledger.OutputOrSpent(outputID)
	if err != nil {
		return nil, ierrors.Wrapf(echo.ErrInternalServerError, "failed to get output %s from the Ledger: %s", outputID.ToHex(), err)
	}

	if spent != nil {
		return newSpentMetadataResponse(spent)
	}

	return newOutputMetadataResponse(output)
}

func outputWithMetadataByID(c echo.Context) (*api.OutputWithMetadataResponse, error) {
	outputID, err := httpserver.ParseOutputIDParam(c, api.ParameterOutputID)
	if err != nil {
		return nil, ierrors.Wrapf(err, "failed to parse output ID %s", c.Param(api.ParameterOutputID))
	}

	output, spent, err := deps.Protocol.Engines.Main.Get().Ledger.OutputOrSpent(outputID)
	if err != nil {
		return nil, ierrors.Wrapf(echo.ErrInternalServerError, "failed to get output %s from the Ledger: %s", outputID.ToHex(), err)
	}

	if spent != nil {
		metadata, err := newSpentMetadataResponse(spent)
		if err != nil {
			return nil, ierrors.Wrapf(echo.ErrInternalServerError, "failed to load spent output metadata: %s", err)
		}

		return &api.OutputWithMetadataResponse{
			Output:        spent.Output().Output(),
			OutputIDProof: spent.Output().OutputIDProof(),
			Metadata:      metadata,
		}, nil
	}

	metadata, err := newOutputMetadataResponse(output)
	if err != nil {
		return nil, err
	}

	return &api.OutputWithMetadataResponse{
		Output:        output.Output(),
		OutputIDProof: output.OutputIDProof(),
		Metadata:      metadata,
	}, nil
}

func newOutputMetadataResponse(output *utxoledger.Output) (*api.OutputMetadata, error) {
	latestCommitment := deps.Protocol.Engines.Main.Get().SyncManager.LatestCommitment()

	includedSlot := output.SlotBooked()
	includedCommitmentID := iotago.EmptyCommitmentID

<<<<<<< HEAD
	includedSlotIndex := output.SlotBooked()
	genesisSlot := deps.Protocol.Engines.Main.Get().CommittedAPI().ProtocolParameters().GenesisSlot()
	if includedSlotIndex <= latestCommitment.Slot() && includedSlotIndex >= genesisSlot {
		includedCommitment, err := deps.Protocol.Engines.Main.Get().Storage.Commitments().Load(includedSlotIndex)
=======
	if includedSlot <= latestCommitment.Slot() &&
		includedSlot >= deps.Protocol.MainEngineInstance().CommittedAPI().ProtocolParameters().GenesisSlot() {
		includedCommitment, err := deps.Protocol.MainEngineInstance().Storage.Commitments().Load(includedSlot)
>>>>>>> b83d5f4e
		if err != nil {
			return nil, ierrors.Wrapf(echo.ErrInternalServerError, "failed to load commitment with index %d: %s", includedSlot, err)
		}
		includedCommitmentID = includedCommitment.ID()
	}

	return &api.OutputMetadata{
		OutputID: output.OutputID(),
		BlockID:  output.BlockID(),
		Included: &api.OutputInclusionMetadata{
			Slot:          includedSlot,
			TransactionID: output.OutputID().TransactionID(),
			CommitmentID:  includedCommitmentID,
		},
		LatestCommitmentID: latestCommitment.ID(),
	}, nil
}

func newSpentMetadataResponse(spent *utxoledger.Spent) (*api.OutputMetadata, error) {
<<<<<<< HEAD
	latestCommitment := deps.Protocol.Engines.Main.Get().SyncManager.LatestCommitment()

	resp := &api.OutputMetadata{
		BlockID:            spent.BlockID(),
		TransactionID:      spent.OutputID().TransactionID(),
		OutputIndex:        spent.OutputID().Index(),
		IsSpent:            true,
		TransactionIDSpent: spent.TransactionIDSpent(),
		LatestCommitmentID: latestCommitment.ID(),
	}

	includedSlotIndex := spent.Output().SlotBooked()
	genesisSlot := deps.Protocol.Engines.Main.Get().CommittedAPI().ProtocolParameters().GenesisSlot()
	if includedSlotIndex <= latestCommitment.Slot() && includedSlotIndex >= genesisSlot {
		includedCommitment, err := deps.Protocol.Engines.Main.Get().Storage.Commitments().Load(includedSlotIndex)
=======
	newOutputMetadataResponse, err := newOutputMetadataResponse(spent.Output())
	if err != nil {
		return nil, err
	}

	spentSlot := spent.SlotSpent()
	spentCommitmentID := iotago.EmptyCommitmentID

	if spentSlot <= newOutputMetadataResponse.LatestCommitmentID.Slot() &&
		spentSlot >= deps.Protocol.MainEngineInstance().CommittedAPI().ProtocolParameters().GenesisSlot() {
		spentCommitment, err := deps.Protocol.MainEngineInstance().Storage.Commitments().Load(spentSlot)
>>>>>>> b83d5f4e
		if err != nil {
			return nil, ierrors.Wrapf(echo.ErrInternalServerError, "failed to load commitment with index %d: %s", spentSlot, err)
		}
		spentCommitmentID = spentCommitment.ID()
	}

<<<<<<< HEAD
	spentSlotIndex := spent.SlotSpent()
	if spentSlotIndex <= latestCommitment.Slot() && spentSlotIndex >= genesisSlot {
		spentCommitment, err := deps.Protocol.Engines.Main.Get().Storage.Commitments().Load(spentSlotIndex)
		if err != nil {
			return nil, ierrors.Wrapf(echo.ErrInternalServerError, "failed to load commitment with index %d: %s", spentSlotIndex, err)
		}
		resp.CommitmentIDSpent = spentCommitment.ID()
=======
	newOutputMetadataResponse.Spent = &api.OutputConsumptionMetadata{
		Slot:          spentSlot,
		TransactionID: spent.TransactionIDSpent(),
		CommitmentID:  spentCommitmentID,
>>>>>>> b83d5f4e
	}

	return newOutputMetadataResponse, nil
}<|MERGE_RESOLUTION|>--- conflicted
+++ resolved
@@ -87,16 +87,9 @@
 	includedSlot := output.SlotBooked()
 	includedCommitmentID := iotago.EmptyCommitmentID
 
-<<<<<<< HEAD
-	includedSlotIndex := output.SlotBooked()
-	genesisSlot := deps.Protocol.Engines.Main.Get().CommittedAPI().ProtocolParameters().GenesisSlot()
-	if includedSlotIndex <= latestCommitment.Slot() && includedSlotIndex >= genesisSlot {
-		includedCommitment, err := deps.Protocol.Engines.Main.Get().Storage.Commitments().Load(includedSlotIndex)
-=======
 	if includedSlot <= latestCommitment.Slot() &&
-		includedSlot >= deps.Protocol.MainEngineInstance().CommittedAPI().ProtocolParameters().GenesisSlot() {
-		includedCommitment, err := deps.Protocol.MainEngineInstance().Storage.Commitments().Load(includedSlot)
->>>>>>> b83d5f4e
+		includedSlot >= deps.Protocol.Engines.Main.Get().CommittedAPI().ProtocolParameters().GenesisSlot() {
+		includedCommitment, err := deps.Protocol.Engines.Main.Get().Storage.Commitments().Load(includedSlot)
 		if err != nil {
 			return nil, ierrors.Wrapf(echo.ErrInternalServerError, "failed to load commitment with index %d: %s", includedSlot, err)
 		}
@@ -116,23 +109,6 @@
 }
 
 func newSpentMetadataResponse(spent *utxoledger.Spent) (*api.OutputMetadata, error) {
-<<<<<<< HEAD
-	latestCommitment := deps.Protocol.Engines.Main.Get().SyncManager.LatestCommitment()
-
-	resp := &api.OutputMetadata{
-		BlockID:            spent.BlockID(),
-		TransactionID:      spent.OutputID().TransactionID(),
-		OutputIndex:        spent.OutputID().Index(),
-		IsSpent:            true,
-		TransactionIDSpent: spent.TransactionIDSpent(),
-		LatestCommitmentID: latestCommitment.ID(),
-	}
-
-	includedSlotIndex := spent.Output().SlotBooked()
-	genesisSlot := deps.Protocol.Engines.Main.Get().CommittedAPI().ProtocolParameters().GenesisSlot()
-	if includedSlotIndex <= latestCommitment.Slot() && includedSlotIndex >= genesisSlot {
-		includedCommitment, err := deps.Protocol.Engines.Main.Get().Storage.Commitments().Load(includedSlotIndex)
-=======
 	newOutputMetadataResponse, err := newOutputMetadataResponse(spent.Output())
 	if err != nil {
 		return nil, err
@@ -142,29 +118,18 @@
 	spentCommitmentID := iotago.EmptyCommitmentID
 
 	if spentSlot <= newOutputMetadataResponse.LatestCommitmentID.Slot() &&
-		spentSlot >= deps.Protocol.MainEngineInstance().CommittedAPI().ProtocolParameters().GenesisSlot() {
-		spentCommitment, err := deps.Protocol.MainEngineInstance().Storage.Commitments().Load(spentSlot)
->>>>>>> b83d5f4e
+		spentSlot >= deps.Protocol.Engines.Main.Get().CommittedAPI().ProtocolParameters().GenesisSlot() {
+		spentCommitment, err := deps.Protocol.Engines.Main.Get().Storage.Commitments().Load(spentSlot)
 		if err != nil {
 			return nil, ierrors.Wrapf(echo.ErrInternalServerError, "failed to load commitment with index %d: %s", spentSlot, err)
 		}
 		spentCommitmentID = spentCommitment.ID()
 	}
 
-<<<<<<< HEAD
-	spentSlotIndex := spent.SlotSpent()
-	if spentSlotIndex <= latestCommitment.Slot() && spentSlotIndex >= genesisSlot {
-		spentCommitment, err := deps.Protocol.Engines.Main.Get().Storage.Commitments().Load(spentSlotIndex)
-		if err != nil {
-			return nil, ierrors.Wrapf(echo.ErrInternalServerError, "failed to load commitment with index %d: %s", spentSlotIndex, err)
-		}
-		resp.CommitmentIDSpent = spentCommitment.ID()
-=======
 	newOutputMetadataResponse.Spent = &api.OutputConsumptionMetadata{
 		Slot:          spentSlot,
 		TransactionID: spent.TransactionIDSpent(),
 		CommitmentID:  spentCommitmentID,
->>>>>>> b83d5f4e
 	}
 
 	return newOutputMetadataResponse, nil
