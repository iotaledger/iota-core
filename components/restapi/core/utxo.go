--- conflicted
+++ resolved
@@ -43,11 +43,7 @@
 }
 
 func newOutputMetadataResponse(output *utxoledger.Output) (*apimodels.OutputMetadataResponse, error) {
-<<<<<<< HEAD
-	latestCommitment := deps.Protocol.Status().LatestCommitment
-=======
-	latestCommitment := deps.Protocol.MainEngineInstance().SyncManager.LatestCommitment()
->>>>>>> 1f9c4720
+	latestCommitment := deps.Protocol.MainEngine().SyncStatus().LatestCommitment
 
 	resp := &apimodels.OutputMetadataResponse{
 		BlockID:            output.BlockID(),
@@ -59,11 +55,7 @@
 
 	includedSlotIndex := output.SlotBooked()
 	if includedSlotIndex <= latestCommitment.Index() {
-<<<<<<< HEAD
-		includedCommitment, err := deps.Protocol.MainEngine().Storage.Permanent.Commitments().Load(includedSlotIndex)
-=======
-		includedCommitment, err := deps.Protocol.MainEngineInstance().Storage.Commitments().Load(includedSlotIndex)
->>>>>>> 1f9c4720
+		includedCommitment, err := deps.Protocol.MainEngine().Storage.Commitments().Load(includedSlotIndex)
 		if err != nil {
 			return nil, ierrors.Wrapf(err, "failed to load commitment with index: %d", includedSlotIndex)
 		}
@@ -74,11 +66,7 @@
 }
 
 func newSpentMetadataResponse(spent *utxoledger.Spent) (*apimodels.OutputMetadataResponse, error) {
-<<<<<<< HEAD
-	latestCommitment := deps.Protocol.Status().LatestCommitment
-=======
-	latestCommitment := deps.Protocol.MainEngineInstance().SyncManager.LatestCommitment()
->>>>>>> 1f9c4720
+	latestCommitment := deps.Protocol.MainEngine().SyncStatus().LatestCommitment
 
 	resp := &apimodels.OutputMetadataResponse{
 		BlockID:            spent.BlockID(),
@@ -91,11 +79,7 @@
 
 	includedSlotIndex := spent.Output().SlotBooked()
 	if includedSlotIndex <= latestCommitment.Index() {
-<<<<<<< HEAD
-		includedCommitment, err := deps.Protocol.MainEngine().Storage.Permanent.Commitments().Load(includedSlotIndex)
-=======
-		includedCommitment, err := deps.Protocol.MainEngineInstance().Storage.Commitments().Load(includedSlotIndex)
->>>>>>> 1f9c4720
+		includedCommitment, err := deps.Protocol.MainEngine().Storage.Commitments().Load(includedSlotIndex)
 		if err != nil {
 			return nil, ierrors.Wrapf(err, "failed to load commitment with index: %d", includedSlotIndex)
 		}
@@ -104,11 +88,7 @@
 
 	spentSlotIndex := spent.SlotIndexSpent()
 	if spentSlotIndex <= latestCommitment.Index() {
-<<<<<<< HEAD
-		spentCommitment, err := deps.Protocol.MainEngine().Storage.Permanent.Commitments().Load(spentSlotIndex)
-=======
-		spentCommitment, err := deps.Protocol.MainEngineInstance().Storage.Commitments().Load(spentSlotIndex)
->>>>>>> 1f9c4720
+		spentCommitment, err := deps.Protocol.MainEngine().Storage.Commitments().Load(spentSlotIndex)
 		if err != nil {
 			return nil, ierrors.Wrapf(err, "failed to load commitment with index: %d", spentSlotIndex)
 		}
