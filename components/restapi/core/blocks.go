--- conflicted
+++ resolved
@@ -65,26 +65,8 @@
 	}, nil
 }
 
-<<<<<<< HEAD
-func blockIssuanceBySlot(slotIndex iotago.SlotIndex) (*apimodels.IssuanceBlockHeaderResponse, error) {
+func blockIssuance() (*apimodels.IssuanceBlockHeaderResponse, error) {
 	references := deps.Protocol.Engines.Main.Get().TipSelection.SelectTips(iotago.BasicBlockMaxParents)
-
-	var slotCommitment *model.Commitment
-	var err error
-	// by default we use latest commitment
-	if slotIndex == 0 {
-		slotCommitment = deps.Protocol.Engines.Main.Get().SyncManager.LatestCommitment()
-	} else {
-		slotCommitment, err = deps.Protocol.Engines.Main.Get().Storage.Commitments().Load(slotIndex)
-		if err != nil {
-			return nil, ierrors.Wrapf(echo.ErrNotFound, "failed to load commitment for requested slot %d: %s", slotIndex, err)
-		}
-	}
-
-=======
-func blockIssuance() (*apimodels.IssuanceBlockHeaderResponse, error) {
-	references := deps.Protocol.MainEngineInstance().TipSelection.SelectTips(iotago.BasicBlockMaxParents)
->>>>>>> 7f23ac69
 	if len(references[iotago.StrongParentType]) == 0 {
 		return nil, ierrors.Wrap(echo.ErrServiceUnavailable, "no strong parents available")
 	}
@@ -93,13 +75,8 @@
 		StrongParents:       references[iotago.StrongParentType],
 		WeakParents:         references[iotago.WeakParentType],
 		ShallowLikeParents:  references[iotago.ShallowLikeParentType],
-<<<<<<< HEAD
 		LatestFinalizedSlot: deps.Protocol.Engines.Main.Get().SyncManager.LatestFinalizedSlot(),
-		Commitment:          slotCommitment.Commitment(),
-=======
-		LatestFinalizedSlot: deps.Protocol.MainEngineInstance().SyncManager.LatestFinalizedSlot(),
-		Commitment:          deps.Protocol.MainEngineInstance().SyncManager.LatestCommitment().Commitment(),
->>>>>>> 7f23ac69
+		Commitment:          deps.Protocol.Engines.Main.Get().SyncManager.LatestCommitment().Commitment(),
 	}
 
 	return resp, nil
