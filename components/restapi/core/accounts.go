--- conflicted
+++ resolved
@@ -22,12 +22,7 @@
 		return nil, err
 	}
 
-<<<<<<< HEAD
 	commitment := deps.Protocol.Engines.Main.Get().SyncManager.LatestCommitment()
-
-	acc, exists, err := deps.Protocol.Engines.Main.Get().Ledger.Account(accountID, commitment.Slot())
-=======
-	commitment := deps.Protocol.MainEngineInstance().SyncManager.LatestCommitment()
 	if commitmentID != iotago.EmptyCommitmentID {
 		// a commitment ID was provided, so we use the commitment for that ID
 		commitment, err = getCommitmentByID(commitmentID, commitment)
@@ -48,8 +43,7 @@
 	}
 
 	accountID := accountAddress.AccountID()
-	acc, exists, err := deps.Protocol.MainEngineInstance().Ledger.Account(accountID, commitment.Slot())
->>>>>>> 7f23ac69
+	acc, exists, err := deps.Protocol.Engines.Main.Get().Ledger.Account(accountID, commitment.Slot())
 	if err != nil {
 		return nil, ierrors.Wrapf(echo.ErrInternalServerError, "failed to get account %s from the Ledger: %s", accountID.ToHex(), err)
 	}
@@ -126,22 +120,16 @@
 	if err != nil {
 		return nil, err
 	}
-<<<<<<< HEAD
-	latestCommittedSlot := deps.Protocol.Engines.Main.Get().SyncManager.LatestCommitment().Slot()
-
-	accountData, exists, err := deps.Protocol.Engines.Main.Get().Ledger.Account(accountID, latestCommittedSlot)
-=======
 
 	accountAddress, ok := address.(*iotago.AccountAddress)
 	if !ok {
 		return nil, ierrors.Wrapf(httpserver.ErrInvalidParameter, "address %s is not an account address", c.Param(restapipkg.ParameterBech32Address))
 	}
 
-	latestCommittedSlot := deps.Protocol.MainEngineInstance().SyncManager.LatestCommitment().Slot()
+	latestCommittedSlot := deps.Protocol.Engines.Main.Get().SyncManager.LatestCommitment().Slot()
 
 	accountID := accountAddress.AccountID()
-	accountData, exists, err := deps.Protocol.MainEngineInstance().Ledger.Account(accountID, latestCommittedSlot)
->>>>>>> 7f23ac69
+	accountData, exists, err := deps.Protocol.Engines.Main.Get().Ledger.Account(accountID, latestCommittedSlot)
 	if err != nil {
 		return nil, ierrors.Wrapf(echo.ErrInternalServerError, "failed to get account %s from the Ledger: %s", accountID.ToHex(), err)
 	}
