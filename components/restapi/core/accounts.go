--- conflicted
+++ resolved
@@ -56,11 +56,7 @@
 	// no cursor provided will be the first request
 	var cursorIndex uint32
 	if len(c.QueryParam(api.ParameterCursor)) != 0 {
-<<<<<<< HEAD
-		requestedEpoch, cursorIndex, err = httpserver.ParseCursorQueryParam(c, api.ParameterCursor)
-=======
-		requestedSlot, cursorIndex, err = httpserver.ParseSlotCursorQueryParam(c, api.ParameterCursor)
->>>>>>> 7125440d
+		requestedEpoch, cursorIndex, err = httpserver.ParseEpochCursorQueryParam(c, api.ParameterCursor)
 		if err != nil {
 			return nil, err
 		}
