--- conflicted
+++ resolved
@@ -18,21 +18,6 @@
 	if err != nil {
 		return nil, err
 	}
-<<<<<<< HEAD
-=======
-	slotIndex, err := httpserver.ParseSlotQueryParam(c, restapipkg.ParameterSlotIndex)
-	if err != nil {
-		// by default we return the balance for the latest slot
-		slotIndex = deps.Protocol.SyncManager.LatestCommitment().Index()
-	}
-	account, exists, err := deps.Protocol.MainEngineInstance().Ledger.Account(accountID, slotIndex)
-	if err != nil {
-		return nil, err
-	}
-	if !exists {
-		return nil, ierrors.Errorf("account not found: %s", accountID.ToHex())
-	}
->>>>>>> eb2ae0cd
 
 	evictionAge := deps.Protocol.CurrentAPI().ProtocolParameters().EvictionAge()
 
@@ -113,11 +98,6 @@
 	if err != nil {
 		return nil, err
 	}
-<<<<<<< HEAD
-=======
-	latestCommittedSlot := deps.Protocol.SyncManager.LatestCommitment().Index()
-	latestRewardsReadyEpoch := deps.Protocol.APIForSlot(latestCommittedSlot).TimeProvider().EpochFromSlot(latestCommittedSlot)
->>>>>>> eb2ae0cd
 
 	utxoOutput, err := deps.Protocol.MainEngineInstance().Ledger.Output(outputID)
 	if err != nil {
@@ -160,7 +140,7 @@
 	}
 
 	// TODO: the epoch should be returned by the reward calculations
-	latestCommittedSlot := deps.Protocol.SyncManager.LatestCommittedSlot()
+	latestCommittedSlot := deps.Protocol.SyncManager.LatestCommitment().Index()
 	latestRewardsReadyEpoch := deps.Protocol.APIForSlot(latestCommittedSlot).TimeProvider().EpochFromSlot(latestCommittedSlot)
 
 	return &apimodels.ManaRewardsResponse{
