--- conflicted
+++ resolved
@@ -134,9 +134,6 @@
 		return nil, ierrors.Wrapf(err, "failed to parse output ID %s", c.Param(restapipkg.ParameterOutputID))
 	}
 
-<<<<<<< HEAD
-	utxoOutput, err := deps.Protocol.Engines.Main.Get().Ledger.Output(outputID)
-=======
 	var slotIndex iotago.SlotIndex
 	if len(c.QueryParam(restapipkg.ParameterSlotIndex)) > 0 {
 		var err error
@@ -151,11 +148,10 @@
 	} else {
 		// The slot index may be unset for requests that do not want to issue a transaction, such as displaying estimated rewards,
 		// in which case we use latest committed slot.
-		slotIndex = deps.Protocol.MainEngineInstance().SyncManager.LatestCommitment().Slot()
-	}
-
-	utxoOutput, err := deps.Protocol.MainEngineInstance().Ledger.Output(outputID)
->>>>>>> 0924356a
+		slotIndex = deps.Protocol.Engines.Main.Get().SyncManager.LatestCommitment().Slot()
+	}
+
+	utxoOutput, err := deps.Protocol.Engines.Main.Get().Ledger.Output(outputID)
 	if err != nil {
 		return nil, ierrors.Wrapf(echo.ErrInternalServerError, "failed to get output %s from ledger: %s", outputID.ToHex(), err)
 	}
@@ -185,15 +181,6 @@
 	case iotago.OutputDelegation:
 		//nolint:forcetypeassert
 		delegationOutput := utxoOutput.Output().(*iotago.DelegationOutput)
-<<<<<<< HEAD
-		latestCommittedSlot := deps.Protocol.Engines.Main.Get().SyncManager.LatestCommitment().Slot()
-		stakingEnd := delegationOutput.EndEpoch
-		// the output is in delayed calaiming state if endEpoch is set, otherwise we use latest possible epoch
-		if delegationOutput.EndEpoch == 0 {
-			stakingEnd = deps.Protocol.APIForSlot(latestCommittedSlot).TimeProvider().EpochFromSlot(deps.Protocol.Engines.Main.Get().SyncManager.LatestCommitment().Slot())
-		}
-		reward, actualStart, actualEnd, err = deps.Protocol.Engines.Main.Get().SybilProtection.DelegatorReward(
-=======
 		delegationEnd := delegationOutput.EndEpoch
 		// If Delegation ID is zeroed, the output is in delegating state, which means its End Epoch is not set and we must use the
 		// "last epoch" for the rewards calculation.
@@ -205,8 +192,7 @@
 			delegationEnd = apiForSlot.TimeProvider().EpochFromSlot(futureBoundedSlotIndex) - iotago.EpochIndex(1)
 		}
 
-		reward, actualStart, actualEnd, err = deps.Protocol.MainEngineInstance().SybilProtection.DelegatorReward(
->>>>>>> 0924356a
+		reward, actualStart, actualEnd, err = deps.Protocol.Engines.Main.Get().SybilProtection.DelegatorReward(
 			delegationOutput.ValidatorAddress.AccountID(),
 			delegationOutput.DelegatedAmount,
 			delegationOutput.StartEpoch,
