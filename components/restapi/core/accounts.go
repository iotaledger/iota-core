--- conflicted
+++ resolved
@@ -22,42 +22,20 @@
 		return nil, err
 	}
 
-<<<<<<< HEAD
-	slot := deps.Protocol.MainEngine.Get().SyncManager.LatestCommitment().Slot()
-
-	acc, exists, err := deps.Protocol.MainEngine.Get().Ledger.Account(accountID, slot)
-=======
-	commitment := deps.Protocol.MainEngineInstance().SyncManager.LatestCommitment()
-
-	acc, exists, err := deps.Protocol.MainEngineInstance().Ledger.Account(accountID, commitment.Slot())
->>>>>>> 1f0f14a8
+	commitment := deps.Protocol.MainEngine.Get().SyncManager.LatestCommitment()
+
+	acc, exists, err := deps.Protocol.MainEngine.Get().Ledger.Account(accountID, commitment.Slot())
 	if err != nil {
 		return nil, ierrors.Wrapf(err, "failed to get account: %s form the Ledger", accountID.ToHex())
 	}
 	if !exists {
 		return nil, ierrors.Errorf("account not found: %s", accountID.ToHex())
 	}
-<<<<<<< HEAD
-	rmcSlot, err := safemath.SafeSub(slot, deps.Protocol.APIForSlot(slot).ProtocolParameters().MaxCommittableAge())
-	if err != nil {
-		rmcSlot = 0
-	}
-	rmc, err := deps.Protocol.MainEngine.Get().Ledger.RMCManager().RMC(rmcSlot)
-	if err != nil {
-		return nil, ierrors.Wrapf(err, "failed to get RMC for slot: %d", rmcSlot)
-	}
-
-	return &apimodels.CongestionResponse{
-		SlotIndex:            slot,
-		Ready:                deps.Protocol.MainEngine.Get().Scheduler.IsBlockIssuerReady(accountID),
-		ReferenceManaCost:    rmc,
-=======
 
 	return &apimodels.CongestionResponse{
 		Slot:                 commitment.Slot(),
-		Ready:                deps.Protocol.MainEngineInstance().Scheduler.IsBlockIssuerReady(accountID),
+		Ready:                deps.Protocol.MainEngine.Get().Scheduler.IsBlockIssuerReady(accountID),
 		ReferenceManaCost:    commitment.ReferenceManaCost(),
->>>>>>> 1f0f14a8
 		BlockIssuanceCredits: acc.Credits.Value,
 	}, nil
 }
