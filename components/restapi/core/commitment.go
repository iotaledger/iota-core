--- conflicted
+++ resolved
@@ -28,13 +28,8 @@
 	return commitment.Commitment(), nil
 }
 
-<<<<<<< HEAD
-func getUTXOChanges(index iotago.SlotIndex) (*apimodels.UTXOChangesResponse, error) {
-	diffs, err := deps.Protocol.Engines.Main.Get().Ledger.SlotDiffs(index)
-=======
 func getUTXOChanges(slot iotago.SlotIndex) (*apimodels.UTXOChangesResponse, error) {
-	diffs, err := deps.Protocol.MainEngineInstance().Ledger.SlotDiffs(slot)
->>>>>>> a5df3926
+	diffs, err := deps.Protocol.Engines.Main.Get().Ledger.SlotDiffs(slot)
 	if err != nil {
 		return nil, ierrors.Wrapf(echo.ErrInternalServerError, "failed to get slot diffs %d: %s", slot, err)
 	}
