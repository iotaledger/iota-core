package restapi

import (
	"net/http"

	"github.com/labstack/echo/v4"

	"github.com/iotaledger/inx-app/pkg/httpserver"
)

const (
	nodeAPIHealthRoute = "/health"

	nodeAPIRoutesRoute = "/api/routes"
)

type RoutesResponse struct {
	Routes []string `json:"routes"`
}

func setupRoutes() {

	deps.Echo.GET(nodeAPIHealthRoute, func(c echo.Context) error {
<<<<<<< HEAD
		if deps.Protocol.MainEngine().IsSynced() {
=======
		if deps.Protocol.MainEngineInstance().SyncManager.IsNodeSynced() {
>>>>>>> 1f9c4720
			return c.NoContent(http.StatusOK)
		}

		return c.NoContent(http.StatusServiceUnavailable)
	})

	deps.Echo.GET(nodeAPIRoutesRoute, func(c echo.Context) error {
		resp := &RoutesResponse{
			Routes: deps.RestRouteManager.Routes(),
		}

		return httpserver.JSONResponse(c, http.StatusOK, resp)
	})
}<|MERGE_RESOLUTION|>--- conflicted
+++ resolved
@@ -21,11 +21,7 @@
 func setupRoutes() {
 
 	deps.Echo.GET(nodeAPIHealthRoute, func(c echo.Context) error {
-<<<<<<< HEAD
-		if deps.Protocol.MainEngine().IsSynced() {
-=======
-		if deps.Protocol.MainEngineInstance().SyncManager.IsNodeSynced() {
->>>>>>> 1f9c4720
+		if deps.Protocol.MainEngine().SyncStatus().IsNodeSynced {
 			return c.NoContent(http.StatusOK)
 		}
 
