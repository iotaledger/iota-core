package dashboard

import (
	"context"
	"time"

	"github.com/iotaledger/hive.go/app"
	"github.com/iotaledger/hive.go/lo"
	"github.com/iotaledger/hive.go/runtime/event"
	"github.com/iotaledger/iota-core/pkg/daemon"
	"github.com/iotaledger/iota-core/pkg/protocol/engine/blocks"
	"github.com/iotaledger/iota-core/pkg/protocol/engine/tipmanager"
	iotago "github.com/iotaledger/iota.go/v4"
)

// var (
// 	currentSlot atomic.Int64
// )

// vertex defines a vertex in a DAG.
type vertex struct {
	ID                  string   `json:"id"`
	StrongParents       []string `json:"strongParents"`
	WeakParents         []string `json:"weakParents"`
	ShallowLikedParents []string `json:"shallowLikedParents"`
	IsFinalized         bool     `json:"is_finalized"`
	IsTx                bool     `json:"is_tx"`
	IssuingTime         time.Time
}

// tipinfo holds information about whether a given block is a tip or not.
type tipinfo struct {
	ID    string `json:"id"`
	IsTip bool   `json:"is_tip"`
}

// history holds a set of vertices in a DAG.
// type history struct {
// 	Vertices []vertex `json:"vertices"`
// }

func sendVertex(blk *blocks.Block, finalized bool) {
	broadcastWsBlock(&wsblk{MsgTypeVertex, &vertex{
<<<<<<< HEAD
		ID:            blk.ID().ToHex(),
		StrongParents: blk.Block().StrongParents.ToHex(),
		WeakParents:   blk.Block().WeakParents.ToHex(),
		IsFinalized:   finalized,
		IsTx:          blk.Block().Payload.PayloadType() == iotago.PayloadTransaction,
=======
		ID:                  blk.ID().ToHex(),
		StrongParents:       blk.ProtocolBlock().Block.StrongParentIDs().ToHex(),
		WeakParents:         blk.ProtocolBlock().Block.WeakParentIDs().ToHex(),
		ShallowLikedParents: blk.ProtocolBlock().Block.ShallowLikeParentIDs().ToHex(),
		IsFinalized:         finalized,
		// IsTx:          blk.Payload().Type() == devnetvm.TransactionType,
>>>>>>> 61529f35
	}}, true)
}

func sendTipInfo(block *blocks.Block, isTip bool) {
	broadcastWsBlock(&wsblk{MsgTypeTipInfo, &tipinfo{
		ID:    block.ID().ToHex(),
		IsTip: isTip,
	}}, true)
}

func runVisualizer(component *app.Component) {
	if err := component.Daemon().BackgroundWorker("Dashboard[Visualizer]", func(ctx context.Context) {
		unhook := lo.Batch(
			deps.Protocol.Events.Engine.BlockDAG.BlockAttached.Hook(func(block *blocks.Block) {
				sendVertex(block, false)
				// if block.ID().Index() > slot.Index(currentSlot.Load()) {
				// 	currentSlot.Store(int64(block.ID().Index()))
				// }
			}, event.WithWorkerPool(component.WorkerPool)).Unhook,
			deps.Protocol.Events.Engine.BlockGadget.BlockAccepted.Hook(func(block *blocks.Block) {
				sendVertex(block, block.IsAccepted())
			}, event.WithWorkerPool(component.WorkerPool)).Unhook,
			deps.Protocol.Events.Engine.TipManager.BlockAdded.Hook(func(tipMetadata tipmanager.TipMetadata) {
				sendTipInfo(tipMetadata.Block(), true)

				tipMetadata.OnEvicted(func() {
					sendTipInfo(tipMetadata.Block(), false)
				})
			}, event.WithWorkerPool(component.WorkerPool)).Unhook,
		)
		<-ctx.Done()
		component.LogInfo("Stopping Dashboard[Visualizer] ...")
		unhook()
		component.LogInfo("Stopping Dashboard[Visualizer] ... done")
	}, daemon.PriorityDashboard); err != nil {
		component.LogPanicf("Failed to start as daemon: %s", err)
	}
}

// func setupVisualizerRoutes(routeGroup *echo.Group) {
// 	routeGroup.GET("/visualizer/history", func(c echo.Context) (err error) {
// 		var res []vertex

// 		start := slot.Index(currentSlot.Load())
// 		for _, ei := range []slot.Index{start - 1, start} {
// 			blocks := deps.Retainer.LoadAllBlockMetadata(ei)
// 			_ = blocks.ForEach(func(element *retainer.BlockMetadata) (err error) {
// 				res = append(res, vertex{
// 					ID:              element.ID().Base58(),
// 					ParentIDsByType: prepareParentReferences(element.M.Block),
// 					IsFinalized:     element.M.PreAccepted,
// 					IsTx:            element.M.Block.Payload().Type() == devnetvm.TransactionType,
// 					IssuingTime:     element.M.Block.IssuingTime(),
// 				})
// 				return
// 			})
// 		}

// 		sort.Slice(res, func(i, j int) bool {
// 			return res[i].IssuingTime.Before(res[j].IssuingTime)
// 		})

// 		return c.JSON(http.StatusOK, history{Vertices: res})
// 	})
// }<|MERGE_RESOLUTION|>--- conflicted
+++ resolved
@@ -8,9 +8,9 @@
 	"github.com/iotaledger/hive.go/lo"
 	"github.com/iotaledger/hive.go/runtime/event"
 	"github.com/iotaledger/iota-core/pkg/daemon"
+	"github.com/iotaledger/iota-core/pkg/model"
 	"github.com/iotaledger/iota-core/pkg/protocol/engine/blocks"
 	"github.com/iotaledger/iota-core/pkg/protocol/engine/tipmanager"
-	iotago "github.com/iotaledger/iota.go/v4"
 )
 
 // var (
@@ -40,21 +40,16 @@
 // }
 
 func sendVertex(blk *blocks.Block, finalized bool) {
+	modelBlk, _ := model.BlockFromBlock(blk.ProtocolBlock(), deps.Protocol.LatestAPI())
+	_, isTx := modelBlk.Transaction()
+
 	broadcastWsBlock(&wsblk{MsgTypeVertex, &vertex{
-<<<<<<< HEAD
-		ID:            blk.ID().ToHex(),
-		StrongParents: blk.Block().StrongParents.ToHex(),
-		WeakParents:   blk.Block().WeakParents.ToHex(),
-		IsFinalized:   finalized,
-		IsTx:          blk.Block().Payload.PayloadType() == iotago.PayloadTransaction,
-=======
 		ID:                  blk.ID().ToHex(),
 		StrongParents:       blk.ProtocolBlock().Block.StrongParentIDs().ToHex(),
 		WeakParents:         blk.ProtocolBlock().Block.WeakParentIDs().ToHex(),
 		ShallowLikedParents: blk.ProtocolBlock().Block.ShallowLikeParentIDs().ToHex(),
 		IsFinalized:         finalized,
-		// IsTx:          blk.Payload().Type() == devnetvm.TransactionType,
->>>>>>> 61529f35
+		IsTx:                isTx,
 	}}, true)
 }
 
