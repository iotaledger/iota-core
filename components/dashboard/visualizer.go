--- conflicted
+++ resolved
@@ -90,22 +90,6 @@
 			}, event.WithWorkerPool(component.WorkerPool)).Unhook,
 			deps.Protocol.Events.Engine.BlockDAG.BlockAttached.Hook(func(block *blocks.Block) {
 				sendVertex(block, false)
-<<<<<<< HEAD
-
-				signedTransaction, hasTx := block.SignedTransaction()
-				if hasTx {
-					txMetadata, exists := deps.Protocol.MainEngine.Get().Ledger.MemPool().TransactionMetadata(lo.PanicOnErr(signedTransaction.Transaction.ID()))
-					if exists {
-						txMetadata.OnAccepted(func() {
-							sendTxAccepted(block.ID(), true)
-						})
-					}
-				}
-				// if block.ID().Slot() > slot.Index(currentSlot.Load()) {
-				// 	currentSlot.Store(int64(block.ID().Slot()))
-				// }
-=======
->>>>>>> 1f0f14a8
 			}, event.WithWorkerPool(component.WorkerPool)).Unhook,
 			deps.Protocol.Events.Engine.BlockGadget.BlockConfirmed.Hook(func(block *blocks.Block) {
 				sendVertex(block, block.IsConfirmed())
