package dashboard

import (
	"context"
	"fmt"
	"net"
	"net/http"
	"runtime"
	"time"

	"github.com/labstack/echo/v4"
	"github.com/labstack/echo/v4/middleware"
	"github.com/libp2p/go-libp2p/core/host"
	"go.uber.org/dig"

	"github.com/iotaledger/hive.go/app"
	"github.com/iotaledger/hive.go/ierrors"
	"github.com/iotaledger/iota-core/components/metricstracker"
	"github.com/iotaledger/iota-core/pkg/daemon"
	"github.com/iotaledger/iota-core/pkg/network/p2p"
	"github.com/iotaledger/iota-core/pkg/protocol"
)

func init() {
	Component = &app.Component{
		Name:      "Dashboard",
		DepsFunc:  func(cDeps dependencies) { deps = cDeps },
		Params:    params,
		Configure: configure,
		Run:       run,
		IsEnabled: func(c *dig.Container) bool {
			return ParamsDashboard.Enabled
		},
	}
}

var NodeStartupTimestamp = time.Now()

var (
	Component *app.Component
	deps      dependencies

	server *echo.Echo
)

type dependencies struct {
	dig.In

	Host           host.Host
	Protocol       *protocol.Protocol
	AppInfo        *app.Info
	P2PManager     *p2p.Manager
	MetricsTracker *metricstracker.MetricsTracker
}

func configure() error {
	configureServer()
	return nil
}

func run() error {
	runWebSocketStreams(Component)
	runLiveFeed(Component)
	runVisualizer(Component)
	runSlotsLiveFeed(Component)

	if err := Component.Daemon().BackgroundWorker("Dashboard", func(ctx context.Context) {
		Component.LogInfo("Starting Dashboard ... done")

		stopped := make(chan struct{})
		go func() {
			server.Server.BaseContext = func(_ net.Listener) context.Context {
				// set BaseContext to be the same as the plugin, so that requests being processed don't hang the shutdown procedure
				return ctx
			}

			Component.LogInfof("%s started, bind-address=%s, basic-auth=%v", Component.Name, ParamsDashboard.BindAddress, ParamsDashboard.BasicAuth.Enabled)
			if err := server.Start(ParamsDashboard.BindAddress); err != nil {
				if !ierrors.Is(err, http.ErrServerClosed) {
					Component.LogErrorf("Error serving: %w", err)
				}
				close(stopped)
			}
		}()

		// stop if we are shutting down or the server could not be started
		select {
		case <-ctx.Done():
		case <-stopped:
		}

		Component.LogInfof("Stopping %s ...", Component.Name)
		ctx, cancel := context.WithTimeout(context.Background(), time.Second)
		defer cancel()

		if err := server.Shutdown(ctx); err != nil {
			Component.LogWarnf("Error stopping: %s", err)
		}

		Component.LogInfo("Stopping Dashboard ... done")
	}, daemon.PriorityDashboard); err != nil {
		Component.LogPanicf("failed to start worker: %s", err)
	}

	return nil
}

func configureServer() {
	server = echo.New()
	server.Use(middleware.CORSWithConfig(middleware.CORSConfig{
		Skipper:      middleware.DefaultSkipper,
		AllowOrigins: []string{"*"},
		AllowMethods: []string{http.MethodGet, http.MethodHead, http.MethodPut, http.MethodPatch, http.MethodPost, http.MethodDelete},
	}))
	server.HideBanner = true
	server.HidePort = true
	server.Use(middleware.Recover())

	if ParamsDashboard.BasicAuth.Enabled {
		server.Use(middleware.BasicAuth(func(username, password string, c echo.Context) (bool, error) {
			if username == ParamsDashboard.BasicAuth.Username &&
				password == ParamsDashboard.BasicAuth.Password {
				return true, nil
			}
			return false, nil
		}))
	}

	setupRoutes(server)
}

func currentNodeStatus() *nodestatus {
	var m runtime.MemStats
	runtime.ReadMemStats(&m)
	status := &nodestatus{}
	status.ID = deps.Host.ID().String()

	// node status
	status.Version = deps.AppInfo.Version
	status.Uptime = time.Since(NodeStartupTimestamp).Milliseconds()

	// memory metrics
	status.Mem = &memmetrics{
		HeapSys:      m.HeapSys,
		HeapAlloc:    m.HeapAlloc,
		HeapIdle:     m.HeapIdle,
		HeapReleased: m.HeapReleased,
		HeapObjects:  m.HeapObjects,
		NumGC:        m.NumGC,
		LastPauseGC:  m.PauseNs[(m.NumGC+255)%256],
	}
	// get TangleTime
	cl := deps.Protocol.Engines.Main.Get().Clock
	syncStatus := deps.Protocol.Engines.Main.Get().SyncManager.SyncStatus()

	status.TangleTime = tangleTime{
		Synced:             syncStatus.NodeSynced,
<<<<<<< HEAD
		Bootstrapped:       deps.Protocol.Engines.Main.Get().SyncManager.IsBootstrapped(),
=======
		Bootstrapped:       syncStatus.NodeBootstrapped,
>>>>>>> a5df3926
		AcceptedBlockSlot:  int64(syncStatus.LastAcceptedBlockSlot),
		ConfirmedBlockSlot: int64(syncStatus.LastConfirmedBlockSlot),
		CommittedSlot:      int64(syncStatus.LatestCommitment.Slot()),
		ConfirmedSlot:      int64(syncStatus.LatestFinalizedSlot),
		ATT:                cl.Accepted().Time().UnixNano(),
		RATT:               cl.Accepted().RelativeTime().UnixNano(),
		CTT:                cl.Confirmed().Time().UnixNano(),
		RCTT:               cl.Confirmed().RelativeTime().UnixNano(),
	}

	return status
}

func neighborMetrics() []neighbormetric {
	var stats []neighbormetric
	if deps.P2PManager == nil {
		return stats
	}

	// gossip plugin might be disabled
	neighbors := deps.P2PManager.AllNeighbors()
	if neighbors == nil {
		return stats
	}

	for _, neighbor := range neighbors {
		// origin := "Inbound"
		// for _, p := range deps.P2PManager.AllNeighbors() {
		//	if neighbor.Peer == peer {
		//		origin = "Outbound"
		//		break
		//	}
		// }

		stats = append(stats, neighbormetric{
			ID:             neighbor.Peer.ID.String(),
			Addresses:      fmt.Sprintf("%s", neighbor.Peer.PeerAddresses),
			PacketsRead:    neighbor.PacketsRead(),
			PacketsWritten: neighbor.PacketsWritten(),
		})
	}
	return stats
}<|MERGE_RESOLUTION|>--- conflicted
+++ resolved
@@ -155,11 +155,7 @@
 
 	status.TangleTime = tangleTime{
 		Synced:             syncStatus.NodeSynced,
-<<<<<<< HEAD
-		Bootstrapped:       deps.Protocol.Engines.Main.Get().SyncManager.IsBootstrapped(),
-=======
 		Bootstrapped:       syncStatus.NodeBootstrapped,
->>>>>>> a5df3926
 		AcceptedBlockSlot:  int64(syncStatus.LastAcceptedBlockSlot),
 		ConfirmedBlockSlot: int64(syncStatus.LastConfirmedBlockSlot),
 		CommittedSlot:      int64(syncStatus.LatestCommitment.Slot()),
