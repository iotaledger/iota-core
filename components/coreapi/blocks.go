--- conflicted
+++ resolved
@@ -73,13 +73,8 @@
 		StrongParents:       references[iotago.StrongParentType].ToHex(),
 		WeakParents:         references[iotago.WeakParentType].ToHex(),
 		ShallowLikeParents:  references[iotago.ShallowLikeParentType].ToHex(),
-<<<<<<< HEAD
 		LatestFinalizedSlot: deps.Protocol.SyncManager.LatestFinalizedSlot(),
-		Commitment:          cBytes,
-=======
-		LatestFinalizedSlot: deps.Protocol.MainEngineInstance().Storage.Settings().LatestFinalizedSlot(),
 		Commitment:          &commitmentJSONRaw,
->>>>>>> ab7cb728
 	}
 
 	return resp, nil
