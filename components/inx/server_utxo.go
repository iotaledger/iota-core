package inx

import (
	"context"
	"fmt"

	"google.golang.org/grpc/codes"
	"google.golang.org/grpc/status"

	"github.com/iotaledger/hive.go/ierrors"
	"github.com/iotaledger/hive.go/runtime/event"
	"github.com/iotaledger/hive.go/runtime/workerpool"
	inx "github.com/iotaledger/inx/go"
	"github.com/iotaledger/iota-core/pkg/protocol/engine/mempool"
	"github.com/iotaledger/iota-core/pkg/protocol/engine/notarization"
	"github.com/iotaledger/iota-core/pkg/protocol/engine/utxoledger"
	iotago "github.com/iotaledger/iota.go/v4"
)

func NewLedgerOutput(o *utxoledger.Output) (*inx.LedgerOutput, error) {
	latestCommitment := deps.Protocol.Engines.Main.Get().SyncManager.LatestCommitment()

	l := &inx.LedgerOutput{
		OutputId:   inx.NewOutputId(o.OutputID()),
		BlockId:    inx.NewBlockId(o.BlockID()),
		SlotBooked: uint32(o.SlotBooked()),
		Output: &inx.RawOutput{
			Data: o.Bytes(),
		},
	}

	includedSlot := o.SlotBooked()
<<<<<<< HEAD
	if includedSlot <= latestCommitment.Slot() {
		includedCommitment, err := deps.Protocol.Engines.Main.Get().Storage.Commitments().Load(includedSlot)
=======
	if includedSlot > 0 && includedSlot <= latestCommitment.Slot() {
		includedCommitment, err := deps.Protocol.MainEngineInstance().Storage.Commitments().Load(includedSlot)
>>>>>>> 2dc7db92
		if err != nil {
			return nil, ierrors.Wrapf(err, "failed to load commitment with slot: %d", includedSlot)
		}
		l.CommitmentIdIncluded = inx.NewCommitmentId(includedCommitment.ID())
	}

	return l, nil
}

func NewLedgerSpent(s *utxoledger.Spent) (*inx.LedgerSpent, error) {
	output, err := NewLedgerOutput(s.Output())
	if err != nil {
		return nil, err
	}

	l := &inx.LedgerSpent{
		Output:             output,
		TransactionIdSpent: inx.NewTransactionId(s.TransactionIDSpent()),
		SlotSpent:          uint32(s.SlotSpent()),
	}

	latestCommitment := deps.Protocol.Engines.Main.Get().SyncManager.LatestCommitment()
	spentSlot := s.SlotSpent()
<<<<<<< HEAD
	if spentSlot <= latestCommitment.Slot() {
		spentCommitment, err := deps.Protocol.Engines.Main.Get().Storage.Commitments().Load(spentSlot)
=======
	if spentSlot > 0 && spentSlot <= latestCommitment.Slot() {
		spentCommitment, err := deps.Protocol.MainEngineInstance().Storage.Commitments().Load(spentSlot)
>>>>>>> 2dc7db92
		if err != nil {
			return nil, ierrors.Wrapf(err, "failed to load commitment with slot: %d", spentSlot)
		}
		l.CommitmentIdSpent = inx.NewCommitmentId(spentCommitment.ID())
	}

	return l, nil
}

func NewLedgerUpdateBatchBegin(commitmentID iotago.CommitmentID, newOutputsCount int, newSpentsCount int) *inx.LedgerUpdate {
	return &inx.LedgerUpdate{
		Op: &inx.LedgerUpdate_BatchMarker{
			BatchMarker: &inx.LedgerUpdate_Marker{
				CommitmentId:  inx.NewCommitmentId(commitmentID),
				MarkerType:    inx.LedgerUpdate_Marker_BEGIN,
				CreatedCount:  uint32(newOutputsCount),
				ConsumedCount: uint32(newSpentsCount),
			},
		},
	}
}

func NewLedgerUpdateBatchEnd(commitmentID iotago.CommitmentID, newOutputsCount int, newSpentsCount int) *inx.LedgerUpdate {
	return &inx.LedgerUpdate{
		Op: &inx.LedgerUpdate_BatchMarker{
			BatchMarker: &inx.LedgerUpdate_Marker{
				CommitmentId:  inx.NewCommitmentId(commitmentID),
				MarkerType:    inx.LedgerUpdate_Marker_END,
				CreatedCount:  uint32(newOutputsCount),
				ConsumedCount: uint32(newSpentsCount),
			},
		},
	}
}

func NewLedgerUpdateBatchOperationCreated(output *utxoledger.Output) (*inx.LedgerUpdate, error) {
	o, err := NewLedgerOutput(output)
	if err != nil {
		return nil, err
	}

	return &inx.LedgerUpdate{
		Op: &inx.LedgerUpdate_Created{
			Created: o,
		},
	}, nil
}

func NewLedgerUpdateBatchOperationConsumed(spent *utxoledger.Spent) (*inx.LedgerUpdate, error) {
	s, err := NewLedgerSpent(spent)
	if err != nil {
		return nil, err
	}

	return &inx.LedgerUpdate{
		Op: &inx.LedgerUpdate_Consumed{
			Consumed: s,
		},
	}, nil
}

func (s *Server) ReadOutput(_ context.Context, id *inx.OutputId) (*inx.OutputResponse, error) {
	engine := deps.Protocol.Engines.Main.Get()

	latestCommitment := engine.Storage.Settings().LatestCommitment()

	outputID := id.Unwrap()

	output, spent, err := engine.Ledger.OutputOrSpent(outputID)
	if err != nil {
		return nil, err
	}

	if output != nil {
		ledgerOutput, err := NewLedgerOutput(output)
		if err != nil {
			return nil, err
		}

		return &inx.OutputResponse{
			LatestCommitmentId: inx.NewCommitmentId(latestCommitment.ID()),
			Payload: &inx.OutputResponse_Output{
				Output: ledgerOutput,
			},
		}, nil
	}

	ledgerSpent, err := NewLedgerSpent(spent)
	if err != nil {
		return nil, err
	}

	return &inx.OutputResponse{
		LatestCommitmentId: inx.NewCommitmentId(latestCommitment.ID()),
		Payload: &inx.OutputResponse_Spent{
			Spent: ledgerSpent,
		},
	}, nil
}

func (s *Server) ReadUnspentOutputs(_ *inx.NoParams, srv inx.INX_ReadUnspentOutputsServer) error {
	engine := deps.Protocol.Engines.Main.Get()
	latestCommitment := engine.Storage.Settings().LatestCommitment()

	var innerErr error
	err := engine.Ledger.ForEachUnspentOutput(func(output *utxoledger.Output) bool {
		ledgerOutput, err := NewLedgerOutput(output)
		if err != nil {
			innerErr = err

			return false
		}

		payload := &inx.UnspentOutput{
			LatestCommitmentId: inx.NewCommitmentId(latestCommitment.ID()),
			Output:             ledgerOutput,
		}

		if err := srv.Send(payload); err != nil {
			innerErr = fmt.Errorf("send error: %w", err)

			return false
		}

		return true
	})
	if innerErr != nil {
		return innerErr
	}

	return err
}

func (s *Server) ListenToLedgerUpdates(req *inx.SlotRangeRequest, srv inx.INX_ListenToLedgerUpdatesServer) error {
	createLedgerUpdatePayloadAndSend := func(slot iotago.SlotIndex, outputs utxoledger.Outputs, spents utxoledger.Spents) error {
		commitment, err := deps.Protocol.MainEngineInstance().Storage.Commitments().Load(slot)
		if err != nil {
			return status.Errorf(codes.NotFound, "commitment for slot %d not found", slot)
		}

		// Send Begin
		if err := srv.Send(NewLedgerUpdateBatchBegin(commitment.ID(), len(outputs), len(spents))); err != nil {
			return fmt.Errorf("send error: %w", err)
		}

		// Send consumed
		for _, spent := range spents {
			payload, err := NewLedgerUpdateBatchOperationConsumed(spent)
			if err != nil {
				return err
			}

			if err := srv.Send(payload); err != nil {
				return fmt.Errorf("send error: %w", err)
			}
		}

		// Send created
		for _, output := range outputs {
			payload, err := NewLedgerUpdateBatchOperationCreated(output)
			if err != nil {
				return err
			}

			if err := srv.Send(payload); err != nil {
				return fmt.Errorf("send error: %w", err)
			}
		}

		// Send End
		if err := srv.Send(NewLedgerUpdateBatchEnd(commitment.ID(), len(outputs), len(spents))); err != nil {
			return fmt.Errorf("send error: %w", err)
		}

		return nil
	}

	sendStateDiffsRange := func(startSlot iotago.SlotIndex, endSlot iotago.SlotIndex) error {
		for currentSlot := startSlot; currentSlot <= endSlot; currentSlot++ {
			stateDiff, err := deps.Protocol.Engines.Main.Get().Ledger.SlotDiffs(currentSlot)
			if err != nil {
				return status.Errorf(codes.NotFound, "ledger update for slot %d not found", currentSlot)
			}

			if err := createLedgerUpdatePayloadAndSend(stateDiff.Slot, stateDiff.Outputs, stateDiff.Spents); err != nil {
				return err
			}
		}

		return nil
	}

	// if a startSlot is given, we send all available state diffs including the start slot.
	// if an endSlot is given, we send all available state diffs up to and including min(ledgerSlot, endSlot).
	// if no startSlot is given, but an endSlot we don't send previous state diffs.
	sendPreviousStateDiffs := func(startSlot iotago.SlotIndex, endSlot iotago.SlotIndex) (iotago.SlotIndex, error) {
		if startSlot == 0 {
			// no need to send previous state diffs
			return 0, nil
		}

		latestCommitment := deps.Protocol.Engines.Main.Get().SyncManager.LatestCommitment()

		if startSlot > latestCommitment.Slot() {
			// no need to send previous state diffs
			return 0, nil
		}

		// Stream all available milestone diffs first
		prunedEpoch, hasPruned := deps.Protocol.Engines.Main.Get().SyncManager.LastPrunedEpoch()
		if hasPruned && startSlot <= deps.Protocol.CommittedAPI().TimeProvider().EpochEnd(prunedEpoch) {
			return 0, status.Errorf(codes.InvalidArgument, "given startSlot %d is older than the current pruningSlot %d", startSlot, deps.Protocol.CommittedAPI().TimeProvider().EpochEnd(prunedEpoch))
		}

		if endSlot == 0 || endSlot > latestCommitment.Slot() {
			endSlot = latestCommitment.Slot()
		}

		if err := sendStateDiffsRange(startSlot, endSlot); err != nil {
			return 0, err
		}

		return endSlot, nil
	}

	stream := &streamRange{
		start: iotago.SlotIndex(req.GetStartSlot()),
		end:   iotago.SlotIndex(req.GetEndSlot()),
	}

	var err error
	stream.lastSent, err = sendPreviousStateDiffs(stream.start, stream.end)
	if err != nil {
		return err
	}

	if stream.isBounded() && stream.lastSent >= stream.end {
		// We are done sending, so close the stream
		return nil
	}

	catchUpFunc := func(start iotago.SlotIndex, end iotago.SlotIndex) error {
		if err := sendStateDiffsRange(start, end); err != nil {
			Component.LogErrorf("sendStateDiffsRange error: %v", err)

			return err
		}

		return nil
	}

	sendFunc := func(slot iotago.SlotIndex, newOutputs utxoledger.Outputs, newSpents utxoledger.Spents) error {
		if err := createLedgerUpdatePayloadAndSend(slot, newOutputs, newSpents); err != nil {
			Component.LogErrorf("send error: %v", err)

			return err
		}

		return nil
	}

	var innerErr error
	ctx, cancel := context.WithCancel(Component.Daemon().ContextStopped())

	wp := workerpool.New("ListenToLedgerUpdates", workerpool.WithWorkerCount(workerCount)).Start()

	unhook := deps.Protocol.Events.Engine.Notarization.SlotCommitted.Hook(func(scd *notarization.SlotCommittedDetails) {
		done, err := handleRangedSend2(scd.Commitment.Slot(), scd.OutputsCreated, scd.OutputsConsumed, stream, catchUpFunc, sendFunc)
		switch {
		case err != nil:
			innerErr = err
			cancel()

		case done:
			cancel()
		}
	}).Unhook

	<-ctx.Done()
	unhook()

	// We need to wait until all tasks are done, otherwise we might call
	// "SendMsg" and "CloseSend" in parallel on the grpc stream, which is
	// not safe according to the grpc docs.
	wp.Shutdown()
	wp.ShutdownComplete.Wait()

	return innerErr
}

func (s *Server) ListenToAcceptedTransactions(_ *inx.NoParams, srv inx.INX_ListenToAcceptedTransactionsServer) error {
	ctx, cancel := context.WithCancel(Component.Daemon().ContextStopped())

	wp := workerpool.New("ListenToAcceptedTransactions", workerpool.WithWorkerCount(workerCount)).Start()

	unhook := deps.Protocol.Events.Engine.Booker.TransactionAccepted.Hook(func(transactionMetadata mempool.TransactionMetadata) {
		slot := transactionMetadata.EarliestIncludedAttachment().Slot()

		var consumed []*inx.LedgerSpent
		if err := transactionMetadata.Inputs().ForEach(func(stateMetadata mempool.StateMetadata) error {
			spentOutput, ok := stateMetadata.State().(*utxoledger.Output)
			if !ok {
				// not an Output, so we don't need to send it (could be MockedState, Commitment, BlockIssuanceCreditInput, RewardInput, etc.)
				return nil
			}

			inxSpent, err := NewLedgerSpent(utxoledger.NewSpent(spentOutput, transactionMetadata.ID(), slot))
			if err != nil {
				return err
			}
			consumed = append(consumed, inxSpent)

			return nil
		}); err != nil {
			Component.LogErrorf("error creating payload: %v", err)
			cancel()

			return
		}

		var created []*inx.LedgerOutput
		if err := transactionMetadata.Outputs().ForEach(func(stateMetadata mempool.StateMetadata) error {
			output, ok := stateMetadata.State().(*utxoledger.Output)
			if !ok {
				// not an Output, so we don't need to send it (could be MockedState, Commitment, BlockIssuanceCreditInput, RewardInput, etc.)
				return nil
			}

			inxOutput, err := NewLedgerOutput(output)
			if err != nil {
				return err
			}
			created = append(created, inxOutput)

			return nil
		}); err != nil {
			Component.LogErrorf("error creating payload: %v", err)
			cancel()

			return
		}

		payload := &inx.AcceptedTransaction{
			TransactionId: inx.NewTransactionId(transactionMetadata.ID()),
			Slot:          uint32(slot),
			Consumed:      consumed,
			Created:       created,
		}

		if ctx.Err() != nil {
			// context is done, so we don't need to send the payload
			return
		}

		if err := srv.Send(payload); err != nil {
			Component.LogErrorf("send error: %v", err)
			cancel()
		}
	}, event.WithWorkerPool(wp)).Unhook

	<-ctx.Done()
	unhook()

	// We need to wait until all tasks are done, otherwise we might call
	// "SendMsg" and "CloseSend" in parallel on the grpc stream, which is
	// not safe according to the grpc docs.
	wp.Shutdown()
	wp.ShutdownComplete.Wait()

	return ctx.Err()
}<|MERGE_RESOLUTION|>--- conflicted
+++ resolved
@@ -30,13 +30,8 @@
 	}
 
 	includedSlot := o.SlotBooked()
-<<<<<<< HEAD
-	if includedSlot <= latestCommitment.Slot() {
+	if includedSlot > 0 && includedSlot <= latestCommitment.Slot() {
 		includedCommitment, err := deps.Protocol.Engines.Main.Get().Storage.Commitments().Load(includedSlot)
-=======
-	if includedSlot > 0 && includedSlot <= latestCommitment.Slot() {
-		includedCommitment, err := deps.Protocol.MainEngineInstance().Storage.Commitments().Load(includedSlot)
->>>>>>> 2dc7db92
 		if err != nil {
 			return nil, ierrors.Wrapf(err, "failed to load commitment with slot: %d", includedSlot)
 		}
@@ -60,13 +55,8 @@
 
 	latestCommitment := deps.Protocol.Engines.Main.Get().SyncManager.LatestCommitment()
 	spentSlot := s.SlotSpent()
-<<<<<<< HEAD
-	if spentSlot <= latestCommitment.Slot() {
+	if spentSlot > 0 && spentSlot <= latestCommitment.Slot() {
 		spentCommitment, err := deps.Protocol.Engines.Main.Get().Storage.Commitments().Load(spentSlot)
-=======
-	if spentSlot > 0 && spentSlot <= latestCommitment.Slot() {
-		spentCommitment, err := deps.Protocol.MainEngineInstance().Storage.Commitments().Load(spentSlot)
->>>>>>> 2dc7db92
 		if err != nil {
 			return nil, ierrors.Wrapf(err, "failed to load commitment with slot: %d", spentSlot)
 		}
@@ -202,7 +192,7 @@
 
 func (s *Server) ListenToLedgerUpdates(req *inx.SlotRangeRequest, srv inx.INX_ListenToLedgerUpdatesServer) error {
 	createLedgerUpdatePayloadAndSend := func(slot iotago.SlotIndex, outputs utxoledger.Outputs, spents utxoledger.Spents) error {
-		commitment, err := deps.Protocol.MainEngineInstance().Storage.Commitments().Load(slot)
+		commitment, err := deps.Protocol.Engines.Main.Get().Storage.Commitments().Load(slot)
 		if err != nil {
 			return status.Errorf(codes.NotFound, "commitment for slot %d not found", slot)
 		}
