package inx

import (
	"context"
	"fmt"

	"google.golang.org/grpc/codes"
	"google.golang.org/grpc/status"

	"github.com/iotaledger/hive.go/ierrors"
	"github.com/iotaledger/hive.go/runtime/event"
	"github.com/iotaledger/hive.go/runtime/workerpool"
	inx "github.com/iotaledger/inx/go"
	"github.com/iotaledger/iota-core/pkg/protocol/engine/mempool"
	"github.com/iotaledger/iota-core/pkg/protocol/engine/notarization"
	"github.com/iotaledger/iota-core/pkg/protocol/engine/utxoledger"
	iotago "github.com/iotaledger/iota.go/v4"
)

func NewLedgerOutput(o *utxoledger.Output) (*inx.LedgerOutput, error) {
	latestCommitment := deps.Protocol.Engines.Main.Get().SyncManager.LatestCommitment()

	l := &inx.LedgerOutput{
		OutputId:   inx.NewOutputId(o.OutputID()),
		BlockId:    inx.NewBlockId(o.BlockID()),
		SlotBooked: uint32(o.SlotBooked()),
		Output: &inx.RawOutput{
			Data: o.Bytes(),
		},
	}

	includedSlot := o.SlotBooked()
<<<<<<< HEAD
	if includedSlot > 0 && includedSlot <= latestCommitment.Slot() {
		includedCommitment, err := deps.Protocol.Engines.Main.Get().Storage.Commitments().Load(includedSlot)
=======
	if includedSlot > 0 &&
		includedSlot <= latestCommitment.Slot() &&
		includedSlot >= deps.Protocol.CommittedAPI().ProtocolParameters().GenesisSlot() {

		includedCommitment, err := deps.Protocol.MainEngineInstance().Storage.Commitments().Load(includedSlot)
>>>>>>> 7f23ac69
		if err != nil {
			return nil, ierrors.Wrapf(err, "failed to load commitment with slot: %d", includedSlot)
		}
		l.CommitmentIdIncluded = inx.NewCommitmentId(includedCommitment.ID())
	}

	return l, nil
}

func NewLedgerSpent(s *utxoledger.Spent) (*inx.LedgerSpent, error) {
	output, err := NewLedgerOutput(s.Output())
	if err != nil {
		return nil, err
	}

	l := &inx.LedgerSpent{
		Output:             output,
		TransactionIdSpent: inx.NewTransactionId(s.TransactionIDSpent()),
		SlotSpent:          uint32(s.SlotSpent()),
	}

	latestCommitment := deps.Protocol.Engines.Main.Get().SyncManager.LatestCommitment()
	spentSlot := s.SlotSpent()
<<<<<<< HEAD
	if spentSlot > 0 && spentSlot <= latestCommitment.Slot() {
		spentCommitment, err := deps.Protocol.Engines.Main.Get().Storage.Commitments().Load(spentSlot)
=======
	if spentSlot > 0 &&
		spentSlot <= latestCommitment.Slot() &&
		spentSlot >= deps.Protocol.CommittedAPI().ProtocolParameters().GenesisSlot() {

		spentCommitment, err := deps.Protocol.MainEngineInstance().Storage.Commitments().Load(spentSlot)
>>>>>>> 7f23ac69
		if err != nil {
			return nil, ierrors.Wrapf(err, "failed to load commitment with slot: %d", spentSlot)
		}
		l.CommitmentIdSpent = inx.NewCommitmentId(spentCommitment.ID())
	}

	return l, nil
}

func NewLedgerUpdateBatchBegin(commitmentID iotago.CommitmentID, newOutputsCount int, newSpentsCount int) *inx.LedgerUpdate {
	return &inx.LedgerUpdate{
		Op: &inx.LedgerUpdate_BatchMarker{
			BatchMarker: &inx.LedgerUpdate_Marker{
				CommitmentId:  inx.NewCommitmentId(commitmentID),
				MarkerType:    inx.LedgerUpdate_Marker_BEGIN,
				CreatedCount:  uint32(newOutputsCount),
				ConsumedCount: uint32(newSpentsCount),
			},
		},
	}
}

func NewLedgerUpdateBatchEnd(commitmentID iotago.CommitmentID, newOutputsCount int, newSpentsCount int) *inx.LedgerUpdate {
	return &inx.LedgerUpdate{
		Op: &inx.LedgerUpdate_BatchMarker{
			BatchMarker: &inx.LedgerUpdate_Marker{
				CommitmentId:  inx.NewCommitmentId(commitmentID),
				MarkerType:    inx.LedgerUpdate_Marker_END,
				CreatedCount:  uint32(newOutputsCount),
				ConsumedCount: uint32(newSpentsCount),
			},
		},
	}
}

func NewLedgerUpdateBatchOperationCreated(output *utxoledger.Output) (*inx.LedgerUpdate, error) {
	o, err := NewLedgerOutput(output)
	if err != nil {
		return nil, err
	}

	return &inx.LedgerUpdate{
		Op: &inx.LedgerUpdate_Created{
			Created: o,
		},
	}, nil
}

func NewLedgerUpdateBatchOperationConsumed(spent *utxoledger.Spent) (*inx.LedgerUpdate, error) {
	s, err := NewLedgerSpent(spent)
	if err != nil {
		return nil, err
	}

	return &inx.LedgerUpdate{
		Op: &inx.LedgerUpdate_Consumed{
			Consumed: s,
		},
	}, nil
}

func (s *Server) ReadOutput(_ context.Context, id *inx.OutputId) (*inx.OutputResponse, error) {
	engine := deps.Protocol.Engines.Main.Get()

	latestCommitment := engine.Storage.Settings().LatestCommitment()

	outputID := id.Unwrap()

	output, spent, err := engine.Ledger.OutputOrSpent(outputID)
	if err != nil {
		return nil, err
	}

	if output != nil {
		ledgerOutput, err := NewLedgerOutput(output)
		if err != nil {
			return nil, err
		}

		return &inx.OutputResponse{
			LatestCommitmentId: inx.NewCommitmentId(latestCommitment.ID()),
			Payload: &inx.OutputResponse_Output{
				Output: ledgerOutput,
			},
		}, nil
	}

	ledgerSpent, err := NewLedgerSpent(spent)
	if err != nil {
		return nil, err
	}

	return &inx.OutputResponse{
		LatestCommitmentId: inx.NewCommitmentId(latestCommitment.ID()),
		Payload: &inx.OutputResponse_Spent{
			Spent: ledgerSpent,
		},
	}, nil
}

func (s *Server) ReadUnspentOutputs(_ *inx.NoParams, srv inx.INX_ReadUnspentOutputsServer) error {
	engine := deps.Protocol.Engines.Main.Get()
	latestCommitment := engine.Storage.Settings().LatestCommitment()

	var innerErr error
	err := engine.Ledger.ForEachUnspentOutput(func(output *utxoledger.Output) bool {
		ledgerOutput, err := NewLedgerOutput(output)
		if err != nil {
			innerErr = err

			return false
		}

		payload := &inx.UnspentOutput{
			LatestCommitmentId: inx.NewCommitmentId(latestCommitment.ID()),
			Output:             ledgerOutput,
		}

		if err := srv.Send(payload); err != nil {
			innerErr = fmt.Errorf("send error: %w", err)

			return false
		}

		return true
	})
	if innerErr != nil {
		return innerErr
	}

	return err
}

func (s *Server) ListenToLedgerUpdates(req *inx.SlotRangeRequest, srv inx.INX_ListenToLedgerUpdatesServer) error {
	createLedgerUpdatePayloadAndSend := func(slot iotago.SlotIndex, outputs utxoledger.Outputs, spents utxoledger.Spents) error {
		commitment, err := deps.Protocol.Engines.Main.Get().Storage.Commitments().Load(slot)
		if err != nil {
			return status.Errorf(codes.NotFound, "commitment for slot %d not found", slot)
		}

		// Send Begin
		if err := srv.Send(NewLedgerUpdateBatchBegin(commitment.ID(), len(outputs), len(spents))); err != nil {
			return fmt.Errorf("send error: %w", err)
		}

		// Send consumed
		for _, spent := range spents {
			payload, err := NewLedgerUpdateBatchOperationConsumed(spent)
			if err != nil {
				return err
			}

			if err := srv.Send(payload); err != nil {
				return fmt.Errorf("send error: %w", err)
			}
		}

		// Send created
		for _, output := range outputs {
			payload, err := NewLedgerUpdateBatchOperationCreated(output)
			if err != nil {
				return err
			}

			if err := srv.Send(payload); err != nil {
				return fmt.Errorf("send error: %w", err)
			}
		}

		// Send End
		if err := srv.Send(NewLedgerUpdateBatchEnd(commitment.ID(), len(outputs), len(spents))); err != nil {
			return fmt.Errorf("send error: %w", err)
		}

		return nil
	}

	sendStateDiffsRange := func(startSlot iotago.SlotIndex, endSlot iotago.SlotIndex) error {
		for currentSlot := startSlot; currentSlot <= endSlot; currentSlot++ {
			stateDiff, err := deps.Protocol.Engines.Main.Get().Ledger.SlotDiffs(currentSlot)
			if err != nil {
				return status.Errorf(codes.NotFound, "ledger update for slot %d not found", currentSlot)
			}

			if err := createLedgerUpdatePayloadAndSend(stateDiff.Slot, stateDiff.Outputs, stateDiff.Spents); err != nil {
				return err
			}
		}

		return nil
	}

	// if a startSlot is given, we send all available state diffs including the start slot.
	// if an endSlot is given, we send all available state diffs up to and including min(ledgerSlot, endSlot).
	// if no startSlot is given, but an endSlot we don't send previous state diffs.
	sendPreviousStateDiffs := func(startSlot iotago.SlotIndex, endSlot iotago.SlotIndex) (iotago.SlotIndex, error) {
		if startSlot == 0 {
			// no need to send previous state diffs
			return 0, nil
		}

		latestCommitment := deps.Protocol.Engines.Main.Get().SyncManager.LatestCommitment()

		if startSlot > latestCommitment.Slot() {
			// no need to send previous state diffs
			return 0, nil
		}

		// Stream all available milestone diffs first
		prunedEpoch, hasPruned := deps.Protocol.Engines.Main.Get().SyncManager.LastPrunedEpoch()
		if hasPruned && startSlot <= deps.Protocol.CommittedAPI().TimeProvider().EpochEnd(prunedEpoch) {
			return 0, status.Errorf(codes.InvalidArgument, "given startSlot %d is older than the current pruningSlot %d", startSlot, deps.Protocol.CommittedAPI().TimeProvider().EpochEnd(prunedEpoch))
		}

		if endSlot == 0 || endSlot > latestCommitment.Slot() {
			endSlot = latestCommitment.Slot()
		}

		if err := sendStateDiffsRange(startSlot, endSlot); err != nil {
			return 0, err
		}

		return endSlot, nil
	}

	stream := &streamRange{
		start: iotago.SlotIndex(req.GetStartSlot()),
		end:   iotago.SlotIndex(req.GetEndSlot()),
	}

	var err error
	stream.lastSent, err = sendPreviousStateDiffs(stream.start, stream.end)
	if err != nil {
		return err
	}

	if stream.isBounded() && stream.lastSent >= stream.end {
		// We are done sending, so close the stream
		return nil
	}

	catchUpFunc := func(start iotago.SlotIndex, end iotago.SlotIndex) error {
		if err := sendStateDiffsRange(start, end); err != nil {
			Component.LogErrorf("sendStateDiffsRange error: %v", err)

			return err
		}

		return nil
	}

	sendFunc := func(slot iotago.SlotIndex, newOutputs utxoledger.Outputs, newSpents utxoledger.Spents) error {
		if err := createLedgerUpdatePayloadAndSend(slot, newOutputs, newSpents); err != nil {
			Component.LogErrorf("send error: %v", err)

			return err
		}

		return nil
	}

	var innerErr error
	ctx, cancel := context.WithCancel(Component.Daemon().ContextStopped())

	wp := workerpool.New("ListenToLedgerUpdates", workerpool.WithWorkerCount(workerCount)).Start()

	unhook := deps.Protocol.Events.Engine.Notarization.SlotCommitted.Hook(func(scd *notarization.SlotCommittedDetails) {
		done, err := handleRangedSend2(scd.Commitment.Slot(), scd.OutputsCreated, scd.OutputsConsumed, stream, catchUpFunc, sendFunc)
		switch {
		case err != nil:
			innerErr = err
			cancel()

		case done:
			cancel()
		}
	}).Unhook

	<-ctx.Done()
	unhook()

	// We need to wait until all tasks are done, otherwise we might call
	// "SendMsg" and "CloseSend" in parallel on the grpc stream, which is
	// not safe according to the grpc docs.
	wp.Shutdown()
	wp.ShutdownComplete.Wait()

	return innerErr
}

func (s *Server) ListenToAcceptedTransactions(_ *inx.NoParams, srv inx.INX_ListenToAcceptedTransactionsServer) error {
	ctx, cancel := context.WithCancel(Component.Daemon().ContextStopped())

	wp := workerpool.New("ListenToAcceptedTransactions", workerpool.WithWorkerCount(workerCount)).Start()

	unhook := deps.Protocol.Events.Engine.Booker.TransactionAccepted.Hook(func(transactionMetadata mempool.TransactionMetadata) {
		slot := transactionMetadata.EarliestIncludedAttachment().Slot()

		var consumed []*inx.LedgerSpent
		if err := transactionMetadata.Inputs().ForEach(func(stateMetadata mempool.StateMetadata) error {
			spentOutput, ok := stateMetadata.State().(*utxoledger.Output)
			if !ok {
				// not an Output, so we don't need to send it (could be MockedState, Commitment, BlockIssuanceCreditInput, RewardInput, etc.)
				return nil
			}

			inxSpent, err := NewLedgerSpent(utxoledger.NewSpent(spentOutput, transactionMetadata.ID(), slot))
			if err != nil {
				return err
			}
			consumed = append(consumed, inxSpent)

			return nil
		}); err != nil {
			Component.LogErrorf("error creating payload: %v", err)
			cancel()

			return
		}

		var created []*inx.LedgerOutput
		if err := transactionMetadata.Outputs().ForEach(func(stateMetadata mempool.StateMetadata) error {
			output, ok := stateMetadata.State().(*utxoledger.Output)
			if !ok {
				// not an Output, so we don't need to send it (could be MockedState, Commitment, BlockIssuanceCreditInput, RewardInput, etc.)
				return nil
			}

			inxOutput, err := NewLedgerOutput(output)
			if err != nil {
				return err
			}
			created = append(created, inxOutput)

			return nil
		}); err != nil {
			Component.LogErrorf("error creating payload: %v", err)
			cancel()

			return
		}

		payload := &inx.AcceptedTransaction{
			TransactionId: inx.NewTransactionId(transactionMetadata.ID()),
			Slot:          uint32(slot),
			Consumed:      consumed,
			Created:       created,
		}

		if ctx.Err() != nil {
			// context is done, so we don't need to send the payload
			return
		}

		if err := srv.Send(payload); err != nil {
			Component.LogErrorf("send error: %v", err)
			cancel()
		}
	}, event.WithWorkerPool(wp)).Unhook

	<-ctx.Done()
	unhook()

	// We need to wait until all tasks are done, otherwise we might call
	// "SendMsg" and "CloseSend" in parallel on the grpc stream, which is
	// not safe according to the grpc docs.
	wp.Shutdown()
	wp.ShutdownComplete.Wait()

	return ctx.Err()
}<|MERGE_RESOLUTION|>--- conflicted
+++ resolved
@@ -30,16 +30,11 @@
 	}
 
 	includedSlot := o.SlotBooked()
-<<<<<<< HEAD
-	if includedSlot > 0 && includedSlot <= latestCommitment.Slot() {
-		includedCommitment, err := deps.Protocol.Engines.Main.Get().Storage.Commitments().Load(includedSlot)
-=======
 	if includedSlot > 0 &&
 		includedSlot <= latestCommitment.Slot() &&
 		includedSlot >= deps.Protocol.CommittedAPI().ProtocolParameters().GenesisSlot() {
 
-		includedCommitment, err := deps.Protocol.MainEngineInstance().Storage.Commitments().Load(includedSlot)
->>>>>>> 7f23ac69
+		includedCommitment, err := deps.Protocol.Engines.Main.Get().Storage.Commitments().Load(includedSlot)
 		if err != nil {
 			return nil, ierrors.Wrapf(err, "failed to load commitment with slot: %d", includedSlot)
 		}
@@ -63,16 +58,11 @@
 
 	latestCommitment := deps.Protocol.Engines.Main.Get().SyncManager.LatestCommitment()
 	spentSlot := s.SlotSpent()
-<<<<<<< HEAD
-	if spentSlot > 0 && spentSlot <= latestCommitment.Slot() {
-		spentCommitment, err := deps.Protocol.Engines.Main.Get().Storage.Commitments().Load(spentSlot)
-=======
 	if spentSlot > 0 &&
 		spentSlot <= latestCommitment.Slot() &&
 		spentSlot >= deps.Protocol.CommittedAPI().ProtocolParameters().GenesisSlot() {
 
-		spentCommitment, err := deps.Protocol.MainEngineInstance().Storage.Commitments().Load(spentSlot)
->>>>>>> 7f23ac69
+		spentCommitment, err := deps.Protocol.Engines.Main.Get().Storage.Commitments().Load(spentSlot)
 		if err != nil {
 			return nil, ierrors.Wrapf(err, "failed to load commitment with slot: %d", spentSlot)
 		}
