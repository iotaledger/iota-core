package debugapi

import (
	"github.com/iotaledger/hive.go/ads"
	"github.com/iotaledger/hive.go/ierrors"
	"github.com/iotaledger/hive.go/kvstore/mapdb"
	"github.com/iotaledger/iota-core/pkg/protocol/engine/mempool"
	"github.com/iotaledger/iota-core/pkg/protocol/engine/notarization"
	iotago "github.com/iotaledger/iota.go/v4"
)

var transactionsPerSlot map[iotago.SlotIndex]*TransactionsChangesResponse

func init() {
	transactionsPerSlot = make(map[iotago.SlotIndex]*TransactionsChangesResponse)
}

func storeTransactionsPerSlot(scd *notarization.SlotCommittedDetails) error {
	slot := scd.Commitment.Slot()
<<<<<<< HEAD
	stateDiff := deps.Protocol.MainEngine.Get().Ledger.MemPool().StateDiff(slot)
=======
	stateDiff, err := deps.Protocol.MainEngineInstance().Ledger.MemPool().StateDiff(slot)
	if err != nil {
		return ierrors.Wrapf(err, "failed to retrieve state diff for slot %d", slot)
	}
>>>>>>> 84885cfc
	mutationsTree := ads.NewSet(mapdb.NewMapDB(), iotago.TransactionID.Bytes, iotago.TransactionIDFromBytes)
	tcs := &TransactionsChangesResponse{
		Index:                slot,
		IncludedTransactions: make([]string, 0),
	}

	var innerErr error
	stateDiff.ExecutedTransactions().ForEach(func(_ iotago.TransactionID, txMeta mempool.TransactionMetadata) bool {
		tcs.IncludedTransactions = append(tcs.IncludedTransactions, txMeta.ID().String())
		if err := mutationsTree.Add(txMeta.ID()); err != nil {
			innerErr = ierrors.Wrapf(err, "failed to add transaction to mutations tree, txID: %s", txMeta.ID())

			return false
		}

		return true
	})

	tcs.MutationsRoot = iotago.Identifier(mutationsTree.Root()).String()

	transactionsPerSlot[slot] = tcs

	return innerErr
}

func getSlotTransactionIDs(slot iotago.SlotIndex) (*TransactionsChangesResponse, error) {
	if slotDiff, exists := transactionsPerSlot[slot]; exists {
		return slotDiff, nil
	}

	return nil, ierrors.Errorf("cannot find transaction storage bucket for slot %d", slot)
}<|MERGE_RESOLUTION|>--- conflicted
+++ resolved
@@ -17,14 +17,10 @@
 
 func storeTransactionsPerSlot(scd *notarization.SlotCommittedDetails) error {
 	slot := scd.Commitment.Slot()
-<<<<<<< HEAD
-	stateDiff := deps.Protocol.MainEngine.Get().Ledger.MemPool().StateDiff(slot)
-=======
-	stateDiff, err := deps.Protocol.MainEngineInstance().Ledger.MemPool().StateDiff(slot)
+	stateDiff, err := deps.Protocol.MainEngine.Get().Ledger.MemPool().StateDiff(slot)
 	if err != nil {
 		return ierrors.Wrapf(err, "failed to retrieve state diff for slot %d", slot)
 	}
->>>>>>> 84885cfc
 	mutationsTree := ads.NewSet(mapdb.NewMapDB(), iotago.TransactionID.Bytes, iotago.TransactionIDFromBytes)
 	tcs := &TransactionsChangesResponse{
 		Index:                slot,
