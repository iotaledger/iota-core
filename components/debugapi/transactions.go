--- conflicted
+++ resolved
@@ -17,16 +17,11 @@
 
 func storeTransactionsPerSlot(scd *notarization.SlotCommittedDetails) error {
 	slot := scd.Commitment.Slot()
-<<<<<<< HEAD
 	stateDiff, err := deps.Protocol.MainEngineInstance().Ledger.MemPool().StateDiff(slot)
 	if err != nil {
 		return ierrors.Wrapf(err, "failed to retrieve state diff for slot %d", slot)
 	}
-	mutationsTree := ads.NewSet(mapdb.NewMapDB(), iotago.TransactionID.Bytes, iotago.SlotIdentifierFromBytes)
-=======
-	stateDiff := deps.Protocol.MainEngineInstance().Ledger.MemPool().StateDiff(slot)
 	mutationsTree := ads.NewSet(mapdb.NewMapDB(), iotago.TransactionID.Bytes, iotago.TransactionIDFromBytes)
->>>>>>> 257665d6
 	tcs := &TransactionsChangesResponse{
 		Index:                slot,
 		IncludedTransactions: make([]string, 0),
