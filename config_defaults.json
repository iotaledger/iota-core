{
  "app": {
    "checkForUpdates": true,
    "shutdown": {
      "stopGracePeriod": "5m",
      "log": {
        "enabled": true,
        "filePath": "shutdown.log"
      }
    }
  },
  "logger": {
    "level": "info",
    "disableCaller": true,
    "disableStacktrace": false,
    "stacktraceLevel": "panic",
    "encoding": "console",
    "encodingConfig": {
      "timeEncoder": "rfc3339"
    },
    "outputPaths": [
      "stdout"
    ],
    "disableEvents": true
  },
  "p2p": {
    "bindAddress": "0.0.0.0:14666",
    "seed": "",
    "overwriteStoredSeed": false,
    "externalAddress": "auto",
    "peerDBDirectory": "testnet/peerdb"
  },
  "profiling": {
    "enabled": false,
    "bindAddress": "localhost:6060"
  },
  "restAPI": {
    "enabled": true,
    "bindAddress": "0.0.0.0:8080",
    "publicRoutes": [
      "/health",
      "/api/routes",
      "/api/core/v3/info",
      "/api/core/v3/blocks*",
      "/api/core/v3/transactions*",
      "/api/core/v3/commitments*",
      "/api/core/v3/outputs*",
      "/api/debug/v2/*",
      "/api/indexer/v1/*"
    ],
    "protectedRoutes": [
      "/api/*"
    ],
    "debugRequestLoggerEnabled": false,
    "allowIncompleteBlock": false,
    "jwtAuth": {
      "salt": "IOTA"
    },
    "limits": {
      "maxBodyLength": "1M",
      "maxResults": 1000
    }
  },
  "debugAPI": {
    "enabled": true,
    "path": "testnet/debug",
    "maxOpenDBs": 2,
    "pruningThreshold": 8640,
    "dbGranularity": 100
  },
  "metricstracker": {
    "enabled": true
  },
  "database": {
    "engine": "rocksdb",
    "path": "testnet/database",
    "maxOpenDBs": 10,
    "pruningThreshold": 360,
    "dbGranularity": 1
  },
  "protocol": {
    "snapshot": {
      "path": "testnet/snapshot.bin",
      "depth": 5
    },
    "filter": {
      "maxAllowedClockDrift": "5s"
    }
  },
  "blockIssuer": {
    "enabled": true,
    "tipSelectionTimeout": "10s",
    "tipSelectionRetryInterval": "200ms",
    "issuerAccount": "",
    "privateKey": ""
  },
  "activity": {
    "enabled": true,
    "broadcastInterval": "2s",
    "parentsCount": 8,
    "ignoreBootstrapped": false
  },
  "dashboard": {
    "enabled": true,
    "bindAddress": "0.0.0.0:8081",
    "basicAuth": {
      "enabled": false,
<<<<<<< HEAD
      "username": "iota-core",
      "password": "iota-core"
=======
      "username": "core",
      "password": "core"
>>>>>>> 16d9fa96
    },
    "conflicts": {
      "maxCount": 100
    }
  }
}<|MERGE_RESOLUTION|>--- conflicted
+++ resolved
@@ -105,13 +105,8 @@
     "bindAddress": "0.0.0.0:8081",
     "basicAuth": {
       "enabled": false,
-<<<<<<< HEAD
       "username": "iota-core",
       "password": "iota-core"
-=======
-      "username": "core",
-      "password": "core"
->>>>>>> 16d9fa96
     },
     "conflicts": {
       "maxCount": 100
