package spammer

import (
	"time"

	"go.uber.org/atomic"

	"github.com/iotaledger/hive.go/app/configuration"
	appLogger "github.com/iotaledger/hive.go/app/logger"
	"github.com/iotaledger/hive.go/ds/types"
	"github.com/iotaledger/hive.go/ierrors"
	"github.com/iotaledger/hive.go/lo"
	"github.com/iotaledger/hive.go/logger"
	"github.com/iotaledger/iota-core/pkg/protocol/snapshotcreator"
<<<<<<< HEAD
	"github.com/iotaledger/iota-core/tools/evil-spammer/models"
	"github.com/iotaledger/iota-core/tools/evil-spammer/wallet"
=======
	"github.com/iotaledger/iota-core/tools/evil-spammer/evilwallet"
	"github.com/iotaledger/iota-core/tools/evil-spammer/models"
>>>>>>> d47e8456
	"github.com/iotaledger/iota-core/tools/genesis-snapshot/presets"
	iotago "github.com/iotaledger/iota.go/v4"
)

const (
	TypeBlock       = "blk"
	TypeTx          = "tx"
	TypeDs          = "ds"
	TypeCustom      = "custom"
	TypeCommitments = "commitments"
	TypeAccounts    = "accounts"
)

// region Spammer //////////////////////////////////////////////////////////////////////////////////////////////////////
//
//nolint:revive
type SpammerFunc func(*Spammer)

type State struct {
	spamTicker    *time.Ticker
	logTicker     *time.Ticker
	spamStartTime time.Time
	txSent        *atomic.Int64
	batchPrepared *atomic.Int64

	logTickTime  time.Duration
	spamDuration time.Duration
}

type SpamType int

const (
	SpamEvilWallet SpamType = iota
	SpamCommitments
)

// Spammer is a utility object for new spammer creations, can be modified by passing options.
// Mandatory options: WithClients, WithSpammingFunc
// Not mandatory options, if not provided spammer will use default settings:
// WithSpamDetails, WithEvilWallet, WithErrorCounter, WithLogTickerInterval.
type Spammer struct {
	SpamDetails     *SpamDetails
	State           *State
	UseRateSetter   bool
	SpamType        SpamType
	Clients         models.Connector
<<<<<<< HEAD
	EvilWallet      *wallet.EvilWallet
	EvilScenario    *wallet.EvilScenario
=======
	EvilWallet      *evilwallet.EvilWallet
	EvilScenario    *evilwallet.EvilScenario
>>>>>>> d47e8456
	IdentityManager *IdentityManager
	// CommitmentManager *CommitmentManager
	ErrCounter *ErrorCounter

	log Logger
	api iotago.API

	// accessed from spamming functions
	done     chan bool
	shutdown chan types.Empty
	spamFunc SpammerFunc

	TimeDelayBetweenConflicts time.Duration
	NumberOfSpends            int
}

// NewSpammer is a constructor of Spammer.
func NewSpammer(options ...Options) *Spammer {
	protocolParams := snapshotcreator.NewOptions(presets.Docker...).ProtocolParameters
	api := iotago.V3API(protocolParams)

	state := &State{
		txSent:        atomic.NewInt64(0),
		batchPrepared: atomic.NewInt64(0),
		logTickTime:   time.Second * 30,
	}
	s := &Spammer{
		SpamDetails:     &SpamDetails{},
		spamFunc:        CustomConflictSpammingFunc,
		State:           state,
		SpamType:        SpamEvilWallet,
		EvilScenario:    evilwallet.NewEvilScenario(),
		IdentityManager: NewIdentityManager(),
		// CommitmentManager: NewCommitmentManager(),
		UseRateSetter:  true,
		done:           make(chan bool),
		shutdown:       make(chan types.Empty),
		NumberOfSpends: 2,
		api:            api,
	}

	for _, opt := range options {
		opt(s)
	}

	s.setup()

	return s
}

func (s *Spammer) BlocksSent() uint64 {
	return uint64(s.State.txSent.Load())
}

func (s *Spammer) BatchesPrepared() uint64 {
	return uint64(s.State.batchPrepared.Load())
}

func (s *Spammer) setup() {
	if s.log == nil {
		s.initLogger()
		s.IdentityManager.SetLogger(s.log)
	}

	switch s.SpamType {
	case SpamEvilWallet:
		if s.EvilWallet == nil {
			s.EvilWallet = evilwallet.NewEvilWallet()
		}
		s.Clients = s.EvilWallet.Connector()
		// case SpamCommitments:
		// 	s.CommitmentManager.Setup(s.log)
	}
	s.setupSpamDetails()

	s.State.spamTicker = s.initSpamTicker()
	s.State.logTicker = s.initLogTicker()

	if s.ErrCounter == nil {
		s.ErrCounter = NewErrorCount()
	}
}

func (s *Spammer) setupSpamDetails() {
	if s.SpamDetails.Rate <= 0 {
		s.SpamDetails.Rate = 1
	}
	if s.SpamDetails.TimeUnit == 0 {
		s.SpamDetails.TimeUnit = time.Second
	}
	// provided only maxBlkSent, calculating the default max for maxDuration
	if s.SpamDetails.MaxDuration == 0 && s.SpamDetails.MaxBatchesSent > 0 {
		s.SpamDetails.MaxDuration = time.Hour * 100
	}
	// provided only maxDuration, calculating the default max for maxBlkSent
	if s.SpamDetails.MaxBatchesSent == 0 && s.SpamDetails.MaxDuration > 0 {
		s.SpamDetails.MaxBatchesSent = int(s.SpamDetails.MaxDuration.Seconds()/s.SpamDetails.TimeUnit.Seconds()*float64(s.SpamDetails.Rate)) + 1
	}
}

func (s *Spammer) initLogger() {
	config := configuration.New()
	_ = appLogger.InitGlobalLogger(config)
	logger.SetLevel(logger.LevelDebug)
	s.log = logger.NewLogger("Spammer")
}

func (s *Spammer) initSpamTicker() *time.Ticker {
	tickerTime := float64(s.SpamDetails.TimeUnit) / float64(s.SpamDetails.Rate)
	return time.NewTicker(time.Duration(tickerTime))
}

func (s *Spammer) initLogTicker() *time.Ticker {
	return time.NewTicker(s.State.logTickTime)
}

// Spam runs the spammer. Function will stop after maxDuration time will pass or when maxBlkSent will be exceeded.
func (s *Spammer) Spam() {
	s.log.Infof("Start spamming transactions with %d rate", s.SpamDetails.Rate)

	s.State.spamStartTime = time.Now()
	timeExceeded := time.After(s.SpamDetails.MaxDuration)

	go func() {
		goroutineCount := atomic.NewInt32(0)
		for {
			select {
			case <-s.State.logTicker.C:
				s.log.Infof("Blocks issued so far: %d, errors encountered: %d", s.State.txSent.Load(), s.ErrCounter.GetTotalErrorCount())
			case <-timeExceeded:
				s.log.Infof("Maximum spam duration exceeded, stopping spammer....")
				s.StopSpamming()

				return
			case <-s.done:
				s.StopSpamming()
				return
			case <-s.State.spamTicker.C:
				if goroutineCount.Load() > 100 {
					break
				}
				go func() {
					goroutineCount.Inc()
					defer goroutineCount.Dec()
					s.spamFunc(s)
				}()
			}
		}
	}()
	<-s.shutdown
	s.log.Info(s.ErrCounter.GetErrorsSummary())
	s.log.Infof("Finishing spamming, total txns sent: %v, TotalTime: %v, Rate: %f", s.State.txSent.Load(), s.State.spamDuration.Seconds(), float64(s.State.txSent.Load())/s.State.spamDuration.Seconds())
}

func (s *Spammer) CheckIfAllSent() {
	if s.State.batchPrepared.Load() >= int64(s.SpamDetails.MaxBatchesSent) {
		s.log.Infof("Maximum number of blocks sent, stopping spammer...")
		s.done <- true
	}
}

// StopSpamming finishes tasks before shutting down the spammer.
func (s *Spammer) StopSpamming() {
	s.State.spamDuration = time.Since(s.State.spamStartTime)
	s.State.spamTicker.Stop()
	s.State.logTicker.Stop()
	// s.CommitmentManager.Shutdown()
	s.shutdown <- types.Void
}

// PostTransaction use provided client to issue a transaction. It chooses API method based on Spammer options. Counts errors,
// counts transactions and provides debug logs.
func (s *Spammer) PostTransaction(signedTx *iotago.SignedTransaction, clt models.Client) {
	if signedTx == nil {
		s.log.Debug(ErrTransactionIsNil)
		s.ErrCounter.CountError(ErrTransactionIsNil)

		return
	}

	txID := lo.PanicOnErr(signedTx.Transaction.ID())
	allSolid := s.handleSolidityForReuseOutputs(clt, signedTx)
	if !allSolid {
		s.log.Debug(ErrInputsNotSolid)
		s.ErrCounter.CountError(ierrors.Wrapf(ErrInputsNotSolid, "txID: %s", txID.ToHex()))

		return
	}

	blockID, err := clt.PostTransaction(signedTx)
	if err != nil {
		s.log.Debug(ierrors.Wrapf(ErrFailPostTransaction, err.Error()))
		s.ErrCounter.CountError(ierrors.Wrapf(ErrFailPostTransaction, err.Error()))

		return
	}
	if s.EvilScenario.OutputWallet.Type() == evilwallet.Reuse {
		var outputIDs iotago.OutputIDs
		for index := range signedTx.Transaction.Outputs {
			outputIDs = append(outputIDs, iotago.OutputIDFromTransactionIDAndIndex(txID, uint16(index)))
		}
		s.EvilWallet.SetTxOutputsSolid(outputIDs, clt.URL())
	}

	count := s.State.txSent.Add(1)
	s.log.Debugf("%s: Last transaction sent, ID: %s, txCount: %d", blockID.ToHex(), txID.ToHex(), count)
}

func (s *Spammer) handleSolidityForReuseOutputs(_ models.Client, _ *iotago.SignedTransaction) (ok bool) {
	// ok = s.EvilWallet.AwaitInputsSolidity(tx.SignedTransaction().Inputs(), clt)
	// if s.EvilScenario.OutputWallet.Type() == wallet.Reuse {
	// 	s.EvilWallet.AddReuseOutputsToThePool(tx.SignedTransaction().Outputs())
	// }
	return true
}

// endregion ///////////////////////////////////////////////////////////////////////////////////////////////////////////

type Logger interface {
	Infof(template string, args ...interface{})
	Info(args ...interface{})
	Debugf(template string, args ...interface{})
	Debug(args ...interface{})
	Warn(args ...interface{})
	Warnf(template string, args ...interface{})
	Error(args ...interface{})
	Errorf(template string, args ...interface{})
}<|MERGE_RESOLUTION|>--- conflicted
+++ resolved
@@ -12,13 +12,8 @@
 	"github.com/iotaledger/hive.go/lo"
 	"github.com/iotaledger/hive.go/logger"
 	"github.com/iotaledger/iota-core/pkg/protocol/snapshotcreator"
-<<<<<<< HEAD
-	"github.com/iotaledger/iota-core/tools/evil-spammer/models"
-	"github.com/iotaledger/iota-core/tools/evil-spammer/wallet"
-=======
 	"github.com/iotaledger/iota-core/tools/evil-spammer/evilwallet"
 	"github.com/iotaledger/iota-core/tools/evil-spammer/models"
->>>>>>> d47e8456
 	"github.com/iotaledger/iota-core/tools/genesis-snapshot/presets"
 	iotago "github.com/iotaledger/iota.go/v4"
 )
@@ -65,13 +60,8 @@
 	UseRateSetter   bool
 	SpamType        SpamType
 	Clients         models.Connector
-<<<<<<< HEAD
-	EvilWallet      *wallet.EvilWallet
-	EvilScenario    *wallet.EvilScenario
-=======
 	EvilWallet      *evilwallet.EvilWallet
 	EvilScenario    *evilwallet.EvilScenario
->>>>>>> d47e8456
 	IdentityManager *IdentityManager
 	// CommitmentManager *CommitmentManager
 	ErrCounter *ErrorCounter
