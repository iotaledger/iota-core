package accountwallet

import (
	"context"
	"sync"
	"time"

	"github.com/mr-tron/base58"

	"github.com/iotaledger/hive.go/core/safemath"
	"github.com/iotaledger/hive.go/ierrors"
	"github.com/iotaledger/hive.go/lo"
	"github.com/iotaledger/iota-core/pkg/blockhandler"
	"github.com/iotaledger/iota-core/pkg/testsuite/mock"
	"github.com/iotaledger/iota-core/tools/evil-spammer/models"
	iotago "github.com/iotaledger/iota.go/v4"
	"github.com/iotaledger/iota.go/v4/builder"
	"github.com/iotaledger/iota.go/v4/nodeclient"
	"github.com/iotaledger/iota.go/v4/nodeclient/apimodels"
)

const (
	FaucetAccountAlias = "faucet"
)

func (a *AccountWallet) RequestBlockBuiltData(clt *nodeclient.Client, issuerID iotago.AccountID) (*apimodels.CongestionResponse, *apimodels.IssuanceBlockHeaderResponse, iotago.Version, error) {
	congestionResp, err := clt.Congestion(context.Background(), issuerID)
	if err != nil {
		return nil, nil, 0, ierrors.Wrapf(err, "failed to get congestion data for issuer %s", issuerID.ToHex())
	}

	issuerResp, err := clt.BlockIssuance(context.Background())
	if err != nil {
		return nil, nil, 0, ierrors.Wrap(err, "failed to get block issuance data")
	}

	version := clt.APIForSlot(congestionResp.Slot).Version()

	return congestionResp, issuerResp, version, nil
}

func (a *AccountWallet) RequestFaucetFunds(clt models.Client, receiveAddr iotago.Address, amount iotago.BaseToken) (*models.Output, error) {
	congestionResp, issuerResp, version, err := a.RequestBlockBuiltData(clt.Client(), a.faucet.account.ID())
	if err != nil {
		return nil, ierrors.Wrapf(err, "failed to get block built data for issuer %s", a.faucet.account.ID().ToHex())
	}

	signedTx, err := a.faucet.prepareFaucetRequest(receiveAddr, amount, congestionResp.ReferenceManaCost)
	if err != nil {
		log.Errorf("failed to prepare faucet request: %s", err)

		return nil, err
	}

	_, err = a.PostWithBlock(clt, signedTx, a.faucet.account, congestionResp, issuerResp, version)
	if err != nil {
		log.Errorf("failed to create block: %s", err)

		return nil, err
	}

	// set remainder output to be reused by the Faucet wallet
	a.faucet.unspentOutput = &models.Output{
		OutputID:     iotago.OutputIDFromTransactionIDAndIndex(lo.PanicOnErr(signedTx.Transaction.ID()), 1),
		Address:      a.faucet.genesisHdWallet.Address(iotago.AddressEd25519).(*iotago.Ed25519Address),
		Index:        0,
		Balance:      signedTx.Transaction.Outputs[1].BaseTokenAmount(),
		OutputStruct: signedTx.Transaction.Outputs[1],
	}

	return &models.Output{
		OutputID:     iotago.OutputIDFromTransactionIDAndIndex(lo.PanicOnErr(signedTx.Transaction.ID()), 0),
		Address:      receiveAddr,
		Index:        0,
		Balance:      signedTx.Transaction.Outputs[0].BaseTokenAmount(),
		OutputStruct: signedTx.Transaction.Outputs[0],
	}, nil
}

func (a *AccountWallet) PostWithBlock(clt models.Client, payload iotago.Payload, issuer blockhandler.Account, congestionResp *apimodels.CongestionResponse, issuerResp *apimodels.IssuanceBlockHeaderResponse, version iotago.Version) (iotago.BlockID, error) {
	signedBlock, err := a.CreateBlock(payload, issuer, congestionResp, issuerResp, version)
	if err != nil {
		log.Errorf("failed to create block: %s", err)

		return iotago.EmptyBlockID, err
	}

	blockID, err := clt.PostBlock(signedBlock)
	if err != nil {
		log.Errorf("failed to post block: %s", err)

		return iotago.EmptyBlockID, err
	}

	return blockID, nil
}

func (a *AccountWallet) CreateBlock(payload iotago.Payload, issuer blockhandler.Account, congestionResp *apimodels.CongestionResponse, issuerResp *apimodels.IssuanceBlockHeaderResponse, version iotago.Version) (*iotago.ProtocolBlock, error) {
	issuingTime := time.Now()
	issuingSlot := a.client.LatestAPI().TimeProvider().SlotFromTime(issuingTime)
	apiForSlot := a.client.APIForSlot(issuingSlot)

	blockBuilder := builder.NewBasicBlockBuilder(apiForSlot)

	commitmentID, err := issuerResp.Commitment.ID()
	if err != nil {
		return nil, ierrors.Wrap(err, "failed to get commitment id")
	}

	blockBuilder.ProtocolVersion(version)
	blockBuilder.SlotCommitmentID(commitmentID)
	blockBuilder.LatestFinalizedSlot(issuerResp.LatestFinalizedSlot)
	blockBuilder.IssuingTime(time.Now())
	blockBuilder.StrongParents(issuerResp.StrongParents)
	blockBuilder.WeakParents(issuerResp.WeakParents)
	blockBuilder.ShallowLikeParents(issuerResp.ShallowLikeParents)
	blockBuilder.MaxBurnedMana(congestionResp.ReferenceManaCost)

	blockBuilder.Payload(payload)
	blockBuilder.Sign(issuer.ID(), issuer.PrivateKey())

	blk, err := blockBuilder.Build()
	if err != nil {
		return nil, ierrors.Errorf("failed to build block: %w", err)
	}

	return blk, nil
}

type faucetParams struct {
	faucetPrivateKey string
	faucetAccountID  string
	genesisSeed      string
}

type faucet struct {
	unspentOutput   *models.Output
	account         blockhandler.Account
	genesisHdWallet *mock.HDWallet

	clt models.Client

	sync.Mutex
}

func newFaucet(clt models.Client, faucetParams *faucetParams) (*faucet, error) {
	genesisSeed, err := base58.Decode(faucetParams.genesisSeed)
	if err != nil {
		fmt.Printf("failed to decode base58 seed, using the default one: %v", err)
	}
	faucetAddr := mock.NewHDWallet("", genesisSeed, 0).Address(iotago.AddressEd25519)

	indexer, err := clt.Indexer()
	if err != nil {
		panic(ierrors.Wrap(err, "failed to get indexer"))
	}

	results, err := indexer.Outputs(context.Background(), &apimodels.BasicOutputsQuery{
		AddressBech32: faucetAddr.Bech32(iotago.PrefixTestnet),
	})
	if err != nil {
		return nil, ierrors.Wrap(err, "failed to prepare faucet unspent outputs indexer request")
	}

	var (
		faucetUnspentOutput   iotago.Output
		faucetUnspentOutputID iotago.OutputID
		faucetAmount          iotago.BaseToken
	)
	for results.Next() {
		unspents, err := results.Outputs(context.TODO())
		if err != nil {
			return nil, ierrors.Wrap(err, "failed to get faucet unspent outputs")
		}
<<<<<<< HEAD

		faucetUnspentOutput = unspents[0]
		faucetAmount = faucetUnspentOutput.BaseTokenAmount()
		faucetUnspentOutputID = lo.Return1(results.Response.Items.OutputIDs())[0]
=======
		faucetAmount = faucetOutput.BaseTokenAmount()
	}
	genesisSeed, err := base58.Decode(faucetParams.genesisSeed)
	if err != nil {
		log.Warnf("failed to decode base58 seed, using the default one: %v", err)
>>>>>>> b7182f9d
	}

	f := &faucet{
		clt:             clt,
		account:         blockhandler.AccountFromParams(faucetParams.faucetAccountID, faucetParams.faucetPrivateKey),
		genesisHdWallet: mock.NewHDWallet("", genesisSeed, 0),
	}

	f.unspentOutput = &models.Output{
		Address:      faucetAddr.(*iotago.Ed25519Address),
		Index:        0,
		OutputID:     faucetUnspentOutputID,
		Balance:      faucetAmount,
		OutputStruct: faucetUnspentOutput,
	}

	return f, nil
}

func (f *faucet) prepareFaucetRequest(receiveAddr iotago.Address, amount iotago.BaseToken, rmc iotago.Mana) (*iotago.SignedTransaction, error) {
	remainderAmount, err := safemath.SafeSub(f.unspentOutput.Balance, amount)
	if err != nil {
		panic(err)
	}

	txBuilder, remainderIndex, err := f.createFaucetTransactionNoManaHandling(receiveAddr, amount, remainderAmount)
	if err != nil {
		return nil, err
	}

	rmcAllotedTxBuilder := txBuilder.Clone()
	// faucet will allot exact mana to be burnt, rest of the mana is alloted to faucet output remainder
	rmcAllotedTxBuilder.AllotRequiredManaAndStoreRemainingManaInOutput(txBuilder.CreationSlot(), rmc, f.account.ID(), remainderIndex)

	var signedTx *iotago.SignedTransaction
	signedTx, err = rmcAllotedTxBuilder.Build(f.genesisHdWallet.AddressSigner())
	if err != nil {
		log.Infof("WARN: failed to build tx with min required mana allotted, genesis potential mana was not enough, fallback to faucet account")
		txBuilder.AllotAllMana(txBuilder.CreationSlot(), f.account.ID())
		if signedTx, err = txBuilder.Build(f.genesisHdWallet.AddressSigner()); err != nil {
			return nil, ierrors.Wrapf(err, "failed to build transaction with all mana allotted, after not having enough mana required based on RMC")
		}
	}

	return signedTx, nil
}

func (f *faucet) createFaucetTransactionNoManaHandling(receiveAddr iotago.Address, amount iotago.BaseToken, remainderAmount iotago.BaseToken) (*builder.TransactionBuilder, int, error) {
	currentTime := time.Now()
	currentSlot := f.clt.LatestAPI().TimeProvider().SlotFromTime(currentTime)

	apiForSlot := f.clt.APIForSlot(currentSlot)
	txBuilder := builder.NewTransactionBuilder(apiForSlot)

	txBuilder.AddInput(&builder.TxInput{
		UnlockTarget: f.genesisHdWallet.Address(iotago.AddressEd25519).(*iotago.Ed25519Address),
		InputID:      f.unspentOutput.OutputID,
		Input:        f.unspentOutput.OutputStruct,
	})

	switch receiveAddr.(type) {
	case *iotago.Ed25519Address:
		txBuilder.AddOutput(&iotago.BasicOutput{
			Amount: amount,
			Conditions: iotago.BasicOutputUnlockConditions{
				&iotago.AddressUnlockCondition{Address: receiveAddr},
			},
		})
	case *iotago.ImplicitAccountCreationAddress:
		log.Infof("creating account %s", receiveAddr)
		accOutputBuilder := builder.NewAccountOutputBuilder(receiveAddr, receiveAddr, amount)
		output, err := accOutputBuilder.Build()
		if err != nil {
			log.Errorf("failed to build account output: %s", err)

			return nil, 0, err
		}
		txBuilder.AddOutput(output)
	}

	// remainder output
	remainderIndex := 1
	txBuilder.AddOutput(&iotago.BasicOutput{
		Amount: remainderAmount,
		Conditions: iotago.BasicOutputUnlockConditions{
			&iotago.AddressUnlockCondition{Address: f.genesisHdWallet.Address(iotago.AddressEd25519).(*iotago.Ed25519Address)},
		},
	})
	txBuilder.AddTaggedDataPayload(&iotago.TaggedData{Tag: []byte("Faucet funds"), Data: []byte("to addr" + receiveAddr.String())})
	txBuilder.SetCreationSlot(currentSlot)

	return txBuilder, remainderIndex, nil
}<|MERGE_RESOLUTION|>--- conflicted
+++ resolved
@@ -146,7 +146,7 @@
 func newFaucet(clt models.Client, faucetParams *faucetParams) (*faucet, error) {
 	genesisSeed, err := base58.Decode(faucetParams.genesisSeed)
 	if err != nil {
-		fmt.Printf("failed to decode base58 seed, using the default one: %v", err)
+		log.Warnf("failed to decode base58 seed, using the default one: %v", err)
 	}
 	faucetAddr := mock.NewHDWallet("", genesisSeed, 0).Address(iotago.AddressEd25519)
 
@@ -172,18 +172,10 @@
 		if err != nil {
 			return nil, ierrors.Wrap(err, "failed to get faucet unspent outputs")
 		}
-<<<<<<< HEAD
 
 		faucetUnspentOutput = unspents[0]
 		faucetAmount = faucetUnspentOutput.BaseTokenAmount()
 		faucetUnspentOutputID = lo.Return1(results.Response.Items.OutputIDs())[0]
-=======
-		faucetAmount = faucetOutput.BaseTokenAmount()
-	}
-	genesisSeed, err := base58.Decode(faucetParams.genesisSeed)
-	if err != nil {
-		log.Warnf("failed to decode base58 seed, using the default one: %v", err)
->>>>>>> b7182f9d
 	}
 
 	f := &faucet{
