//go:build dockertests

package tests

import (
	"bytes"
	"context"
	"encoding/json"
	"fmt"
	"io"
	"net/http"
	"os"
	"sort"
	"testing"
	"time"

	"github.com/stretchr/testify/require"

	"github.com/iotaledger/hive.go/ierrors"
	"github.com/iotaledger/hive.go/lo"
	iotago "github.com/iotaledger/iota.go/v4"
	"github.com/iotaledger/iota.go/v4/api"
)

func (d *DockerTestFramework) CheckAccountStatus(ctx context.Context, blkID iotago.BlockID, txID iotago.TransactionID, creationOutputID iotago.OutputID, accountAddress *iotago.AccountAddress, checkIndexer ...bool) {
	// request by blockID if provided, otherwise use txID
	// we take the slot from the blockID in case the tx is created earlier than the block.
	clt := d.wallet.DefaultClient()
	slot := blkID.Slot()

	if blkID == iotago.EmptyBlockID {
		blkMetadata, err := clt.TransactionIncludedBlockMetadata(ctx, txID)
		require.NoError(d.Testing, err)

		blkID = blkMetadata.BlockID
		slot = blkMetadata.BlockID.Slot()
	}

	d.AwaitTransactionPayloadAccepted(ctx, blkID)

	// wait for the account to be committed
	d.AwaitCommitment(slot)

	// Check the indexer
	if len(checkIndexer) > 0 && checkIndexer[0] {
		indexerClt, err := d.wallet.DefaultClient().Indexer(ctx)
		require.NoError(d.Testing, err)

		_, _, _, err = indexerClt.Account(ctx, accountAddress)
		require.NoError(d.Testing, err)
	}

	// check if the creation output exists
	_, err := clt.OutputByID(ctx, creationOutputID)
	require.NoError(d.Testing, err)
}

func (d *DockerTestFramework) AssertIndexerAccount(account *AccountData) {
	d.Eventually(func() error {
		ctx := context.TODO()
		indexerClt, err := d.wallet.DefaultClient().Indexer(ctx)
		if err != nil {
			return err
		}

		outputID, output, _, err := indexerClt.Account(ctx, account.Address)
		if err != nil {
			return err
		}

		require.EqualValues(d.Testing, account.OutputID, *outputID)
		require.EqualValues(d.Testing, account.Output, output)

		return nil
	})
}

func (d *DockerTestFramework) AssertIndexerFoundry(foundryID iotago.FoundryID) {
	d.Eventually(func() error {
		ctx := context.TODO()
		indexerClt, err := d.wallet.DefaultClient().Indexer(ctx)
		if err != nil {
			return err
		}

		_, _, _, err = indexerClt.Foundry(ctx, foundryID)
		if err != nil {
			return err
		}

		return nil
	})
}

func (d *DockerTestFramework) AssertValidatorExists(accountAddr *iotago.AccountAddress) {
	d.Eventually(func() error {
		for _, node := range d.Nodes() {
			_, err := d.wallet.Clients[node.Name].StakingAccount(context.TODO(), accountAddr)
			if err != nil {
				return err
			}
		}

		return nil
	})
}

func (d *DockerTestFramework) AssertCommittee(expectedEpoch iotago.EpochIndex, expectedCommitteeMember []string) {
	fmt.Println("Wait for committee selection..., expected epoch: ", expectedEpoch, ", expected committee size: ", len(expectedCommitteeMember))
	defer fmt.Println("Wait for committee selection......done")

	sort.Strings(expectedCommitteeMember)

	status := d.NodeStatus("V1")
	api := d.wallet.DefaultClient().CommittedAPI()
	expectedSlotStart := api.TimeProvider().EpochStart(expectedEpoch)
	require.Greater(d.Testing, expectedSlotStart, status.LatestAcceptedBlockSlot)

	slotToWait := expectedSlotStart - status.LatestAcceptedBlockSlot
	secToWait := time.Duration(slotToWait) * time.Duration(api.ProtocolParameters().SlotDurationInSeconds()) * time.Second
	fmt.Println("Wait for ", secToWait, "until expected epoch: ", expectedEpoch)
	time.Sleep(secToWait)

	d.Eventually(func() error {
		for _, node := range d.Nodes() {
			resp, err := d.wallet.Clients[node.Name].Committee(context.TODO())
			if err != nil {
				return err
			}

			if resp.Epoch == expectedEpoch {
				members := make([]string, len(resp.Committee))
				for i, member := range resp.Committee {
					members[i] = member.AddressBech32
				}

				sort.Strings(members)
				if match := lo.Equal(expectedCommitteeMember, members); match {
					return nil
				}

				return ierrors.Errorf("committee members does not match as expected, expected: %v, actual: %v", expectedCommitteeMember, members)
			}
		}

		return nil
	})
}

func (d *DockerTestFramework) AssertFinalizedSlot(condition func(iotago.SlotIndex) error) {
	for _, node := range d.Nodes() {
		status := d.NodeStatus(node.Name)

		err := condition(status.LatestFinalizedSlot)
		require.NoError(d.Testing, err)
	}
}

// Eventually asserts that given condition will be met in opts.waitFor time,
// periodically checking target function each opts.tick.
//
//	assert.Eventually(t, func() bool { return true; }, time.Second, 10*time.Millisecond)
func (d *DockerTestFramework) Eventually(condition func() error, waitForSync ...bool) {
	ch := make(chan error, 1)

	deadline := d.optsWaitFor
	if len(waitForSync) > 0 && waitForSync[0] {
		deadline = d.optsWaitForSync
	}

	timer := time.NewTimer(deadline)
	defer timer.Stop()

	ticker := time.NewTicker(d.optsTick)
	defer ticker.Stop()

	var lastErr error
	for tick := ticker.C; ; {
		select {
		case <-timer.C:
			require.FailNow(d.Testing, "condition never satisfied", lastErr)
		case <-tick:
			tick = nil
			go func() { ch <- condition() }()
		case lastErr = <-ch:
			// The condition is satisfied, we can exit.
			if lastErr == nil {
				return
			}
			tick = ticker.C
		}
	}
}

<<<<<<< HEAD
func (d *DockerTestFramework) AwaitTransactionPayloadAccepted(ctx context.Context, txID iotago.TransactionID) {
	clt := d.Node("V1").Client
=======
func (d *DockerTestFramework) AwaitTransactionPayloadAccepted(ctx context.Context, blkID iotago.BlockID) {
	clt := d.wallet.DefaultClient()
>>>>>>> f7c93571

	d.Eventually(func() error {
		resp, err := clt.TransactionMetadata(ctx, txID)
		if err != nil {
			return err
		}

		if resp.TransactionState == api.TransactionStateAccepted ||
			resp.TransactionState == api.TransactionStateConfirmed ||
			resp.TransactionState == api.TransactionStateFinalized {
			if resp.TransactionFailureReason == api.TxFailureNone {
				return nil
			}
		}

		return ierrors.Errorf("transaction %s is pending or having errors, state: %s, failure reason: %d", txID.ToHex(), resp.TransactionState.String(), resp.TransactionFailureReason)
	})
}

func (d *DockerTestFramework) AwaitCommitment(targetSlot iotago.SlotIndex) {
	currentCommittedSlot := d.NodeStatus("V1").LatestCommitmentID.Slot()

	for t := currentCommittedSlot; t <= targetSlot; t++ {
		latestCommittedSlot := d.NodeStatus("V1").LatestCommitmentID.Slot()

		if targetSlot <= latestCommittedSlot {
			return
		}

		time.Sleep(10 * time.Second)
	}
}

func (d *DockerTestFramework) AwaitAddressUnspentOutputAccepted(ctx context.Context, addr iotago.Address) (outputID iotago.OutputID, output iotago.Output, err error) {
	indexerClt, err := d.wallet.DefaultClient().Indexer(ctx)
	require.NoError(d.Testing, err)
	addrBech := addr.Bech32(d.wallet.DefaultClient().CommittedAPI().ProtocolParameters().Bech32HRP())

	for t := time.Now(); time.Since(t) < d.optsWaitFor; time.Sleep(d.optsTick) {
		res, err := indexerClt.Outputs(ctx, &api.BasicOutputsQuery{
			AddressBech32: addrBech,
		})
		if err != nil {
			return iotago.EmptyOutputID, nil, ierrors.Wrap(err, "indexer request failed in request faucet funds")
		}

		for res.Next() {
			unspents, err := res.Outputs(ctx)
			if err != nil {
				return iotago.EmptyOutputID, nil, ierrors.Wrap(err, "failed to get faucet unspent outputs")
			}

			if len(unspents) == 0 {
				break
			}

			return lo.Return1(res.Response.Items.OutputIDs())[0], unspents[0], nil
		}
	}

	return iotago.EmptyOutputID, nil, ierrors.Errorf("no unspent outputs found for address %s due to timeout", addrBech)
}

func (d *DockerTestFramework) SendFaucetRequest(ctx context.Context, receiveAddr iotago.Address) {
	cltAPI := d.wallet.DefaultClient().CommittedAPI()
	addrBech := receiveAddr.Bech32(cltAPI.ProtocolParameters().Bech32HRP())

	type EnqueueRequest struct {
		Address string `json:"address"`
	}

	req, err := http.NewRequestWithContext(ctx, http.MethodPost, d.optsFaucetURL+"/api/enqueue", func() io.Reader {
		jsonData, _ := json.Marshal(&EnqueueRequest{
			Address: addrBech,
		})

		return bytes.NewReader(jsonData)
	}())
	require.NoError(d.Testing, err)

	req.Header.Set("Content-Type", api.MIMEApplicationJSON)

	res, err := http.DefaultClient.Do(req)
	require.NoError(d.Testing, err)
	defer res.Body.Close()

	require.Equal(d.Testing, http.StatusAccepted, res.StatusCode)
}

func createLogDirectory(testName string) string {
	// make sure logs/ exists
	err := os.Mkdir("logs", 0755)
	if err != nil {
		if !os.IsExist(err) {
			panic(err)
		}
	}

	// create directory for this run
	timestamp := time.Now().Format("20060102_150405")
	dir := fmt.Sprintf("logs/%s-%s", timestamp, testName)
	err = os.Mkdir(dir, 0755)
	if err != nil {
		if !os.IsExist(err) {
			panic(err)
		}
	}

	return dir
}

func AwaitEventAPITopics(t *testing.T, duration time.Duration, cancleFunc context.CancelFunc, receiveChan chan struct{}, numOfTopics int) error {
	counter := 0
	timer := time.NewTimer(duration)
	defer timer.Stop()

	for {
		select {
		case <-timer.C:
			cancleFunc()
			return ierrors.New("Timeout, did not receive signals from all  topics")
		case <-receiveChan:
			counter++
			if counter == numOfTopics {
				fmt.Println("Received all signals from topics")
				return nil
			}
		}
	}
}

func getDelegationStartEpoch(api iotago.API, commitmentSlot iotago.SlotIndex) iotago.EpochIndex {
	pastBoundedSlot := commitmentSlot + api.ProtocolParameters().MaxCommittableAge()
	pastBoundedEpoch := api.TimeProvider().EpochFromSlot(pastBoundedSlot)
	pastBoundedEpochEnd := api.TimeProvider().EpochEnd(pastBoundedEpoch)
	registrationSlot := pastBoundedEpochEnd - api.ProtocolParameters().EpochNearingThreshold()

	if pastBoundedSlot <= registrationSlot {
		return pastBoundedEpoch + 1
	}
	return pastBoundedEpoch + 2
}<|MERGE_RESOLUTION|>--- conflicted
+++ resolved
@@ -36,7 +36,7 @@
 		slot = blkMetadata.BlockID.Slot()
 	}
 
-	d.AwaitTransactionPayloadAccepted(ctx, blkID)
+	d.AwaitTransactionPayloadAccepted(ctx, txID)
 
 	// wait for the account to be committed
 	d.AwaitCommitment(slot)
@@ -192,13 +192,8 @@
 	}
 }
 
-<<<<<<< HEAD
 func (d *DockerTestFramework) AwaitTransactionPayloadAccepted(ctx context.Context, txID iotago.TransactionID) {
-	clt := d.Node("V1").Client
-=======
-func (d *DockerTestFramework) AwaitTransactionPayloadAccepted(ctx context.Context, blkID iotago.BlockID) {
 	clt := d.wallet.DefaultClient()
->>>>>>> f7c93571
 
 	d.Eventually(func() error {
 		resp, err := clt.TransactionMetadata(ctx, txID)
@@ -207,7 +202,7 @@
 		}
 
 		if resp.TransactionState == api.TransactionStateAccepted ||
-			resp.TransactionState == api.TransactionStateConfirmed ||
+			resp.TransactionState == api.TransactionStateCommitted ||
 			resp.TransactionState == api.TransactionStateFinalized {
 			if resp.TransactionFailureReason == api.TxFailureNone {
 				return nil
