--- conflicted
+++ resolved
@@ -35,14 +35,10 @@
 
 	lastUsedIndex atomic.Uint32
 
-<<<<<<< HEAD
-	outputs  map[iotago.OutputID]*mock.OutputData
-	accounts map[iotago.AccountID]*mock.AccountData
-=======
-	outputs     map[iotago.OutputID]*OutputData
+	outputs     map[iotago.OutputID]*mock.OutputData
 	outputsLock sync.RWMutex
 
-	accounts     map[iotago.AccountID]*AccountData
+	accounts     map[iotago.AccountID]*mock.AccountData
 	accountsLock sync.RWMutex
 }
 
@@ -70,7 +66,6 @@
 	Output *iotago.AccountOutput
 	// OutputID is the unique identifier of the Output.
 	OutputID iotago.OutputID
->>>>>>> 0be95a4e
 }
 
 func NewDockerWallet(t *testing.T) *DockerWallet {
@@ -87,36 +82,24 @@
 	return w.Clients["V1"]
 }
 
-<<<<<<< HEAD
 func (w *DockerWallet) AddOutput(outputID iotago.OutputID, output *mock.OutputData) {
-	w.outputs[outputID] = output
-}
-
-func (w *DockerWallet) AddAccount(accountID iotago.AccountID, data *mock.AccountData) {
-	w.accounts[accountID] = data
-}
-
-func (w *DockerWallet) Output(outputName iotago.OutputID) *mock.OutputData {
-=======
-func (w *DockerWallet) AddOutput(outputID iotago.OutputID, output *OutputData) {
 	w.outputsLock.Lock()
 	defer w.outputsLock.Unlock()
 
 	w.outputs[outputID] = output
 }
 
-func (w *DockerWallet) AddAccount(accountID iotago.AccountID, data *AccountData) {
+func (w *DockerWallet) AddAccount(accountID iotago.AccountID, data *mock.AccountData) {
 	w.accountsLock.Lock()
 	defer w.accountsLock.Unlock()
 
 	w.accounts[accountID] = data
 }
 
-func (w *DockerWallet) Output(outputName iotago.OutputID) *OutputData {
+func (w *DockerWallet) Output(outputName iotago.OutputID) *mock.OutputData {
 	w.outputsLock.RLock()
 	defer w.outputsLock.RUnlock()
 
->>>>>>> 0be95a4e
 	output, exists := w.outputs[outputName]
 	if !exists {
 		panic(ierrors.Errorf("output %s not registered in wallet", outputName))
@@ -125,14 +108,10 @@
 	return output
 }
 
-<<<<<<< HEAD
 func (w *DockerWallet) Account(accountID iotago.AccountID) *mock.AccountData {
-=======
-func (w *DockerWallet) Account(accountID iotago.AccountID) *AccountData {
 	w.accountsLock.RLock()
 	defer w.accountsLock.RUnlock()
 
->>>>>>> 0be95a4e
 	acc, exists := w.accounts[accountID]
 	if !exists {
 		panic(ierrors.Errorf("account %s not registered in wallet", accountID.ToHex()))
