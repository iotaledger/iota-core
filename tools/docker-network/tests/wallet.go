//go:build dockertests

package tests

import (
	"crypto/ed25519"
	"math/big"
	"sync"
	"sync/atomic"
	"testing"
	"time"

	"github.com/stretchr/testify/require"

	hiveEd25519 "github.com/iotaledger/hive.go/crypto/ed25519"
	"github.com/iotaledger/hive.go/ierrors"
	"github.com/iotaledger/hive.go/lo"
	"github.com/iotaledger/hive.go/runtime/options"
	iotago "github.com/iotaledger/iota.go/v4"
	"github.com/iotaledger/iota.go/v4/api"
	"github.com/iotaledger/iota.go/v4/builder"
	"github.com/iotaledger/iota.go/v4/nodeclient"
	"github.com/iotaledger/iota.go/v4/wallet"
)

// DockerWallet holds a keyManager, created outputs and accounts details.
type DockerWallet struct {
	Testing *testing.T

	// a map of clients for each node in the network
	Clients map[string]*nodeclient.Client

	keyManager *wallet.KeyManager

	lastUsedIndex atomic.Uint32

	outputs     map[iotago.OutputID]*OutputData
	outputsLock sync.RWMutex

	accounts     map[iotago.AccountID]*AccountData
	accountsLock sync.RWMutex
}

// OutputData holds the details of an output that can be used to build a transaction.
type OutputData struct {
	// ID is the unique identifier of the output.
	ID iotago.OutputID
	// Output is the iotago Output.
	Output iotago.Output
	// Address is the address of the output.
	Address iotago.Address
	// AddressIndex is the index of the address in the keyManager.
	AddressIndex uint32
}

// AccountData holds the details of an account that can be used to issue a block or account transition.
type AccountData struct {
	// ID is the unique identifier of the account.
	ID iotago.AccountID
	// AddressIndex is the index of the address in the keyManager.
	AddressIndex uint32
	// Address is the address of the account.
	Address *iotago.AccountAddress
	// Output is the latest iotago AccountOutput of the account.
	Output *iotago.AccountOutput
	// OutputID is the unique identifier of the Output.
	OutputID iotago.OutputID
}

func NewDockerWallet(t *testing.T) *DockerWallet {
	return &DockerWallet{
		Testing:    t,
		outputs:    make(map[iotago.OutputID]*OutputData),
		accounts:   make(map[iotago.AccountID]*AccountData),
		Clients:    make(map[string]*nodeclient.Client),
		keyManager: lo.PanicOnErr(wallet.NewKeyManagerFromRandom(wallet.DefaultIOTAPath)),
	}
}

func (w *DockerWallet) DefaultClient() *nodeclient.Client {
	return w.Clients["V1"]
}

<<<<<<< HEAD
func (w *DockerWallet) AddOutput(outputId iotago.OutputID, output *OutputData) {
	w.outputsLock.Lock()
	defer w.outputsLock.Unlock()

	w.outputs[outputId] = output
}

func (w *DockerWallet) AddAccount(accountId iotago.AccountID, data *AccountData) {
	w.accountsLock.Lock()
	defer w.accountsLock.Unlock()

	w.accounts[accountId] = data
=======
func (w *DockerWallet) AddOutput(outputID iotago.OutputID, output *OutputData) {
	w.outputs[outputID] = output
}

func (w *DockerWallet) AddAccount(accountID iotago.AccountID, data *AccountData) {
	w.accounts[accountID] = data
>>>>>>> 8144a57e
}

func (w *DockerWallet) Output(outputName iotago.OutputID) *OutputData {
	w.outputsLock.RLock()
	defer w.outputsLock.RUnlock()

	output, exists := w.outputs[outputName]
	if !exists {
		panic(ierrors.Errorf("output %s not registered in wallet", outputName))
	}

	return output
}

<<<<<<< HEAD
func (w *DockerWallet) Account(accountId iotago.AccountID) *AccountData {
	w.accountsLock.RLock()
	defer w.accountsLock.RUnlock()

	acc, exists := w.accounts[accountId]
=======
func (w *DockerWallet) Account(accountID iotago.AccountID) *AccountData {
	acc, exists := w.accounts[accountID]
>>>>>>> 8144a57e
	if !exists {
		panic(ierrors.Errorf("account %s not registered in wallet", accountID.ToHex()))
	}

	return acc
}

func (w *DockerWallet) Accounts(accountIds ...iotago.AccountID) []*AccountData {
	w.accountsLock.RLock()
	defer w.accountsLock.RUnlock()

	accounts := make([]*AccountData, 0)
	if len(accountIds) == 0 {
		for _, acc := range w.accounts {
			accounts = append(accounts, acc)
		}
	}

	for _, id := range accountIds {
		acc, exists := w.accounts[id]
		if !exists {
			panic(ierrors.Errorf("account %s not registered in wallet", id.ToHex()))
		}
		accounts = append(accounts, acc)
	}

	return accounts
}

func (w *DockerWallet) Address(index ...uint32) (uint32, *iotago.Ed25519Address) {
	if len(index) == 0 {
		index = append(index, w.lastUsedIndex.Add(1))
	}

	address := w.keyManager.Address(iotago.AddressEd25519, index...)
	//nolint:forcetypeassert
	return index[0], address.(*iotago.Ed25519Address)
}

func (w *DockerWallet) ImplicitAccountCreationAddress(index ...uint32) (uint32, *iotago.ImplicitAccountCreationAddress) {
	if len(index) == 0 {
		index = append(index, w.lastUsedIndex.Add(1))
	}

	address := w.keyManager.Address(iotago.AddressImplicitAccountCreation, index...)
	//nolint:forcetypeassert
	return index[0], address.(*iotago.ImplicitAccountCreationAddress)
}

func (w *DockerWallet) KeyPair(indexes ...uint32) (ed25519.PrivateKey, ed25519.PublicKey) {
	return w.keyManager.KeyPair(indexes...)
}

func (w *DockerWallet) AddressSigner(indexes ...uint32) iotago.AddressSigner {
	return w.keyManager.AddressSigner(indexes...)
}

func (w *DockerWallet) AllotManaFromAccount(fromID iotago.AccountID, toID iotago.AccountID, manaToAllot iotago.Mana, inputID iotago.OutputID) *iotago.SignedTransaction {
	from := w.Account(fromID)
	to := w.Account(toID)
	input := w.Output(inputID)

	currentSlot := w.DefaultClient().LatestAPI().TimeProvider().CurrentSlot()
	apiForSlot := w.DefaultClient().APIForSlot(currentSlot)

	basicOutput, ok := input.Output.(*iotago.BasicOutput)
	require.True(w.Testing, ok)

	// Subtract stored mana from source outputs to fund Allotment.
	outputBuilder := builder.NewBasicOutputBuilderFromPrevious(basicOutput)
	actualAllottedMana := manaToAllot
	if manaToAllot >= basicOutput.StoredMana() {
		actualAllottedMana = basicOutput.StoredMana()
		outputBuilder.Mana(0)
	} else {
		outputBuilder.Mana(basicOutput.StoredMana() - manaToAllot)
	}

	signedTx, err := builder.NewTransactionBuilder(apiForSlot, w.AddressSigner(input.AddressIndex)).
		AddInput(&builder.TxInput{
			UnlockTarget: input.Address,
			InputID:      input.ID,
			Input:        input.Output,
		}).
		IncreaseAllotment(to.ID, actualAllottedMana).
		AddOutput(basicOutput).
		SetCreationSlot(currentSlot).
		AllotAllMana(currentSlot, from.ID, 0).
		Build()
	require.NoError(w.Testing, err)

	allotmentOutputID := iotago.OutputIDFromTransactionIDAndIndex(signedTx.Transaction.MustID(), 0)
	w.AddOutput(allotmentOutputID, &OutputData{
		ID:           allotmentOutputID,
		Output:       basicOutput,
		Address:      input.Address,
		AddressIndex: input.AddressIndex,
	})

	return signedTx
}

func (w *DockerWallet) AllotManaFromInput(toID iotago.AccountID, inputID iotago.OutputID) *iotago.SignedTransaction {
	to := w.Account(toID)
	input := w.Output(inputID)

	currentSlot := w.DefaultClient().LatestAPI().TimeProvider().CurrentSlot()
	apiForSlot := w.DefaultClient().APIForSlot(currentSlot)

	basicOutput, err := builder.NewBasicOutputBuilder(input.Address, input.Output.BaseTokenAmount()).Build()
	require.NoError(w.Testing, err)

	signedTx, err := builder.NewTransactionBuilder(apiForSlot, w.AddressSigner(input.AddressIndex)).
		AddInput(&builder.TxInput{
			UnlockTarget: input.Address,
			InputID:      input.ID,
			Input:        input.Output,
		}).
		AddOutput(basicOutput).
		AllotAllMana(currentSlot, to.ID, 0).
		SetCreationSlot(currentSlot).
		Build()
	require.NoError(w.Testing, err)

	delegationOutputID := iotago.OutputIDFromTransactionIDAndIndex(signedTx.Transaction.MustID(), 0)
	w.AddOutput(delegationOutputID, &OutputData{
		ID:           delegationOutputID,
		Output:       basicOutput,
		Address:      input.Address,
		AddressIndex: input.AddressIndex,
	})

	return signedTx
}

func (w *DockerWallet) TransitionImplicitAccountToAccountOutput(inputID iotago.OutputID, issuerResp *api.IssuanceBlockHeaderResponse, opts ...options.Option[builder.AccountOutputBuilder]) (*AccountData, *iotago.SignedTransaction) {
	input := w.Output(inputID)

	accountID := iotago.AccountIDFromOutputID(input.ID)
	accountAddress, ok := accountID.ToAddress().(*iotago.AccountAddress)
	require.True(w.Testing, ok)

	currentSlot := w.DefaultClient().LatestAPI().TimeProvider().CurrentSlot()
	apiForSlot := w.DefaultClient().APIForSlot(currentSlot)

	// transition to a full account with new Ed25519 address and staking feature
	accEd25519AddrIndex, accEd25519Addr := w.Address()
	accPrivateKey, _ := w.KeyPair(accEd25519AddrIndex)
	//nolint:forcetypeassert
	accBlockIssuerKey := iotago.Ed25519PublicKeyHashBlockIssuerKeyFromPublicKey(hiveEd25519.PublicKey(accPrivateKey.Public().(ed25519.PublicKey)))
	accountOutput := options.Apply(builder.NewAccountOutputBuilder(accEd25519Addr, input.Output.BaseTokenAmount()),
		opts, func(b *builder.AccountOutputBuilder) {
			b.AccountID(accountID).
				BlockIssuer(iotago.NewBlockIssuerKeys(accBlockIssuerKey), iotago.MaxSlotIndex)
		}).MustBuild()

	signedTx, err := builder.NewTransactionBuilder(apiForSlot, w.AddressSigner(input.AddressIndex)).
		AddInput(&builder.TxInput{
			UnlockTarget: input.Address,
			InputID:      input.ID,
			Input:        input.Output,
		}).
		AddOutput(accountOutput).
		SetCreationSlot(currentSlot).
		AddCommitmentInput(&iotago.CommitmentInput{CommitmentID: lo.Return1(issuerResp.LatestCommitment.ID())}).
		AddBlockIssuanceCreditInput(&iotago.BlockIssuanceCreditInput{AccountID: accountID}).
		AllotAllMana(currentSlot, accountID, 0).
		Build()
	require.NoError(w.Testing, err)

	accountOutputID := iotago.OutputIDFromTransactionIDAndIndex(signedTx.Transaction.MustID(), 0)
	w.AddOutput(accountOutputID, &OutputData{
		ID:           accountOutputID,
		Output:       accountOutput,
		Address:      accEd25519Addr,
		AddressIndex: accEd25519AddrIndex,
	})

	accountInfo := &AccountData{
		ID:           accountID,
		Address:      accountAddress,
		AddressIndex: accEd25519AddrIndex,
		Output:       accountOutput,
		OutputID:     accountOutputID,
	}

	return accountInfo, signedTx
}

func (w *DockerWallet) CreateDelegationFromInput(issuerID iotago.AccountID, validatorAccountAddr *iotago.AccountAddress, inputID iotago.OutputID, issuerResp *api.IssuanceBlockHeaderResponse) *iotago.SignedTransaction {
	input := w.Output(inputID)

	currentSlot := w.DefaultClient().LatestAPI().TimeProvider().CurrentSlot()
	apiForSlot := w.DefaultClient().APIForSlot(currentSlot)

	// construct delegation transaction
	//nolint:forcetypeassert
	delegationOutput := builder.NewDelegationOutputBuilder(validatorAccountAddr, input.Address, input.Output.BaseTokenAmount()).
		StartEpoch(getDelegationStartEpoch(apiForSlot, issuerResp.LatestCommitment.Slot)).
		DelegatedAmount(input.Output.BaseTokenAmount()).MustBuild()
	signedTx, err := builder.NewTransactionBuilder(apiForSlot, w.AddressSigner(input.AddressIndex)).
		AddInput(&builder.TxInput{
			UnlockTarget: input.Address,
			InputID:      input.ID,
			Input:        input.Output,
		}).
		AddOutput(delegationOutput).
		SetCreationSlot(currentSlot).
		AddCommitmentInput(&iotago.CommitmentInput{CommitmentID: lo.Return1(issuerResp.LatestCommitment.ID())}).
		AllotAllMana(currentSlot, issuerID, 0).
		Build()
	require.NoError(w.Testing, err)

	delegationOutputID := iotago.OutputIDFromTransactionIDAndIndex(signedTx.Transaction.MustID(), 0)
	w.AddOutput(delegationOutputID, &OutputData{
		ID:           delegationOutputID,
		Output:       delegationOutput,
		Address:      input.Address,
		AddressIndex: input.AddressIndex,
	})

	return signedTx
}

func (w *DockerWallet) CreateFoundryAndNativeTokensFromInput(issuerID iotago.AccountID, inputID iotago.OutputID, mintedAmount iotago.BaseToken, maxSupply iotago.BaseToken, issuerResp *api.IssuanceBlockHeaderResponse) *iotago.SignedTransaction {
	input := w.Output(inputID)

	issuer := w.Account(issuerID)
	currentSlot := w.DefaultClient().LatestAPI().TimeProvider().CurrentSlot()
	apiForSlot := w.DefaultClient().APIForSlot(currentSlot)

	// increase foundry counter
	accTransitionOutput := builder.NewAccountOutputBuilderFromPrevious(issuer.Output).
		FoundriesToGenerate(1).MustBuild()

	// build foundry output
	foundryID, err := iotago.FoundryIDFromAddressAndSerialNumberAndTokenScheme(issuer.Address, accTransitionOutput.FoundryCounter, iotago.TokenSchemeSimple)
	require.NoError(w.Testing, err)
	tokenScheme := &iotago.SimpleTokenScheme{
		MintedTokens:  big.NewInt(int64(mintedAmount)),
		MaximumSupply: big.NewInt(int64(maxSupply)),
		MeltedTokens:  big.NewInt(0),
	}

	foundryOutput := builder.NewFoundryOutputBuilder(issuer.Address, input.Output.BaseTokenAmount(), accTransitionOutput.FoundryCounter, tokenScheme).
		NativeToken(&iotago.NativeTokenFeature{
			ID:     foundryID,
			Amount: big.NewInt(int64(mintedAmount)),
		}).MustBuild()

	signedTx, err := builder.NewTransactionBuilder(apiForSlot, w.AddressSigner(input.AddressIndex, issuer.AddressIndex)).
		AddInput(&builder.TxInput{
			UnlockTarget: input.Address,
			InputID:      input.ID,
			Input:        input.Output,
		}).
		AddInput(&builder.TxInput{
			UnlockTarget: issuer.Output.UnlockConditionSet().Address().Address,
			InputID:      issuer.OutputID,
			Input:        issuer.Output,
		}).
		AddOutput(accTransitionOutput).
		AddOutput(foundryOutput).
		SetCreationSlot(currentSlot).
		AddBlockIssuanceCreditInput(&iotago.BlockIssuanceCreditInput{AccountID: issuerID}).
		AddCommitmentInput(&iotago.CommitmentInput{CommitmentID: lo.Return1(issuerResp.LatestCommitment.ID())}).
		AllotAllMana(currentSlot, issuerID, 0).
		Build()
	require.NoError(w.Testing, err)

	foundryOutputID := iotago.OutputIDFromTransactionIDAndIndex(signedTx.Transaction.MustID(), 1)
	w.AddOutput(foundryOutputID, &OutputData{
		ID:      foundryOutputID,
		Output:  foundryOutput,
		Address: issuer.Address,
	})

	//nolint:forcetypeassert
	w.AddAccount(issuerID, &AccountData{
		ID:           issuerID,
		Address:      issuer.Address,
		AddressIndex: issuer.AddressIndex,
		Output:       signedTx.Transaction.Outputs[0].(*iotago.AccountOutput),
		OutputID:     iotago.OutputIDFromTransactionIDAndIndex(signedTx.Transaction.MustID(), 0),
	})

	return signedTx
}

// TransitionFoundry transitions a FoundryOutput by increasing the native token amount on the output by one.
func (w *DockerWallet) TransitionFoundry(issuerID iotago.AccountID, inputID iotago.OutputID, issuerResp *api.IssuanceBlockHeaderResponse) *iotago.SignedTransaction {
	issuer := w.Account(issuerID)
	input := w.Output(inputID)
	inputFoundry, isFoundry := input.Output.(*iotago.FoundryOutput)
	require.True(w.Testing, isFoundry)

	nativeTokenAmount := inputFoundry.FeatureSet().NativeToken().Amount
	previousTokenScheme, isSimple := inputFoundry.TokenScheme.(*iotago.SimpleTokenScheme)
	require.True(w.Testing, isSimple)

	tokenScheme := &iotago.SimpleTokenScheme{
		MaximumSupply: previousTokenScheme.MaximumSupply,
		MeltedTokens:  previousTokenScheme.MeltedTokens,
		MintedTokens:  previousTokenScheme.MintedTokens.Add(previousTokenScheme.MintedTokens, big.NewInt(1)),
	}

	require.Greater(w.Testing, tokenScheme.MintedTokens.Cmp(tokenScheme.MaximumSupply), 0)

	outputFoundry := builder.NewFoundryOutputBuilderFromPrevious(inputFoundry).
		NativeToken(&iotago.NativeTokenFeature{
			ID:     inputFoundry.MustFoundryID(),
			Amount: nativeTokenAmount.Add(nativeTokenAmount, big.NewInt(1)),
		}).
		TokenScheme(tokenScheme).
		MustBuild()

	outputAccount := builder.NewAccountOutputBuilderFromPrevious(issuer.Output).
		MustBuild()

	currentSlot := w.DefaultClient().LatestAPI().TimeProvider().CurrentSlot()
	apiForSlot := w.DefaultClient().APIForSlot(currentSlot)

	signedTx, err := builder.NewTransactionBuilder(apiForSlot, w.AddressSigner(input.AddressIndex, issuer.AddressIndex)).
		AddInput(&builder.TxInput{
			UnlockTarget: input.Address,
			InputID:      input.ID,
			Input:        input.Output,
		}).
		AddInput(&builder.TxInput{
			UnlockTarget: issuer.Output.UnlockConditionSet().Address().Address,
			InputID:      issuer.OutputID,
			Input:        issuer.Output,
		}).
		AddOutput(outputAccount).
		AddOutput(outputFoundry).
		SetCreationSlot(currentSlot).
		AddBlockIssuanceCreditInput(&iotago.BlockIssuanceCreditInput{AccountID: issuer.ID}).
		AddCommitmentInput(&iotago.CommitmentInput{CommitmentID: lo.Return1(issuerResp.LatestCommitment.ID())}).
		AllotAllMana(currentSlot, issuerID, 0).
		Build()
	require.NoError(w.Testing, err)

	foundryOutputID := iotago.OutputIDFromTransactionIDAndIndex(signedTx.Transaction.MustID(), 1)
	w.AddOutput(foundryOutputID, &OutputData{
		ID:      foundryOutputID,
		Output:  outputFoundry,
		Address: issuer.Address,
	})

	//nolint:forcetypeassert
	w.AddAccount(issuerID, &AccountData{
		ID:           issuerID,
		Address:      issuer.Address,
		AddressIndex: issuer.AddressIndex,
		Output:       signedTx.Transaction.Outputs[0].(*iotago.AccountOutput),
		OutputID:     iotago.OutputIDFromTransactionIDAndIndex(signedTx.Transaction.MustID(), 0),
	})

	return signedTx
}

func (w *DockerWallet) CreateNFTFromInput(issuerID iotago.AccountID, inputID iotago.OutputID, issuerResp *api.IssuanceBlockHeaderResponse, opts ...options.Option[builder.NFTOutputBuilder]) *iotago.SignedTransaction {
	input := w.Output(inputID)

	currentSlot := w.DefaultClient().LatestAPI().TimeProvider().CurrentSlot()
	apiForSlot := w.DefaultClient().APIForSlot(currentSlot)

	nftAddressIndex, nftAddress := w.Address()
	nftOutputBuilder := builder.NewNFTOutputBuilder(nftAddress, input.Output.BaseTokenAmount())
	options.Apply(nftOutputBuilder, opts)
	nftOutput := nftOutputBuilder.MustBuild()

	signedTx, err := builder.NewTransactionBuilder(apiForSlot, w.AddressSigner(input.AddressIndex)).
		AddInput(&builder.TxInput{
			UnlockTarget: input.Address,
			InputID:      input.ID,
			Input:        input.Output,
		}).
		AddOutput(nftOutput).
		SetCreationSlot(currentSlot).
		AddBlockIssuanceCreditInput(&iotago.BlockIssuanceCreditInput{AccountID: issuerID}).
		AddCommitmentInput(&iotago.CommitmentInput{CommitmentID: lo.Return1(issuerResp.LatestCommitment.ID())}).
		AllotAllMana(currentSlot, issuerID, 0).
		Build()
	require.NoError(w.Testing, err)

	nftOutputID := iotago.OutputIDFromTransactionIDAndIndex(signedTx.Transaction.MustID(), 0)
	w.AddOutput(nftOutputID, &OutputData{
		ID:           nftOutputID,
		Output:       nftOutput,
		Address:      nftAddress,
		AddressIndex: nftAddressIndex,
	})

	return signedTx
}

func (w *DockerWallet) CreateBasicOutputFromInput(input *OutputData, issuerAccountID iotago.AccountID) *iotago.SignedTransaction {
	currentSlot := w.DefaultClient().LatestAPI().TimeProvider().SlotFromTime(time.Now())
	apiForSlot := w.DefaultClient().APIForSlot(currentSlot)
	_, ed25519Addr := w.Address()
	basicOutput := builder.NewBasicOutputBuilder(ed25519Addr, input.Output.BaseTokenAmount()).MustBuild()
	signedTx, err := builder.NewTransactionBuilder(apiForSlot, w.AddressSigner(input.AddressIndex)).
		AddInput(&builder.TxInput{
			UnlockTarget: input.Address,
			InputID:      input.ID,
			Input:        input.Output,
		}).
		AddOutput(basicOutput).
		SetCreationSlot(currentSlot).
		AllotAllMana(currentSlot, issuerAccountID, 0).
		Build()
	require.NoError(w.Testing, err)

	return signedTx
}<|MERGE_RESOLUTION|>--- conflicted
+++ resolved
@@ -81,27 +81,18 @@
 	return w.Clients["V1"]
 }
 
-<<<<<<< HEAD
-func (w *DockerWallet) AddOutput(outputId iotago.OutputID, output *OutputData) {
+func (w *DockerWallet) AddOutput(outputID iotago.OutputID, output *OutputData) {
 	w.outputsLock.Lock()
 	defer w.outputsLock.Unlock()
 
-	w.outputs[outputId] = output
-}
-
-func (w *DockerWallet) AddAccount(accountId iotago.AccountID, data *AccountData) {
+	w.outputs[outputID] = output
+}
+
+func (w *DockerWallet) AddAccount(accountID iotago.AccountID, data *AccountData) {
 	w.accountsLock.Lock()
 	defer w.accountsLock.Unlock()
 
-	w.accounts[accountId] = data
-=======
-func (w *DockerWallet) AddOutput(outputID iotago.OutputID, output *OutputData) {
-	w.outputs[outputID] = output
-}
-
-func (w *DockerWallet) AddAccount(accountID iotago.AccountID, data *AccountData) {
 	w.accounts[accountID] = data
->>>>>>> 8144a57e
 }
 
 func (w *DockerWallet) Output(outputName iotago.OutputID) *OutputData {
@@ -116,16 +107,11 @@
 	return output
 }
 
-<<<<<<< HEAD
-func (w *DockerWallet) Account(accountId iotago.AccountID) *AccountData {
+func (w *DockerWallet) Account(accountID iotago.AccountID) *AccountData {
 	w.accountsLock.RLock()
 	defer w.accountsLock.RUnlock()
 
-	acc, exists := w.accounts[accountId]
-=======
-func (w *DockerWallet) Account(accountID iotago.AccountID) *AccountData {
 	acc, exists := w.accounts[accountID]
->>>>>>> 8144a57e
 	if !exists {
 		panic(ierrors.Errorf("account %s not registered in wallet", accountID.ToHex()))
 	}
