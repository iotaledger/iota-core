# Docker Tests

These tests and the `DockerTestFramework` are using the Docker network and simulate a real network environment with multiple nodes.
They are therefore fully-fledged integration tests that test the entire node and inx-* connections.

The tests are by default excluded from compilation and tests with `//go:build dockertests`.
To run the tests, the `dockertests` build tag must be added when compiling or simply use the `run_tests.sh` script. 

## Running the tests
To run the tests, simply execute the following command:

```bash
# run all tests
./run_tests.sh

<<<<<<< HEAD
# or to run a specific test 
go test -run=Test_Delegation -tags rocksdb,dockertests -v -timeout=60m
```

## Run with script
The script builds and pulls the images, then runs the tests.

Available tests:
* SmallerCommittee
* ReuseDueToNoFinalization
* NoCandidacyPayload
* Staking
* Delegation

To run the tests, simply execute the following command:
```bash
# run all tests
./run_test.sh

# or to run a specific test 
./run_test.sh SmallerCommittee
=======
# or to run a specific tests
./run_tests.sh Test_Delegation Test_NoCandidacyPayload
>>>>>>> 6b5fdbdc
```<|MERGE_RESOLUTION|>--- conflicted
+++ resolved
@@ -13,9 +13,8 @@
 # run all tests
 ./run_tests.sh
 
-<<<<<<< HEAD
-# or to run a specific test 
-go test -run=Test_Delegation -tags rocksdb,dockertests -v -timeout=60m
+# or to run a specific tests
+./run_tests.sh Test_Delegation Test_NoCandidacyPayload
 ```
 
 ## Run with script
@@ -35,8 +34,4 @@
 
 # or to run a specific test 
 ./run_test.sh SmallerCommittee
-=======
-# or to run a specific tests
-./run_tests.sh Test_Delegation Test_NoCandidacyPayload
->>>>>>> 6b5fdbdc
 ```