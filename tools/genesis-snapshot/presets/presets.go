--- conflicted
+++ resolved
@@ -242,11 +242,7 @@
 		iotago.NewV3ProtocolParameters(
 			iotago.WithNetworkOptions("feature", "rms"),
 			iotago.WithSupplyOptions(4_600_000_000_000_000, 100, 1, 10, 100, 100, 100),
-<<<<<<< HEAD
-			iotago.WithTimeProviderOptions(666666, 1697631694, 10, 13),
-=======
-			iotago.WithTimeProviderOptions(time.Now().Unix(), 10, 13),
->>>>>>> c641e822
+			iotago.WithTimeProviderOptions(666666, time.Now().Unix(), 10, 13),
 			iotago.WithLivenessOptions(30, 30, 10, 20, 30),
 			// increase/decrease threshold = fraction * slotDurationInSeconds * schedulerRate
 			iotago.WithCongestionControlOptions(500, 500, 500, 800000, 500000, 100000, 1000, 100),
