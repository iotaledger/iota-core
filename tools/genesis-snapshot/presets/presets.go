--- conflicted
+++ resolved
@@ -25,12 +25,8 @@
 		TokenSupply:           1_000_0000,
 		GenesisUnixTimestamp:  time.Now().Unix(),
 		SlotDurationInSeconds: 10,
-<<<<<<< HEAD
-		MaxCommittableAge:     10,
-=======
 		EvictionAge:           10,
 		LivenessThreshold:     3,
->>>>>>> e479cb54
 	}),
 	snapshotcreator.WithRootBlocks(map[iotago.BlockID]iotago.CommitmentID{
 		iotago.EmptyBlockID(): iotago.NewEmptyCommitment().MustID(),
@@ -49,18 +45,11 @@
 			VBFactorData: 1,
 			VBFactorKey:  10,
 		},
-<<<<<<< HEAD
 		TokenSupply:           100_0000_0000,
-		GenesisUnixTimestamp:  uint32(time.Now().Unix()),
-		SlotDurationInSeconds: 10,
-		MaxCommittableAge:     10,
-=======
-		TokenSupply:           1_000_0000,
 		GenesisUnixTimestamp:  time.Now().Unix(),
 		SlotDurationInSeconds: 10,
 		EvictionAge:           10,
 		LivenessThreshold:     3,
->>>>>>> e479cb54
 	}),
 }
 
@@ -79,11 +68,7 @@
 		TokenSupply:           1_000_0000,
 		GenesisUnixTimestamp:  time.Now().Unix(),
 		SlotDurationInSeconds: 10,
-<<<<<<< HEAD
-		MaxCommittableAge:     10,
-=======
 		EvictionAge:           10,
 		LivenessThreshold:     3,
->>>>>>> e479cb54
 	}),
 }