--- conflicted
+++ resolved
@@ -26,137 +26,15 @@
 		iotago.WithWorkScoreOptions(25, 1, 100, 50, 10, 10, 50, 1, 10, 250),
 	)
 
-<<<<<<< HEAD
-				Ed25519 Public Key:   293dc170d9a59474e6d81cfba7f7d924c09b25d7166bcfba606e53114d0a758b
-				Ed25519 Address:      rms1qzg8cqhfxqhq7pt37y8cs4v5u4kcc48lquy2k73ehsdhf5ukhya3ytgk0ny
-				Account Address:      rms1pzg8cqhfxqhq7pt37y8cs4v5u4kcc48lquy2k73ehsdhf5ukhya3y5rx2w6
-				Restricted Address:   rms1xqqfqlqzayczurc9w8cslzz4jnjkmrz5lurs32m68x7pkaxnj6unkyspqg8mulpm, Capabilities: mana
-			*/
-			AccountID:            blake2b.Sum256(lo.PanicOnErr(hexutil.DecodeHex("0x293dc170d9a59474e6d81cfba7f7d924c09b25d7166bcfba606e53114d0a758b"))),
-			Address:              iotago.Ed25519AddressFromPubKey(lo.PanicOnErr(hexutil.DecodeHex("0x293dc170d9a59474e6d81cfba7f7d924c09b25d7166bcfba606e53114d0a758b"))),
-			Amount:               mock.MinValidatorAccountAmount,
-			IssuerKey:            iotago.Ed25519PublicKeyBlockIssuerKeyFromPublicKey(ed25519.PublicKey(lo.PanicOnErr(hexutil.DecodeHex("0x293dc170d9a59474e6d81cfba7f7d924c09b25d7166bcfba606e53114d0a758b")))),
-			ExpirySlot:           iotago.MaxSlotIndex,
-			BlockIssuanceCredits: iotago.MaxBlockIssuanceCredits / 5,
-			StakingEpochEnd:      iotago.MaxEpochIndex,
-			FixedCost:            1,
-			StakedAmount:         mock.MinValidatorAccountAmount,
-			Mana:                 iotago.Mana(mock.MinValidatorAccountAmount),
-		},
-		snapshotcreator.AccountDetails{
-			/*
-				node-02-validator
-
-				Ed25519 Public Key:   05c1de274451db8de8182d64c6ee0dca3ae0c9077e0b4330c976976171d79064
-				Ed25519 Address:      rms1qqm4xk8e9ny5w5rxjkvtp249tfhlwvcshyr3pc0665jvp7g3hc875flpz2p
-				Account Address:      rms1pqm4xk8e9ny5w5rxjkvtp249tfhlwvcshyr3pc0665jvp7g3hc875k538hl
-				Restricted Address:   rms1xqqrw56clykvj36sv62e3v9254dxlaenzzuswy8plt2jfs8ezxlql6spqgkulf7u, Capabilities: mana
-			*/
-			AccountID:            blake2b.Sum256(lo.PanicOnErr(hexutil.DecodeHex("0x05c1de274451db8de8182d64c6ee0dca3ae0c9077e0b4330c976976171d79064"))),
-			Address:              iotago.Ed25519AddressFromPubKey(lo.PanicOnErr(hexutil.DecodeHex("0x05c1de274451db8de8182d64c6ee0dca3ae0c9077e0b4330c976976171d79064"))),
-			Amount:               mock.MinValidatorAccountAmount,
-			IssuerKey:            iotago.Ed25519PublicKeyBlockIssuerKeyFromPublicKey(ed25519.PublicKey(lo.PanicOnErr(hexutil.DecodeHex("0x05c1de274451db8de8182d64c6ee0dca3ae0c9077e0b4330c976976171d79064")))),
-			ExpirySlot:           iotago.MaxSlotIndex,
-			BlockIssuanceCredits: iotago.MaxBlockIssuanceCredits / 5,
-			StakingEpochEnd:      iotago.MaxEpochIndex,
-			FixedCost:            1,
-			StakedAmount:         mock.MinValidatorAccountAmount,
-			Mana:                 iotago.Mana(mock.MinValidatorAccountAmount),
-		},
-		snapshotcreator.AccountDetails{
-			/*
-				node-03-validator
-
-				Ed25519 Public Key:   1e4b21eb51dcddf65c20db1065e1f1514658b23a3ddbf48d30c0efc926a9a648
-				Ed25519 Address:      rms1qp4wuuz0y42caz48vv876qfpmffswsvg40zz8v79sy8cp0jfxm4kuvz0a44
-				Account Address:      rms1pp4wuuz0y42caz48vv876qfpmffswsvg40zz8v79sy8cp0jfxm4kunflcgt
-				Restricted Address:   rms1xqqx4mnsfuj4tr525a3slmgpy8d9xp6p3z4ugganckqslq97fymwkmspqgnzrkjq, Capabilities: mana
-			*/
-			AccountID:            blake2b.Sum256(lo.PanicOnErr(hexutil.DecodeHex("0x1e4b21eb51dcddf65c20db1065e1f1514658b23a3ddbf48d30c0efc926a9a648"))),
-			Address:              iotago.Ed25519AddressFromPubKey(lo.PanicOnErr(hexutil.DecodeHex("0x1e4b21eb51dcddf65c20db1065e1f1514658b23a3ddbf48d30c0efc926a9a648"))),
-			Amount:               mock.MinValidatorAccountAmount,
-			IssuerKey:            iotago.Ed25519PublicKeyBlockIssuerKeyFromPublicKey(ed25519.PublicKey(lo.PanicOnErr(hexutil.DecodeHex("0x1e4b21eb51dcddf65c20db1065e1f1514658b23a3ddbf48d30c0efc926a9a648")))),
-			ExpirySlot:           iotago.MaxSlotIndex,
-			BlockIssuanceCredits: iotago.MaxBlockIssuanceCredits / 5,
-			StakingEpochEnd:      iotago.MaxEpochIndex,
-			FixedCost:            1,
-			StakedAmount:         mock.MinValidatorAccountAmount,
-			Mana:                 iotago.Mana(mock.MinValidatorAccountAmount),
-		},
-		snapshotcreator.AccountDetails{
-			/*
-				node-04-validator
-
-				Ed25519 Public Key:   c9ceac37d293155a578381aa313ee74edfa3ac73ee930d045564aae7771e8ffe
-				Private Key: 5cceed8ca18146639330177ab4f61ab1a71e2d3fea3d4389f9e2e43f34ec8b33c9ceac37d293155a578381aa313ee74edfa3ac73ee930d045564aae7771e8ffe
-				Account Address:      rms1pr8cxs3dzu9xh4cduff4dd4cxdthpjkpwmz2244f75m0urslrsvtsshrrjw
-				Ed25519 Address:      rms1qr8cxs3dzu9xh4cduff4dd4cxdthpjkpwmz2244f75m0urslrsvts0unx0s
-				Restricted Address:   rms1xqyvnn4vxlffx92627pcr2338mn5ahar43e7aycdq32kf2h8wu0gllspqgz9eyua, Capabilities: mana
-			*/
-			AccountID:            blake2b.Sum256(lo.PanicOnErr(hexutil.DecodeHex("0xc9ceac37d293155a578381aa313ee74edfa3ac73ee930d045564aae7771e8ffe"))),
-			Address:              iotago.Ed25519AddressFromPubKey(lo.PanicOnErr(hexutil.DecodeHex("0xc9ceac37d293155a578381aa313ee74edfa3ac73ee930d045564aae7771e8ffe"))),
-			Amount:               mock.MinValidatorAccountAmount,
-			IssuerKey:            iotago.Ed25519PublicKeyBlockIssuerKeyFromPublicKey(ed25519.PublicKey(lo.PanicOnErr(hexutil.DecodeHex("0xc9ceac37d293155a578381aa313ee74edfa3ac73ee930d045564aae7771e8ffe")))),
-			ExpirySlot:           iotago.MaxSlotIndex,
-			BlockIssuanceCredits: iotago.MaxBlockIssuanceCredits / 5,
-			StakingEpochEnd:      iotago.MaxEpochIndex,
-			FixedCost:            1,
-			StakedAmount:         mock.MinValidatorAccountAmount,
-			Mana:                 iotago.Mana(mock.MinValidatorAccountAmount),
-		},
-		snapshotcreator.AccountDetails{
-			/*
-				inx-blockissuer
-
-				Ed25519 Private Key:  432c624ca3260f910df35008d5c740593b222f1e196e6cdb8cd1ad080f0d4e33997be92a22b1933f36e26fba5f721756f95811d6b4ae21564197c2bfa4f28270
-				Ed25519 Public Key:   997be92a22b1933f36e26fba5f721756f95811d6b4ae21564197c2bfa4f28270
-				Ed25519 Address:      rms1qrkursay9fs2qjmfctamd6yxg9x8r3ry47786x0mvwek4qr9xd9d583cnpd
-				Account Address:      rms1prkursay9fs2qjmfctamd6yxg9x8r3ry47786x0mvwek4qr9xd9d5c6gkun
-				Restricted Address:   rms1xqqwmswr5s4xpgztd8p0hdhgseq5cuwyvjhmclgeld3mx65qv5e54kspqgda0nrn, Capabilities: mana
-			*/
-			AccountID:            blake2b.Sum256(lo.PanicOnErr(hexutil.DecodeHex("0x997be92a22b1933f36e26fba5f721756f95811d6b4ae21564197c2bfa4f28270"))),
-			Address:              iotago.Ed25519AddressFromPubKey(lo.PanicOnErr(hexutil.DecodeHex("0x997be92a22b1933f36e26fba5f721756f95811d6b4ae21564197c2bfa4f28270"))),
-			Amount:               mock.MinIssuerAccountAmount,
-			IssuerKey:            iotago.Ed25519PublicKeyBlockIssuerKeyFromPublicKey(ed25519.PublicKey(lo.PanicOnErr(hexutil.DecodeHex("0x997be92a22b1933f36e26fba5f721756f95811d6b4ae21564197c2bfa4f28270")))),
-			ExpirySlot:           iotago.MaxSlotIndex,
-			BlockIssuanceCredits: iotago.MaxBlockIssuanceCredits / 5,
-			Mana:                 iotago.Mana(mock.MinIssuerAccountAmount),
-		},
-	),
-	snapshotcreator.WithBasicOutputs(
-		/*
-			inx-faucet
-
-			Ed25519 Private Key:  de52b9964dda96564e9fab362ab16c2669c715c6a2a853bece8a25fc58c599755b938327ea463e0c323c0fd44f6fc1843ed94daecc6909c6043d06b7152e4737
-			Ed25519 Public Key:   5b938327ea463e0c323c0fd44f6fc1843ed94daecc6909c6043d06b7152e4737
-			Ed25519 Address:      rms1qqhkf7w30xv375z59vq7qd86qsa3j4qrsadcval04uvkkswg3qpaqf4hga2
-			Restricted Address:   rms1xqqz7e8e69uej86s2s4srcp5lgzrkx25qwr4hpnha7h3j66pezyq85qpqg55v3ur, Capabilities: mana
-		*/
-		snapshotcreator.BasicOutputDetails{
-			Address: lo.Return2(iotago.ParseBech32("rms1xqqz7e8e69uej86s2s4srcp5lgzrkx25qwr4hpnha7h3j66pezyq85qpqg55v3ur")),
-			Amount:  1_000_000_000_000_000,
-			Mana:    10_000_000,
-		},
-	),
-	snapshotcreator.WithProtocolParameters(
-		iotago.NewV3ProtocolParameters(
-			iotago.WithNetworkOptions("docker", "rms"),
-			iotago.WithSupplyOptions(4_600_000_000_000_000, 1, 1, 10, 100, 100, 100),
-			iotago.WithTimeProviderOptions(5, time.Now().Unix(), 10, 4),
-			iotago.WithLivenessOptions(30, 30, 2, 4, 8),
-			// increase/decrease threshold = fraction * slotDurationInSeconds * schedulerRate
-			iotago.WithCongestionControlOptions(500, 500, 500, 800000, 500000, 100000, 1000, 100),
-			iotago.WithWorkScoreOptions(25, 1, 100, 50, 10, 10, 50, 1, 10, 250),
-			iotago.WithTargetCommitteeSize(4),
-=======
 	protocolParamsDocker = iotago.NewV3ProtocolParameters(
 		iotago.WithNetworkOptions("docker", "rms"),
 		iotago.WithSupplyOptions(4_600_000_000_000_000, 250, 1, 1000, 100000, 500000, 100000),
-		iotago.WithTimeProviderOptions(5, time.Now().Unix(), 10, 13),
-		iotago.WithLivenessOptions(30, 30, 7, 14, 30),
+		iotago.WithTimeProviderOptions(5, time.Now().Unix(), 10, 4),
+		iotago.WithLivenessOptions(30, 30, 2, 4, 8),
 		// increase/decrease threshold = fraction * slotDurationInSeconds * schedulerRate
 		iotago.WithCongestionControlOptions(500, 500, 500, 800000, 500000, 100000, 1000, 100),
 		iotago.WithWorkScoreOptions(25, 1, 100, 50, 10, 10, 50, 1, 10, 250),
+		iotago.WithTargetCommitteeSize(4),
 	)
 
 	protocolParamsFeature = iotago.NewV3ProtocolParameters(
@@ -216,7 +94,7 @@
 				Amount:               mock.MinValidatorAccountAmount(protocolParamsDocker),
 				IssuerKey:            iotago.Ed25519PublicKeyBlockIssuerKeyFromPublicKey(ed25519.PublicKey(lo.PanicOnErr(hexutil.DecodeHex("0x05c1de274451db8de8182d64c6ee0dca3ae0c9077e0b4330c976976171d79064")))),
 				ExpirySlot:           iotago.MaxSlotIndex,
-				BlockIssuanceCredits: iotago.MaxBlockIssuanceCredits / 4,
+				BlockIssuanceCredits: iotago.MaxBlockIssuanceCredits / 5,
 				StakingEpochEnd:      iotago.MaxEpochIndex,
 				FixedCost:            1,
 				StakedAmount:         mock.MinValidatorAccountAmount(protocolParamsDocker),
@@ -236,7 +114,28 @@
 				Amount:               mock.MinValidatorAccountAmount(protocolParamsDocker),
 				IssuerKey:            iotago.Ed25519PublicKeyBlockIssuerKeyFromPublicKey(ed25519.PublicKey(lo.PanicOnErr(hexutil.DecodeHex("0x1e4b21eb51dcddf65c20db1065e1f1514658b23a3ddbf48d30c0efc926a9a648")))),
 				ExpirySlot:           iotago.MaxSlotIndex,
-				BlockIssuanceCredits: iotago.MaxBlockIssuanceCredits / 4,
+				BlockIssuanceCredits: iotago.MaxBlockIssuanceCredits / 5,
+				StakingEpochEnd:      iotago.MaxEpochIndex,
+				FixedCost:            1,
+				StakedAmount:         mock.MinValidatorAccountAmount(protocolParamsDocker),
+				Mana:                 iotago.Mana(mock.MinValidatorAccountAmount(protocolParamsDocker)),
+			},
+			snapshotcreator.AccountDetails{
+				/*
+					node-04-validator
+
+					Ed25519 Public Key:   c9ceac37d293155a578381aa313ee74edfa3ac73ee930d045564aae7771e8ffe
+					Private Key: 5cceed8ca18146639330177ab4f61ab1a71e2d3fea3d4389f9e2e43f34ec8b33c9ceac37d293155a578381aa313ee74edfa3ac73ee930d045564aae7771e8ffe
+					Account Address:      rms1pr8cxs3dzu9xh4cduff4dd4cxdthpjkpwmz2244f75m0urslrsvtsshrrjw
+					Ed25519 Address:      rms1qr8cxs3dzu9xh4cduff4dd4cxdthpjkpwmz2244f75m0urslrsvts0unx0s
+					Restricted Address:   rms1xqyvnn4vxlffx92627pcr2338mn5ahar43e7aycdq32kf2h8wu0gllspqgz9eyua, Capabilities: mana
+				*/
+				AccountID:            blake2b.Sum256(lo.PanicOnErr(hexutil.DecodeHex("0xc9ceac37d293155a578381aa313ee74edfa3ac73ee930d045564aae7771e8ffe"))),
+				Address:              iotago.Ed25519AddressFromPubKey(lo.PanicOnErr(hexutil.DecodeHex("0xc9ceac37d293155a578381aa313ee74edfa3ac73ee930d045564aae7771e8ffe"))),
+				Amount:               mock.MinValidatorAccountAmount(protocolParamsDocker),
+				IssuerKey:            iotago.Ed25519PublicKeyBlockIssuerKeyFromPublicKey(ed25519.PublicKey(lo.PanicOnErr(hexutil.DecodeHex("0xc9ceac37d293155a578381aa313ee74edfa3ac73ee930d045564aae7771e8ffe")))),
+				ExpirySlot:           iotago.MaxSlotIndex,
+				BlockIssuanceCredits: iotago.MaxBlockIssuanceCredits / 5,
 				StakingEpochEnd:      iotago.MaxEpochIndex,
 				FixedCost:            1,
 				StakedAmount:         mock.MinValidatorAccountAmount(protocolParamsDocker),
@@ -257,10 +156,9 @@
 				Amount:               mock.MinIssuerAccountAmount(protocolParamsDocker),
 				IssuerKey:            iotago.Ed25519PublicKeyBlockIssuerKeyFromPublicKey(ed25519.PublicKey(lo.PanicOnErr(hexutil.DecodeHex("0x997be92a22b1933f36e26fba5f721756f95811d6b4ae21564197c2bfa4f28270")))),
 				ExpirySlot:           iotago.MaxSlotIndex,
-				BlockIssuanceCredits: iotago.MaxBlockIssuanceCredits / 4,
+				BlockIssuanceCredits: iotago.MaxBlockIssuanceCredits / 5,
 				Mana:                 iotago.Mana(mock.MinIssuerAccountAmount(protocolParamsDocker)),
 			},
->>>>>>> 0a0c1baf
 		),
 		snapshotcreator.WithBasicOutputs(
 			/*
