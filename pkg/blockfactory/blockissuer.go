--- conflicted
+++ resolved
@@ -69,27 +69,8 @@
 func (i *BlockIssuer) CreateValidationBlock(ctx context.Context, opts ...options.Option[BlockParams]) (*model.Block, error) {
 	blockParams := options.Apply(&BlockParams{}, opts)
 
-<<<<<<< HEAD
 	if err := i.setDefaultBlockParams(blockParams); err != nil {
 		return nil, err
-=======
-	if blockParams.IssuingTime == nil {
-		issuingTime := time.Now().UTC()
-		blockParams.IssuingTime = &issuingTime
-	}
-
-	if blockParams.SlotCommitment == nil {
-		var err error
-		blockParams.SlotCommitment, err = i.getCommitment(i.protocol.CurrentAPI().TimeProvider().SlotFromTime(*blockParams.IssuingTime))
-		if err != nil {
-			return nil, ierrors.Wrap(err, "error getting commitment")
-		}
-	}
-
-	if blockParams.LatestFinalizedSlot == nil {
-		latestFinalizedSlot := i.protocol.MainEngineInstance().Storage.Settings().LatestFinalizedSlot()
-		blockParams.LatestFinalizedSlot = &latestFinalizedSlot
->>>>>>> 718b24f9
 	}
 
 	if blockParams.References == nil {
@@ -197,27 +178,8 @@
 func (i *BlockIssuer) CreateBlock(ctx context.Context, opts ...options.Option[BlockParams]) (*model.Block, error) {
 	blockParams := options.Apply(&BlockParams{}, opts)
 
-<<<<<<< HEAD
 	if err := i.setDefaultBlockParams(blockParams); err != nil {
 		return nil, err
-=======
-	if blockParams.IssuingTime == nil {
-		issuingTime := time.Now().UTC()
-		blockParams.IssuingTime = &issuingTime
-	}
-
-	if blockParams.SlotCommitment == nil {
-		var err error
-		blockParams.SlotCommitment, err = i.getCommitment(i.protocol.CurrentAPI().TimeProvider().SlotFromTime(*blockParams.IssuingTime))
-		if err != nil {
-			return nil, ierrors.Wrap(err, "error getting commitment")
-		}
-	}
-
-	if blockParams.LatestFinalizedSlot == nil {
-		latestFinalizedSlot := i.protocol.MainEngineInstance().Storage.Settings().LatestFinalizedSlot()
-		blockParams.LatestFinalizedSlot = &latestFinalizedSlot
->>>>>>> 718b24f9
 	}
 
 	if blockParams.References == nil {
@@ -429,47 +391,24 @@
 }
 
 func (i *BlockIssuer) setDefaultBlockParams(blockParams *BlockParams) error {
-	engineInstance := i.protocol.MainEngineInstance()
-	currentAPI := i.protocol.CurrentAPI()
-
-	if blockParams.LatestFinalizedSlot == nil {
-		latestFinalizedSlot := engineInstance.Storage.Settings().LatestFinalizedSlot()
-		blockParams.LatestFinalizedSlot = &latestFinalizedSlot
-	}
-
 	if blockParams.IssuingTime == nil {
 		issuingTime := time.Now().UTC()
 		blockParams.IssuingTime = &issuingTime
 	}
 
 	if blockParams.SlotCommitment == nil {
-		selectedCommitment := engineInstance.Storage.Settings().LatestCommitment().Commitment()
-		blockIndex := currentAPI.TimeProvider().SlotFromTime(*blockParams.IssuingTime)
-		minCommittableAge := currentAPI.ProtocolParameters().MinCommittableAge()
-		maxCommittableAge := currentAPI.ProtocolParameters().MaxCommittableAge()
-
-		// If the latest commitment is either too recent or too old for the given issuing time,
-		// then use the latest possible commitment.
-		if blockIndex < selectedCommitment.Index+minCommittableAge {
-			validCommitmentIndex := iotago.SlotIndex(0)
-			if blockIndex > minCommittableAge {
-				validCommitmentIndex = blockIndex - minCommittableAge
-			}
-
-			commitment, err := engineInstance.Storage.Commitments().Load(validCommitmentIndex)
-			if err != nil {
-				return ierrors.Wrapf(err, "error loading commitment for slot %d - latest committed one %d is too recent for the issuing time %s", validCommitmentIndex, selectedCommitment, blockParams.IssuingTime.String())
-			}
-
-			selectedCommitment = commitment.Commitment()
-		}
-
-		if blockIndex > selectedCommitment.Index+maxCommittableAge {
-			return ierrors.Errorf("error building block: do not have valid commitment for issuing time %s - latest available commitment: %d, latest valid commitment: %d", blockParams.IssuingTime.String(), selectedCommitment.Index, blockIndex-maxCommittableAge)
-		}
-
-		blockParams.SlotCommitment = selectedCommitment
-	}
+		var err error
+		blockParams.SlotCommitment, err = i.getCommitment(i.protocol.CurrentAPI().TimeProvider().SlotFromTime(*blockParams.IssuingTime))
+		if err != nil {
+			return ierrors.Wrap(err, "error getting commitment")
+		}
+	}
+
+	if blockParams.LatestFinalizedSlot == nil {
+		latestFinalizedSlot := i.protocol.MainEngineInstance().Storage.Settings().LatestFinalizedSlot()
+		blockParams.LatestFinalizedSlot = &latestFinalizedSlot
+	}
+
 	if blockParams.Issuer == nil {
 		blockParams.Issuer = NewEd25519Account(i.Account.ID(), i.Account.PrivateKey())
 	}
