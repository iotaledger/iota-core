package blockfactory

import (
	"context"
	"crypto/ed25519"
	"time"

	"github.com/iotaledger/hive.go/ierrors"
	"github.com/iotaledger/hive.go/lo"
	"github.com/iotaledger/hive.go/runtime/event"
	"github.com/iotaledger/hive.go/runtime/options"
	"github.com/iotaledger/hive.go/runtime/timeutil"
	"github.com/iotaledger/hive.go/runtime/workerpool"
	"github.com/iotaledger/hive.go/serializer/v2/serix"
	"github.com/iotaledger/iota-core/pkg/model"
	"github.com/iotaledger/iota-core/pkg/protocol"
	"github.com/iotaledger/iota-core/pkg/protocol/engine/blocks"
	"github.com/iotaledger/iota-core/pkg/protocol/engine/filter"
	iotago "github.com/iotaledger/iota.go/v4"
	"github.com/iotaledger/iota.go/v4/builder"
)

var (
	ErrBlockAttacherInvalidBlock              = ierrors.New("invalid block")
	ErrBlockAttacherAttachingNotPossible      = ierrors.New("attaching not possible")
	ErrBlockAttacherIncompleteBlockNotAllowed = ierrors.New("incomplete block is not allowed on this node")
)

// TODO: make sure an honest validator does not issue blocks within the same slot ratification period in two conflicting chains.
//  - this can be achieved by remembering the last issued block together with the engine name/chain.
//  - if the engine name/chain is the same we can always issue a block.
//  - if the engine name/chain is different we need to make sure to wait "slot ratification" slots.

// BlockIssuer contains logic to create and issue blocks signed by the given account.
type BlockIssuer struct {
	events *Events

	workerPool *workerpool.WorkerPool

	Account  Account
	protocol *protocol.Protocol

	optsTipSelectionTimeout       time.Duration
	optsTipSelectionRetryInterval time.Duration
	// optsIncompleteBlockAccepted defines whether the node allows filling in incomplete block and issuing it for user.
	optsIncompleteBlockAccepted bool
	optsRateSetterEnabled       bool
}

func New(p *protocol.Protocol, account Account, opts ...options.Option[BlockIssuer]) *BlockIssuer {
	return options.Apply(&BlockIssuer{
		events:                      NewEvents(),
		workerPool:                  p.Workers.CreatePool("BlockIssuer"),
		protocol:                    p,
		Account:                     account,
		optsIncompleteBlockAccepted: false,
		optsRateSetterEnabled:       false,
		// optsTipSelectionTimeout:       5 * time.Second, // TODO: what should the default be?
		// optsTipSelectionRetryInterval: 200 * time.Millisecond, // TODO: what should the default be?
	}, opts)
}

// Shutdown shuts down the block issuer.
func (i *BlockIssuer) Shutdown() {
	i.workerPool.Shutdown()
	i.workerPool.ShutdownComplete.Wait()
}

func (i *BlockIssuer) CreateValidationBlock(ctx context.Context, opts ...options.Option[BlockParams]) (*model.Block, error) {
	blockParams := options.Apply(&BlockParams{}, opts)

	if blockParams.IssuingTime == nil {
		issuingTime := time.Now()
		blockParams.IssuingTime = &issuingTime
	}

	if blockParams.SlotCommitment == nil {
		var err error
		blockParams.SlotCommitment, err = i.getCommitment(i.protocol.CurrentAPI().TimeProvider().SlotFromTime(*blockParams.IssuingTime))
		if err != nil {
			return nil, ierrors.Wrap(err, "error getting commitment")
		}
	}

	if blockParams.LatestFinalizedSlot == nil {
		latestFinalizedSlot := i.protocol.MainEngineInstance().Storage.Settings().LatestFinalizedSlot()
		blockParams.LatestFinalizedSlot = &latestFinalizedSlot
	}

<<<<<<< HEAD
=======
	if blockParams.IssuingTime == nil {
		issuingTime := time.Now().UTC()
		blockParams.IssuingTime = &issuingTime
	}

>>>>>>> 69ece62e
	if blockParams.References == nil {
		references, err := i.getReferences(ctx, blockParams.Payload, blockParams.ParentsCount)
		if err != nil {
			return nil, ierrors.Wrap(err, "error building block")
		}
		blockParams.References = references
	}

	if blockParams.Issuer == nil {
		blockParams.Issuer = NewEd25519Account(i.Account.ID(), i.Account.PrivateKey())
	}

	if blockParams.HighestSupportedVersion == nil {
		// We use the latest supported version and not the current one.
		version := i.protocol.LatestAPI().Version()
		blockParams.HighestSupportedVersion = &version
	}

	if blockParams.ProtocolParametersHash == nil {
		protocolParametersHash, err := i.protocol.CurrentAPI().ProtocolParameters().Hash()
		if err != nil {
			return nil, ierrors.Wrap(err, "error getting protocol parameters hash")
		}
		blockParams.ProtocolParametersHash = &protocolParametersHash
	}

	if err := i.validateReferences(*blockParams.IssuingTime, blockParams.SlotCommitment.Index, blockParams.References); err != nil {
		return nil, ierrors.Wrap(err, "block references invalid")
	}

	var api iotago.API
	if blockParams.ProtocolVersion != nil {
		var err error
		api, err = i.protocol.APIForVersion(*blockParams.ProtocolVersion)
		if err != nil {
			return nil, ierrors.Wrapf(err, "error getting api for version %d", *blockParams.ProtocolVersion)
		}
	} else {
		api = i.protocol.CurrentAPI()
	}

	blockBuilder := builder.NewValidationBlockBuilder(api)
	blockBuilder.SlotCommitmentID(blockParams.SlotCommitment.MustID())
	blockBuilder.LatestFinalizedSlot(*blockParams.LatestFinalizedSlot)
	blockBuilder.IssuingTime(*blockParams.IssuingTime)
	blockBuilder.HighestSupportedVersion(*blockParams.HighestSupportedVersion)
	blockBuilder.ProtocolParametersHash(*blockParams.ProtocolParametersHash)

	if strongParents, exists := blockParams.References[iotago.StrongParentType]; exists && len(strongParents) > 0 {
		blockBuilder.StrongParents(strongParents)
	} else {
		return nil, ierrors.New("cannot create a block without strong parents")
	}

	if weakParents, exists := blockParams.References[iotago.WeakParentType]; exists {
		blockBuilder.WeakParents(weakParents)
	}

	if shallowLikeParents, exists := blockParams.References[iotago.ShallowLikeParentType]; exists {
		blockBuilder.ShallowLikeParents(shallowLikeParents)
	}

	blockBuilder.Sign(i.Account.ID(), i.Account.PrivateKey())

	block, err := blockBuilder.Build()
	if err != nil {
		return nil, ierrors.Wrap(err, "error building block")
	}

	// Make sure we only create syntactically valid blocks.
	modelBlock, err := model.BlockFromBlock(block, api, serix.WithValidation())
	if err != nil {
		return nil, ierrors.Wrap(err, "error serializing block to model block")
	}

	i.events.BlockConstructed.Trigger(modelBlock)

	return modelBlock, nil
}

func (i *BlockIssuer) getCommitment(blockSlot iotago.SlotIndex) (*iotago.Commitment, error) {
	protoParams := i.protocol.CurrentAPI().ProtocolParameters()
	commitment := i.protocol.MainEngineInstance().Storage.Settings().LatestCommitment().Commitment()

	if blockSlot > commitment.Index+protoParams.MaxCommittableAge() {
		return nil, ierrors.Errorf("can't issue block: block slot %d is too far in the future, latest commitment is %d", blockSlot, commitment.Index)
	}

	// TODO: this is probably off by one, also in the filter
	if blockSlot < commitment.Index+protoParams.MinCommittableAge() {
		commitment, err := i.protocol.MainEngineInstance().Storage.Commitments().Load(lo.Max(0, blockSlot-protoParams.MinCommittableAge()))
		if err != nil {
			return nil, ierrors.Wrap(err, "error loading valid commitment according to minCommittableAge from storage")
		}

		return commitment.Commitment(), nil
	}

	return commitment, nil
}

// CreateBlock creates a new block with the options.
func (i *BlockIssuer) CreateBlock(ctx context.Context, opts ...options.Option[BlockParams]) (*model.Block, error) {
	blockParams := options.Apply(&BlockParams{}, opts)

	if blockParams.IssuingTime == nil {
		issuingTime := time.Now()
		blockParams.IssuingTime = &issuingTime
	}

	if blockParams.SlotCommitment == nil {
		var err error
		blockParams.SlotCommitment, err = i.getCommitment(i.protocol.CurrentAPI().TimeProvider().SlotFromTime(*blockParams.IssuingTime))
		if err != nil {
			return nil, ierrors.Wrap(err, "error getting commitment")
		}
	}

	if blockParams.LatestFinalizedSlot == nil {
		latestFinalizedSlot := i.protocol.MainEngineInstance().Storage.Settings().LatestFinalizedSlot()
		blockParams.LatestFinalizedSlot = &latestFinalizedSlot
	}

<<<<<<< HEAD
=======
	if blockParams.IssuingTime == nil {
		issuingTime := time.Now().UTC()
		blockParams.IssuingTime = &issuingTime
	}

>>>>>>> 69ece62e
	if blockParams.References == nil {
		references, err := i.getReferences(ctx, blockParams.Payload, blockParams.ParentsCount)
		if err != nil {
			return nil, ierrors.Wrap(err, "error building block")
		}
		blockParams.References = references
	}

	if blockParams.Issuer == nil {
		blockParams.Issuer = NewEd25519Account(i.Account.ID(), i.Account.PrivateKey())
	}

	if err := i.validateReferences(*blockParams.IssuingTime, blockParams.SlotCommitment.Index, blockParams.References); err != nil {
		return nil, ierrors.Wrap(err, "block references invalid")
	}

	var api iotago.API
	if blockParams.ProtocolVersion != nil {
		var err error
		api, err = i.protocol.APIForVersion(*blockParams.ProtocolVersion)
		if err != nil {
			return nil, ierrors.Wrapf(err, "error getting api for version %d", *blockParams.ProtocolVersion)
		}
	} else {
		api = i.protocol.CurrentAPI()
	}

	blockBuilder := builder.NewBasicBlockBuilder(api)
	blockBuilder.Payload(blockParams.Payload)
	blockBuilder.SlotCommitmentID(blockParams.SlotCommitment.MustID())
	blockBuilder.LatestFinalizedSlot(*blockParams.LatestFinalizedSlot)
	blockBuilder.IssuingTime(*blockParams.IssuingTime)

	if strongParents, exists := blockParams.References[iotago.StrongParentType]; exists && len(strongParents) > 0 {
		blockBuilder.StrongParents(strongParents)
	} else {
		return nil, ierrors.New("cannot create a block without strong parents")
	}

	if weakParents, exists := blockParams.References[iotago.WeakParentType]; exists {
		blockBuilder.WeakParents(weakParents)
	}

	if shallowLikeParents, exists := blockParams.References[iotago.ShallowLikeParentType]; exists {
		blockBuilder.ShallowLikeParents(shallowLikeParents)
	}

	blockBuilder.Sign(i.Account.ID(), i.Account.PrivateKey())

	block, err := blockBuilder.Build()
	if err != nil {
		return nil, ierrors.Wrap(err, "error building block")
	}

	// Make sure we only create syntactically valid blocks.
	modelBlock, err := model.BlockFromBlock(block, api, serix.WithValidation())
	if err != nil {
		return nil, ierrors.Wrap(err, "error serializing block to model block")
	}

	i.events.BlockConstructed.Trigger(modelBlock)

	return modelBlock, nil
}

// IssueBlock submits a block to be processed.
func (i *BlockIssuer) IssueBlock(block *model.Block) error {
	return i.issueBlock(block)
}

// IssueBlockAndAwaitEvent submits a block to be processed and waits for the event to be triggered.
func (i *BlockIssuer) IssueBlockAndAwaitEvent(ctx context.Context, block *model.Block, evt *event.Event1[*blocks.Block]) error {
	triggered := make(chan error, 1)
	exit := make(chan struct{})
	defer close(exit)

	defer evt.Hook(func(eventBlock *blocks.Block) {
		if block.ID() != eventBlock.ID() {
			return
		}
		select {
		case triggered <- nil:
		case <-exit:
		}
	}, event.WithWorkerPool(i.workerPool)).Unhook()

	defer i.protocol.Events.Engine.Filter.BlockPreFiltered.Hook(func(event *filter.BlockPreFilteredEvent) {
		if block.ID() != event.Block.ID() {
			return
		}
		select {
		case triggered <- event.Reason:
		case <-exit:
		}
	}, event.WithWorkerPool(i.workerPool)).Unhook()

	if err := i.issueBlock(block); err != nil {
		return ierrors.Wrapf(err, "failed to issue block %s", block.ID())
	}

	select {
	case <-ctx.Done():
		return ierrors.Errorf("context canceled whilst waiting for event on block %s", block.ID())
	case err := <-triggered:
		if err != nil {
			return ierrors.Wrapf(err, "block filtered out %s", block.ID())
		}

		return nil
	}
}

func (i *BlockIssuer) AttachBlock(ctx context.Context, iotaBlock *iotago.ProtocolBlock) (iotago.BlockID, error) {
	// if anything changes, need to make a new signature
	var resign bool

	apiForVesion, err := i.protocol.APIForVersion(iotaBlock.ProtocolVersion)
	if err != nil {
		return iotago.EmptyBlockID(), ierrors.Wrapf(ErrBlockAttacherInvalidBlock, "protocolVersion invalid: %d", iotaBlock.ProtocolVersion)
	}

	protoParams := apiForVesion.ProtocolParameters()

	if iotaBlock.NetworkID == 0 {
		iotaBlock.NetworkID = protoParams.NetworkID()
		resign = true
	}

	if iotaBlock.SlotCommitmentID == iotago.EmptyCommitmentID {
		iotaBlock.SlotCommitmentID = i.protocol.MainEngineInstance().Storage.Settings().LatestCommitment().Commitment().MustID()
		iotaBlock.LatestFinalizedSlot = i.protocol.MainEngineInstance().Storage.Settings().LatestFinalizedSlot()
		resign = true
	}

	switch innerBlock := iotaBlock.Block.(type) {
	case *iotago.BasicBlock:
		switch payload := innerBlock.Payload.(type) {
		case *iotago.Transaction:
			if payload.Essence.NetworkID != protoParams.NetworkID() {
				return iotago.EmptyBlockID(), ierrors.Wrapf(ErrBlockAttacherInvalidBlock, "invalid payload, error: wrong networkID: %d", payload.Essence.NetworkID)
			}
		}

		if len(iotaBlock.Parents()) == 0 {
			references, referencesErr := i.getReferences(ctx, innerBlock.Payload)
			if referencesErr != nil {
				return iotago.EmptyBlockID(), ierrors.Wrapf(ErrBlockAttacherAttachingNotPossible, "tipselection failed, error: %w", referencesErr)
			}

			innerBlock.StrongParents = references[iotago.StrongParentType]
			innerBlock.WeakParents = references[iotago.WeakParentType]
			innerBlock.ShallowLikeParents = references[iotago.ShallowLikeParentType]
			resign = true
		}

	case *iotago.ValidationBlock:
		//nolint:revive,staticcheck //temporarily disable
		if len(iotaBlock.Parents()) == 0 {
			// TODO: implement tipselection for validator blocks
		}
	}

	references := make(model.ParentReferences)
	references[iotago.StrongParentType] = iotaBlock.Block.StrongParentIDs().RemoveDupsAndSort()
	references[iotago.WeakParentType] = iotaBlock.Block.WeakParentIDs().RemoveDupsAndSort()
	references[iotago.ShallowLikeParentType] = iotaBlock.Block.ShallowLikeParentIDs().RemoveDupsAndSort()
	if iotaBlock.IssuingTime.Equal(time.Unix(0, 0)) {
		iotaBlock.IssuingTime = time.Now().UTC()
		resign = true
	}

	if err = i.validateReferences(iotaBlock.IssuingTime, iotaBlock.SlotCommitmentID.Index(), references); err != nil {
		return iotago.EmptyBlockID(), ierrors.Wrapf(ErrBlockAttacherAttachingNotPossible, "invalid block references, error: %w", err)
	}

	if iotaBlock.IssuerID.Empty() || resign {
		if i.optsIncompleteBlockAccepted {
			iotaBlock.IssuerID = i.Account.ID()

			prvKey := i.Account.PrivateKey()
			signature, signatureErr := iotaBlock.Sign(apiForVesion, iotago.NewAddressKeysForEd25519Address(iotago.Ed25519AddressFromPubKey(prvKey.Public().(ed25519.PublicKey)), prvKey))
			if signatureErr != nil {
				return iotago.EmptyBlockID(), ierrors.Wrapf(ErrBlockAttacherInvalidBlock, "%w", signatureErr)
			}

			edSig, isEdSig := signature.(*iotago.Ed25519Signature)
			if !isEdSig {
				return iotago.EmptyBlockID(), ierrors.Wrap(ErrBlockAttacherInvalidBlock, "unsupported signature type")
			}

			iotaBlock.Signature = edSig
		} else {
			return iotago.EmptyBlockID(), ierrors.Wrap(ErrBlockAttacherIncompleteBlockNotAllowed, "signature needed")
		}
	}

	modelBlock, err := model.BlockFromBlock(iotaBlock, apiForVesion)
	if err != nil {
		return iotago.EmptyBlockID(), ierrors.Wrap(err, "error serializing block to model block")
	}

	if !i.optsRateSetterEnabled || i.protocol.MainEngineInstance().Scheduler.IsBlockIssuerReady(modelBlock.ProtocolBlock().IssuerID) {
		i.events.BlockConstructed.Trigger(modelBlock)

		if err = i.IssueBlockAndAwaitEvent(ctx, modelBlock, i.protocol.Events.Engine.BlockDAG.BlockAttached); err != nil {
			return iotago.EmptyBlockID(), ierrors.Wrap(err, "error issuing model block")
		}
	}

	return modelBlock.ID(), nil
}

func (i *BlockIssuer) getReferences(ctx context.Context, p iotago.Payload, strongParentsCountOpt ...int) (model.ParentReferences, error) {
	strongParentsCount := iotago.BlockMaxParents
	if len(strongParentsCountOpt) > 0 && strongParentsCountOpt[0] > 0 {
		strongParentsCount = strongParentsCountOpt[0]
	}

	return i.getReferencesWithRetry(ctx, p, strongParentsCount)
}

func (i *BlockIssuer) validateReferences(issuingTime time.Time, slotCommitmentIndex iotago.SlotIndex, references model.ParentReferences) error {
	for _, parent := range lo.Flatten(lo.Map(lo.Values(references), func(ds iotago.BlockIDs) []iotago.BlockID { return ds })) {
		b, exists := i.protocol.MainEngineInstance().BlockFromCache(parent)
		if !exists {
			return ierrors.Errorf("cannot issue block if the parents are not known: %s", parent)
		}

		if b.IssuingTime().After(issuingTime) {
			return ierrors.Errorf("cannot issue block if the parents issuingTime is ahead block's issuingTime: %s vs %s", b.IssuingTime(), issuingTime)
		}
		if b.SlotCommitmentID().Index() > slotCommitmentIndex {
			return ierrors.Errorf("cannot issue block if the commitment is ahead of its parents' commitment: %s vs %s", b.SlotCommitmentID().Index(), slotCommitmentIndex)
		}
	}

	return nil
}

func (i *BlockIssuer) issueBlock(block *model.Block) error {
	if err := i.protocol.ProcessOwnBlock(block); err != nil {
		return err
	}
	i.events.BlockIssued.Trigger(block)

	return nil
}

// getReferencesWithRetry tries to get references for the given payload. If it fails, it will retry at regular intervals until
// the timeout is reached.
func (i *BlockIssuer) getReferencesWithRetry(ctx context.Context, _ iotago.Payload, parentsCount int) (references model.ParentReferences, err error) {
	timeout := time.NewTimer(i.optsTipSelectionTimeout)
	interval := time.NewTicker(i.optsTipSelectionRetryInterval)
	defer timeutil.CleanupTimer(timeout)
	defer timeutil.CleanupTicker(interval)

	for {
		references = i.protocol.MainEngineInstance().TipSelection.SelectTips(parentsCount)
		if len(references[iotago.StrongParentType]) > 0 {
			return references, nil
		}

		select {
		case <-interval.C:
			i.events.Error.Trigger(ierrors.Wrap(err, "could not get references"))
			continue
		case <-timeout.C:
			return nil, ierrors.New("timeout while trying to select tips and determine references")
		case <-ctx.Done():
			return nil, ierrors.Errorf("context canceled whilst trying to select tips and determine references: %w", ctx.Err())
		}
	}
}

func WithTipSelectionTimeout(timeout time.Duration) options.Option[BlockIssuer] {
	return func(i *BlockIssuer) {
		i.optsTipSelectionTimeout = timeout
	}
}

func WithTipSelectionRetryInterval(interval time.Duration) options.Option[BlockIssuer] {
	return func(i *BlockIssuer) {
		i.optsTipSelectionRetryInterval = interval
	}
}

func WithIncompleteBlockAccepted(accepted bool) options.Option[BlockIssuer] {
	return func(i *BlockIssuer) {
		i.optsIncompleteBlockAccepted = accepted
	}
}

func WithRateSetterEnabled(enabled bool) options.Option[BlockIssuer] {
	return func(i *BlockIssuer) {
		i.optsRateSetterEnabled = enabled
	}
}<|MERGE_RESOLUTION|>--- conflicted
+++ resolved
@@ -70,7 +70,7 @@
 	blockParams := options.Apply(&BlockParams{}, opts)
 
 	if blockParams.IssuingTime == nil {
-		issuingTime := time.Now()
+		issuingTime := time.Now().UTC()
 		blockParams.IssuingTime = &issuingTime
 	}
 
@@ -87,14 +87,6 @@
 		blockParams.LatestFinalizedSlot = &latestFinalizedSlot
 	}
 
-<<<<<<< HEAD
-=======
-	if blockParams.IssuingTime == nil {
-		issuingTime := time.Now().UTC()
-		blockParams.IssuingTime = &issuingTime
-	}
-
->>>>>>> 69ece62e
 	if blockParams.References == nil {
 		references, err := i.getReferences(ctx, blockParams.Payload, blockParams.ParentsCount)
 		if err != nil {
@@ -201,7 +193,7 @@
 	blockParams := options.Apply(&BlockParams{}, opts)
 
 	if blockParams.IssuingTime == nil {
-		issuingTime := time.Now()
+		issuingTime := time.Now().UTC()
 		blockParams.IssuingTime = &issuingTime
 	}
 
@@ -218,14 +210,6 @@
 		blockParams.LatestFinalizedSlot = &latestFinalizedSlot
 	}
 
-<<<<<<< HEAD
-=======
-	if blockParams.IssuingTime == nil {
-		issuingTime := time.Now().UTC()
-		blockParams.IssuingTime = &issuingTime
-	}
-
->>>>>>> 69ece62e
 	if blockParams.References == nil {
 		references, err := i.getReferences(ctx, blockParams.Payload, blockParams.ParentsCount)
 		if err != nil {
