--- conflicted
+++ resolved
@@ -323,19 +323,11 @@
 
 	if _, err = s.storeLatestProcessedSlot.Compute(func(latestStoredSlot iotago.SlotIndex, _ bool) (newValue iotago.SlotIndex, err error) {
 		if latestStoredSlot >= slot {
-<<<<<<< HEAD
-			return latestStoredSlot, errLatestStoredSlotUnchanged
+			return latestStoredSlot, kvstore.ErrTypedValueNotChanged
 		}
 
 		return slot, nil
-	}); err != nil && !ierrors.Is(err, errLatestStoredSlotUnchanged) {
-=======
-			return latestStoredSlot, kvstore.ErrTypedValueNotChanged
-		}
-
-		return slot, nil
-	}); err != nil {
->>>>>>> f4d229aa
+	}); err != nil {
 		return ierrors.Wrap(err, "failed to advance latest stored slot")
 	}
 
@@ -621,10 +613,4 @@
 	}
 
 	return value
-<<<<<<< HEAD
-}
-
-var errLatestStoredSlotUnchanged = ierrors.New("latest stored slot did not change")
-=======
-}
->>>>>>> f4d229aa
+}