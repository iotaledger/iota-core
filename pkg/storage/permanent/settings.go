package permanent

import (
	"fmt"
	"io"

	"golang.org/x/crypto/blake2b"

	"github.com/iotaledger/hive.go/ds/shrinkingmap"
	"github.com/iotaledger/hive.go/ierrors"
	"github.com/iotaledger/hive.go/kvstore"
	"github.com/iotaledger/hive.go/lo"
	"github.com/iotaledger/hive.go/runtime/syncutils"
	"github.com/iotaledger/hive.go/serializer/v2/byteutils"
	"github.com/iotaledger/hive.go/serializer/v2/stream"
	"github.com/iotaledger/hive.go/stringify"
	"github.com/iotaledger/iota-core/pkg/core/api"
	"github.com/iotaledger/iota-core/pkg/model"
	iotago "github.com/iotaledger/iota.go/v4"
)

const (
	snapshotImportedKey = iota
	latestCommitmentKey
	latestFinalizedSlotKey
	protocolParametersKey
	protocolVersionEpochMappingKey
)

type Settings struct {
	mutex syncutils.RWMutex
	store kvstore.KVStore

	apiByVersion     *shrinkingmap.ShrinkingMap[iotago.Version, iotago.API]
	protocolVersions *api.ProtocolEpochVersions
}

func NewSettings(store kvstore.KVStore) (settings *Settings) {
	s := &Settings{
		store:            store,
		apiByVersion:     shrinkingmap.New[iotago.Version, iotago.API](),
		protocolVersions: api.NewProtocolEpochVersions(),
	}

	s.loadProtocolParametersEpochMappings()

	return s
}

func (s *Settings) IsSnapshotImported() bool {
	s.mutex.RLock()
	defer s.mutex.RUnlock()

	return lo.PanicOnErr(s.store.Has([]byte{snapshotImportedKey}))
}

func (s *Settings) SetSnapshotImported() (err error) {
	s.mutex.Lock()
	defer s.mutex.Unlock()

	return s.store.Set([]byte{snapshotImportedKey}, []byte{1})
}

func (s *Settings) HighestSupportedProtocolVersion() iotago.Version {
	return iotago.LatestProtocolVersion()
}

var _ api.Provider = &Settings{}

func (s *Settings) LatestAPI() iotago.API {
	// There can't be an error since we are using the latest protocol version which should always exist.
	return lo.PanicOnErr(s.APIForVersion(iotago.LatestProtocolVersion()))
}

func (s *Settings) APIForSlot(slot iotago.SlotIndex) iotago.API {
	apiForSlot, err := s.APIForVersion(s.VersionForSlot(slot))

	// This means that the protocol version for the given slot is known but not supported yet. This could only happen after an upgrade
	// has been scheduled at a future epoch but the node software not yet upgraded to support it AND while misusing the API.
	// Before a slot can be determined APIForVersion must be called on said object which will already return an error that
	// the protocol version is not supported.
	if err != nil {
		panic(err)
	}

	return apiForSlot
}

func (s *Settings) APIForEpoch(epoch iotago.EpochIndex) iotago.API {
	apiForEpoch, err := s.APIForVersion(s.VersionForEpoch(epoch))

	// This means that the protocol version for the given epoch is known but not supported yet. This could only happen after an upgrade
	// has been scheduled at a future epoch but the node software not yet upgraded to support it AND while misusing the API.
	// Before a slot can be determined APIForVersion must be called on said object which will already return an error that
	// the protocol version is not supported.
	if err != nil {
		panic(err)
	}

	return apiForEpoch
}

<<<<<<< HEAD
func (s *Settings) APIForVersion(version iotago.Version) iotago.API {
	// This is a hot path, so we first try to get (read only) the API from the map.
	if apiForVersion, exists := s.apiByVersion.Get(version); exists {
		return apiForVersion
=======
// APIForVersion returns the API for the given protocol version.
// This function is safe to be called with data received from the network. It will return an error if the protocol
// version is not supported.
func (s *Settings) APIForVersion(version iotago.Version) (iotago.API, error) {
	s.apiMutex.RLock()
	if api, exists := s.apiByVersion[version]; exists {
		s.apiMutex.RUnlock()
		return api, nil
>>>>>>> e358a69d
	}

<<<<<<< HEAD
	// If the API is not in the map, we need to create it and store it in the map in a safe way (might have been created by another goroutine in the meantime).
	apiForVersion, _ := s.apiByVersion.GetOrCreate(version, func() iotago.API {
		return s.apiFromProtocolParameters(version)
	})

	return apiForVersion
=======
	api, err := s.apiFromProtocolParameters(version)
	if err != nil {
		return nil, ierrors.Wrap(err, "failed to create API from protocol parameters")
	}

	s.apiMutex.Lock()
	s.apiByVersion[version] = api
	s.apiMutex.Unlock()

	return api, nil
>>>>>>> e358a69d
}

func (s *Settings) StoreProtocolParameters(params iotago.ProtocolParameters) error {
	s.mutex.Lock()
	defer s.mutex.Unlock()

	bytes, err := params.Bytes()
	if err != nil {
		return err
	}

	return s.store.Set([]byte{protocolParametersKey, byte(params.Version())}, bytes)
}

func (s *Settings) loadProtocolParametersEpochMappings() {
	s.mutex.Lock()
	defer s.mutex.Unlock()

	if err := s.store.Iterate([]byte{protocolVersionEpochMappingKey}, func(key kvstore.Key, value kvstore.Value) bool {
<<<<<<< HEAD
		version, _, err := iotago.VersionFromBytes(key)
=======
		version, _, err := iotago.VersionFromBytes(key[1:])
>>>>>>> e358a69d
		if err != nil {
			panic(err)
		}

		epoch, _, err := iotago.EpochIndexFromBytes(value)
		if err != nil {
			panic(err)
		}

		s.protocolVersions.Add(version, epoch)

		return true
	}); err != nil {
		panic(err)
	}
}

func (s *Settings) StoreProtocolParametersEpochMapping(version iotago.Version, epoch iotago.EpochIndex) error {
	s.mutex.Lock()
	defer s.mutex.Unlock()

	bytes, err := epoch.Bytes()
	if err != nil {
		return err
	}

	if err := s.store.Set([]byte{protocolVersionEpochMappingKey, byte(version)}, bytes); err != nil {
		return err
	}

	s.protocolVersions.Add(version, epoch)

	return nil
}

func (s *Settings) LatestCommitment() *model.Commitment {
	s.mutex.RLock()
	defer s.mutex.RUnlock()

	bytes, err := s.store.Get([]byte{latestCommitmentKey})

	if err != nil {
		if ierrors.Is(err, kvstore.ErrKeyNotFound) {
			return model.NewEmptyCommitment(s.LatestAPI())
		}
		panic(err)
	}

	return lo.PanicOnErr(model.CommitmentFromBytes(bytes, s))
}

func (s *Settings) SetLatestCommitment(latestCommitment *model.Commitment) (err error) {
	s.mutex.Lock()
	defer s.mutex.Unlock()

	return s.store.Set([]byte{latestCommitmentKey}, latestCommitment.Data())
}

func (s *Settings) LatestFinalizedSlot() iotago.SlotIndex {
	s.mutex.RLock()
	defer s.mutex.RUnlock()

	return s.latestFinalizedSlot()
}

func (s *Settings) SetLatestFinalizedSlot(index iotago.SlotIndex) (err error) {
	s.mutex.Lock()
	defer s.mutex.Unlock()

	return s.store.Set([]byte{latestFinalizedSlotKey}, index.MustBytes())
}

func (s *Settings) ProtocolParametersAndVersionsHash() (iotago.Identifier, error) {
	s.mutex.RLock()
	defer s.mutex.RUnlock()

	protocolParametersBytes, err := s.LatestAPI().ProtocolParameters().Bytes()
	if err != nil {
		return iotago.Identifier{}, ierrors.Wrap(err, "failed to get protocol parameters bytes")
	}

	return blake2b.Sum256(byteutils.ConcatBytes(protocolParametersBytes, s.protocolVersions.Bytes())), nil
}

func (s *Settings) VersionForEpoch(epoch iotago.EpochIndex) iotago.Version {
	s.mutex.RLock()
	defer s.mutex.RUnlock()

	return s.protocolVersions.VersionForEpoch(epoch)
}

func (s *Settings) VersionForSlot(slot iotago.SlotIndex) iotago.Version {
	return s.VersionForEpoch(s.LatestAPI().TimeProvider().EpochFromSlot(slot))
}

func (s *Settings) Export(writer io.WriteSeeker, targetCommitment *iotago.Commitment) error {
	var commitmentBytes []byte
	var err error
	if targetCommitment != nil {
		// We always know the version of the target commitment, so there can be no error.
		commitmentBytes, err = lo.PanicOnErr(s.APIForVersion(targetCommitment.Version)).Encode(targetCommitment)
		if err != nil {
			return ierrors.Wrap(err, "failed to encode target commitment")
		}
	} else {
		commitmentBytes = s.LatestCommitment().Data()
	}

	if err := stream.WriteBlob(writer, commitmentBytes); err != nil {
		return ierrors.Wrap(err, "failed to write commitment")
	}

	if err := stream.Write(writer, s.LatestFinalizedSlot()); err != nil {
		return ierrors.Wrap(err, "failed to write latest finalized slot")
	}

	if err := stream.WriteCollection(writer, func() (uint64, error) {
		s.mutex.RLock()
		defer s.mutex.RUnlock()

		protocolVersions := s.protocolVersions.Slice()
		for _, versionEpochStart := range protocolVersions {
			if err := stream.Write(writer, versionEpochStart.Version); err != nil {
				return 0, ierrors.Wrap(err, "failed to encode version")
			}

			if err := stream.Write(writer, versionEpochStart.StartEpoch); err != nil {
				return 0, ierrors.Wrap(err, "failed to encode epoch")
			}
		}

		return uint64(len(protocolVersions)), nil
	}); err != nil {
		return ierrors.Wrap(err, "failed to stream write protocol parameters")
	}

	if err := stream.WriteCollection(writer, func() (uint64, error) {
		s.mutex.RLock()
		defer s.mutex.RUnlock()

		var paramsCount uint64
		var innerErr error
		if err := s.store.Iterate([]byte{protocolParametersKey}, func(_ kvstore.Key, value kvstore.Value) bool {
			if err := stream.WriteBlob(writer, value); err != nil {
				innerErr = err
				return false
			}
			paramsCount++

			return true
		}); err != nil {
			return 0, ierrors.Wrap(err, "failed to iterate over protocol parameters")
		}
		if innerErr != nil {
			return 0, ierrors.Wrap(innerErr, "failed to write protocol parameters")
		}

		return paramsCount, nil
	}); err != nil {
		return ierrors.Wrap(err, "failed to stream write protocol parameters")
	}

	return nil
}

func (s *Settings) Import(reader io.ReadSeeker) (err error) {
	commitmentBytes, err := stream.ReadBlob(reader)
	if err != nil {
		return ierrors.Wrap(err, "failed to read commitment")
	}

	latestFinalizedSlot, err := stream.Read[iotago.SlotIndex](reader)
	if err != nil {
		return ierrors.Wrap(err, "failed to read latest finalized slot")
	}

	if err := s.SetLatestFinalizedSlot(latestFinalizedSlot); err != nil {
		return ierrors.Wrap(err, "failed to set latest finalized slot")
	}

	var prevProtocolVersionEpochStart *api.ProtocolEpochVersion
	if err := stream.ReadCollection(reader, func(i int) error {
		version, err := stream.Read[iotago.Version](reader)
		if err != nil {
			return ierrors.Wrap(err, "failed to parse version")
		}

		epoch, err := stream.Read[iotago.EpochIndex](reader)
		if err != nil {
			return ierrors.Wrap(err, "failed to parse version")
		}

		current := &api.ProtocolEpochVersion{
			Version:    version,
			StartEpoch: epoch,
		}
		if prevProtocolVersionEpochStart != nil &&
			(current.Version <= prevProtocolVersionEpochStart.Version ||
				current.StartEpoch <= prevProtocolVersionEpochStart.StartEpoch) {
			panic(ierrors.Errorf("protocol versions not ordered correctly, %v is bigger than %v", prevProtocolVersionEpochStart, current))
		}

		// We also store the versions into the DB so that we can load it when we start the node from disk without loading a snapshot.
		if err := s.StoreProtocolParametersEpochMapping(version, epoch); err != nil {
			return ierrors.Wrap(err, "could not store protocol version epoch mapping")
		}

		prevProtocolVersionEpochStart = current

		return nil
	}); err != nil {
		return ierrors.Wrap(err, "failed to stream read protocol versions epoch mapping")
	}

	if err := stream.ReadCollection(reader, func(i int) error {
		paramsBytes, err := stream.ReadBlob(reader)
		if err != nil {
			return ierrors.Wrapf(err, "failed to read protocol parameters bytes at index %d", i)
		}
		params, _, err := iotago.ProtocolParametersFromBytes(paramsBytes)
		if err != nil {
			return ierrors.Wrapf(err, "failed to parse protocol parameters at index %d", i)
		}

		if err := s.StoreProtocolParameters(params); err != nil {
			return ierrors.Wrapf(err, "failed to store protocol parameters at index %d", i)
		}

		return nil
	}); err != nil {
		return ierrors.Wrap(err, "failed to stream read protocol parameters")
	}

	// Now that we parsed the protocol parameters, we can parse the commitment since there will be an API available
	commitment, err := model.CommitmentFromBytes(commitmentBytes, s)
	if err != nil {
		return ierrors.Wrap(err, "failed to parse commitment")
	}

	if err := s.SetLatestCommitment(commitment); err != nil {
		return ierrors.Wrap(err, "failed to set latest commitment")
	}

	return nil
}

func (s *Settings) String() string {
	s.mutex.RLock()
	defer s.mutex.RUnlock()

	builder := stringify.NewStructBuilder("Settings")
	builder.AddField(stringify.NewStructField("IsSnapshotImported", lo.PanicOnErr(s.store.Has([]byte{snapshotImportedKey}))))
	builder.AddField(stringify.NewStructField("LatestCommitment", s.latestCommitment()))
	builder.AddField(stringify.NewStructField("LatestFinalizedSlot", s.latestFinalizedSlot()))
	if err := s.store.Iterate([]byte{protocolParametersKey}, func(key kvstore.Key, value kvstore.Value) bool {
		params, _, err := iotago.ProtocolParametersFromBytes(value)
		if err != nil {
			panic(err)
		}
		builder.AddField(stringify.NewStructField(fmt.Sprintf("protocolParameters(%d)", key[1]), params))

		return true
	}); err != nil {
		panic(err)
	}

	return builder.String()
}

func (s *Settings) latestCommitment() *model.Commitment {
	bytes, err := s.store.Get([]byte{latestCommitmentKey})

	if err != nil {
		if ierrors.Is(err, kvstore.ErrKeyNotFound) {
			return model.NewEmptyCommitment(s.LatestAPI())
		}
		panic(err)
	}

	return lo.PanicOnErr(model.CommitmentFromBytes(bytes, s))
}

func (s *Settings) latestFinalizedSlot() iotago.SlotIndex {
	bytes, err := s.store.Get([]byte{latestFinalizedSlotKey})
	if err != nil {
		if ierrors.Is(err, kvstore.ErrKeyNotFound) {
			return 0
		}
		panic(err)
	}
	i, _, err := iotago.SlotIndexFromBytes(bytes)
	if err != nil {
		panic(err)
	}

	return i
}

<<<<<<< HEAD
func (s *Settings) apiFromProtocolParameters(version iotago.Version) iotago.API {
=======
func (s *Settings) apiFromProtocolParameters(version iotago.Version) (iotago.API, error) {
>>>>>>> e358a69d
	protocolParams := s.protocolParameters(version)
	if protocolParams == nil {
		return nil, ierrors.Errorf("protocol parameters for version %d not found", version)
	}

	switch protocolParams.Version() {
	case 3:
		return iotago.V3API(protocolParams), nil
	}

	return nil, ierrors.Errorf("unsupported protocol version %d", protocolParams.Version())
}

func (s *Settings) protocolParameters(version iotago.Version) iotago.ProtocolParameters {
	s.mutex.RLock()
	defer s.mutex.RUnlock()

	bytes, err := s.store.Get([]byte{protocolParametersKey, byte(version)})
	if err != nil {
		if ierrors.Is(err, kvstore.ErrKeyNotFound) {
			return nil
		}
		panic(err)
	}

	protocolParameters, _, err := iotago.ProtocolParametersFromBytes(bytes)
	if err != nil {
		panic(err)
	}

	return protocolParameters
}<|MERGE_RESOLUTION|>--- conflicted
+++ resolved
@@ -100,12 +100,6 @@
 	return apiForEpoch
 }
 
-<<<<<<< HEAD
-func (s *Settings) APIForVersion(version iotago.Version) iotago.API {
-	// This is a hot path, so we first try to get (read only) the API from the map.
-	if apiForVersion, exists := s.apiByVersion.Get(version); exists {
-		return apiForVersion
-=======
 // APIForVersion returns the API for the given protocol version.
 // This function is safe to be called with data received from the network. It will return an error if the protocol
 // version is not supported.
@@ -114,17 +108,8 @@
 	if api, exists := s.apiByVersion[version]; exists {
 		s.apiMutex.RUnlock()
 		return api, nil
->>>>>>> e358a69d
-	}
-
-<<<<<<< HEAD
-	// If the API is not in the map, we need to create it and store it in the map in a safe way (might have been created by another goroutine in the meantime).
-	apiForVersion, _ := s.apiByVersion.GetOrCreate(version, func() iotago.API {
-		return s.apiFromProtocolParameters(version)
-	})
-
-	return apiForVersion
-=======
+	}
+
 	api, err := s.apiFromProtocolParameters(version)
 	if err != nil {
 		return nil, ierrors.Wrap(err, "failed to create API from protocol parameters")
@@ -135,7 +120,6 @@
 	s.apiMutex.Unlock()
 
 	return api, nil
->>>>>>> e358a69d
 }
 
 func (s *Settings) StoreProtocolParameters(params iotago.ProtocolParameters) error {
@@ -155,11 +139,7 @@
 	defer s.mutex.Unlock()
 
 	if err := s.store.Iterate([]byte{protocolVersionEpochMappingKey}, func(key kvstore.Key, value kvstore.Value) bool {
-<<<<<<< HEAD
-		version, _, err := iotago.VersionFromBytes(key)
-=======
 		version, _, err := iotago.VersionFromBytes(key[1:])
->>>>>>> e358a69d
 		if err != nil {
 			panic(err)
 		}
@@ -458,11 +438,7 @@
 	return i
 }
 
-<<<<<<< HEAD
-func (s *Settings) apiFromProtocolParameters(version iotago.Version) iotago.API {
-=======
 func (s *Settings) apiFromProtocolParameters(version iotago.Version) (iotago.API, error) {
->>>>>>> e358a69d
 	protocolParams := s.protocolParameters(version)
 	if protocolParams == nil {
 		return nil, ierrors.Errorf("protocol parameters for version %d not found", version)
