--- conflicted
+++ resolved
@@ -47,15 +47,9 @@
 }
 
 func (c *Commitments) Export(writer io.WriteSeeker, targetSlot iotago.SlotIndex) (err error) {
-<<<<<<< HEAD
-	if err := stream.WriteCollection(writer, func() (elementsCount uint64, err error) {
-		var count uint64
-		for slot := c.apiProvider.CommittedAPI().ProtocolParameters().GenesisSlot(); slot <= targetSlot; slot++ {
-=======
 	if err := stream.WriteCollection(writer, serializer.SeriLengthPrefixTypeAsUint32, func() (elementsCount int, err error) {
 		var count int
-		for slot := iotago.SlotIndex(0); slot <= targetSlot; slot++ {
->>>>>>> 90941000
+		for slot := c.apiProvider.CommittedAPI().ProtocolParameters().GenesisSlot(); slot <= targetSlot; slot++ {
 			commitmentBytes, err := c.store.KVStore().Get(lo.PanicOnErr(slot.Bytes()))
 			if err != nil {
 				return 0, ierrors.Wrapf(err, "failed to load commitment for slot %d", slot)
