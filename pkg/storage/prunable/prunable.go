package prunable

import (
	copydir "github.com/otiai10/copy"

	"github.com/iotaledger/hive.go/ierrors"
	"github.com/iotaledger/hive.go/kvstore"
	"github.com/iotaledger/hive.go/runtime/ioutils"
	"github.com/iotaledger/hive.go/runtime/options"
	"github.com/iotaledger/iota-core/pkg/core/account"
	"github.com/iotaledger/iota-core/pkg/model"
	"github.com/iotaledger/iota-core/pkg/storage/database"
	"github.com/iotaledger/iota-core/pkg/storage/prunable/epochstore"
	"github.com/iotaledger/iota-core/pkg/storage/utils"
	iotago "github.com/iotaledger/iota.go/v4"
)

type Prunable struct {
	apiProvider       iotago.APIProvider
	prunableSlotStore *BucketManager
	errorHandler      func(error)

	semiPermanentDBConfig database.Config
	semiPermanentDB       *database.DBInstance

	decidedUpgradeSignals *epochstore.Store[model.VersionAndHash]
	poolRewards           *epochstore.EpochKVStore
	poolStats             *epochstore.Store[*model.PoolsStats]
	committee             *epochstore.Store[*account.Accounts]
}

func New(dbConfig database.Config, apiProvider iotago.APIProvider, errorHandler func(error), opts ...options.Option[BucketManager]) *Prunable {
	dir := utils.NewDirectory(dbConfig.Directory, true)
	semiPermanentDBConfig := dbConfig.WithDirectory(dir.PathWithCreate("semipermanent"))
	semiPermanentDB := database.NewDBInstance(semiPermanentDBConfig)

	return &Prunable{
		apiProvider:       apiProvider,
		errorHandler:      errorHandler,
		prunableSlotStore: NewBucketManager(dbConfig, errorHandler, opts...),

		semiPermanentDBConfig: semiPermanentDBConfig,
		semiPermanentDB:       semiPermanentDB,
		decidedUpgradeSignals: epochstore.NewStore(kvstore.Realm{epochPrefixDecidedUpgradeSignals}, semiPermanentDB.KVStore(), pruningDelayDecidedUpgradeSignals, model.VersionAndHash.Bytes, model.VersionAndHashFromBytes),
		poolRewards:           epochstore.NewEpochKVStore(kvstore.Realm{epochPrefixPoolRewards}, semiPermanentDB.KVStore(), pruningDelayPoolRewards),
		poolStats:             epochstore.NewStore(kvstore.Realm{epochPrefixPoolStats}, semiPermanentDB.KVStore(), pruningDelayPoolStats, (*model.PoolsStats).Bytes, model.PoolsStatsFromBytes),
		committee:             epochstore.NewStore(kvstore.Realm{epochPrefixCommittee}, semiPermanentDB.KVStore(), pruningDelayCommittee, (*account.Accounts).Bytes, account.AccountsFromBytes),
	}
}

func Clone(source *Prunable, dbConfig database.Config, apiProvider iotago.APIProvider, errorHandler func(error), opts ...options.Option[BucketManager]) (*Prunable, error) {
	// Lock semi-permanent DB and prunable slot store so that nobody can try to use or open them while cloning.
	source.semiPermanentDB.Lock()
	defer source.semiPermanentDB.Unlock()

	source.prunableSlotStore.mutex.Lock()
	defer source.prunableSlotStore.mutex.Unlock()

	// Close forked prunable storage before copying its contents.
	source.semiPermanentDB.CloseWithoutLocking()
	source.prunableSlotStore.Shutdown()

	// Copy the storage on disk to new location.
	if err := copydir.Copy(source.prunableSlotStore.dbConfig.Directory, dbConfig.Directory); err != nil {
		return nil, ierrors.Wrap(err, "failed to copy prunable storage directory to new storage path")
	}

	source.semiPermanentDB.Open()

	return New(dbConfig, apiProvider, errorHandler, opts...), nil
}

func (p *Prunable) RestoreFromDisk() (lastPrunedEpoch iotago.EpochIndex) {
	lastPrunedEpoch = p.prunableSlotStore.RestoreFromDisk()

	if err := p.decidedUpgradeSignals.RestoreLastPrunedEpoch(); err != nil {
		p.errorHandler(err)
	}
	if err := p.poolRewards.RestoreLastPrunedEpoch(); err != nil {
		p.errorHandler(err)
	}
	if err := p.poolStats.RestoreLastPrunedEpoch(); err != nil {
		p.errorHandler(err)
	}
	if err := p.committee.RestoreLastPrunedEpoch(); err != nil {
		p.errorHandler(err)
	}

	return
}

func (p *Prunable) Prune(epoch iotago.EpochIndex, defaultPruningDelay iotago.EpochIndex) error {
	// prune prunable_slot
	if err := p.prunableSlotStore.Prune(epoch); err != nil {
		return ierrors.Wrapf(err, "prune prunableSlotStore failed for epoch %d", epoch)
	}

	// prune prunable_epoch: each component has its own pruning delay.
	if err := p.decidedUpgradeSignals.Prune(epoch, defaultPruningDelay); err != nil {
		return ierrors.Wrapf(err, "prune decidedUpgradeSignals failed for epoch %d", epoch)
	}

	if err := p.poolRewards.Prune(epoch, defaultPruningDelay); err != nil {
		return ierrors.Wrapf(err, "prune poolRewards failed for epoch %d", epoch)
	}

	if err := p.poolStats.Prune(epoch, defaultPruningDelay); err != nil {
		return ierrors.Wrapf(err, "prune poolStats failed for epoch %d", epoch)
	}

	if err := p.committee.Prune(epoch, defaultPruningDelay); err != nil {
		return ierrors.Wrapf(err, "prune committee failed for epoch %d", epoch)
	}

	return nil
}

func (p *Prunable) BucketSize(epoch iotago.EpochIndex) (int64, error) {
	return p.prunableSlotStore.BucketSize(epoch)
}

func (p *Prunable) Size() int64 {
	semiSize, err := ioutils.FolderSize(p.semiPermanentDBConfig.Directory)
	if err != nil {
		p.errorHandler(ierrors.Wrapf(err, "get semiPermanentDB failed for %s", p.semiPermanentDBConfig.Directory))
	}

	return p.prunableSlotStore.TotalSize() + semiSize
}

func (p *Prunable) Shutdown() {
	p.prunableSlotStore.Shutdown()
	p.semiPermanentDB.Close()
}

func (p *Prunable) Flush() {
	if err := p.prunableSlotStore.Flush(); err != nil {
		p.errorHandler(err)
	}
	if err := p.semiPermanentDB.KVStore().Flush(); err != nil {
		p.errorHandler(err)
	}
}

func (p *Prunable) Rollback(targetEpoch iotago.EpochIndex, pruningRange [2]iotago.SlotIndex) error {
	if err := p.prunableSlotStore.PruneSlots(targetEpoch, pruningRange); err != nil {
		return ierrors.Wrapf(err, "failed to prune slots in range [%d, %d] from target epoch %d", pruningRange[0], pruningRange[1], targetEpoch)
	}

	lastPrunedCommitteeEpoch, err := p.rollbackCommitteeEpochs(targetEpoch+1, pruningRange[0]-1)
	if err != nil {
		return ierrors.Wrapf(err, "failed to rollback committee epochs to target epoch %d", targetEpoch)
	}

<<<<<<< HEAD
	lastPrunedPoolStatsEpoch, err := p.poolStats.RollbackEpochs(targetEpoch)
	if err != nil {
		return ierrors.Wrapf(err, "failed to rollback pool stats epochs to target epoch %d", targetEpoch)
	}
=======
	if err := p.rollbackCommitteesCandidates(targetSlotEpoch, targetSlot); err != nil {
		return ierrors.Wrapf(err, "error while rolling back committee for epoch %d", targetSlotEpoch)
	}

	// Shut down the prunableSlotStore in order to flush and get consistent state on disk after reopening.
	p.prunableSlotStore.Shutdown()
>>>>>>> a5df3926

	lastPrunedDecidedUpgradeSignalsEpoch, err := p.decidedUpgradeSignals.RollbackEpochs(targetEpoch)
	if err != nil {
		return ierrors.Wrapf(err, "failed to rollback decided upgrade signals epochs to target epoch %d", targetEpoch)
	}

	lastPrunedPoolRewardsEpoch, err := p.poolRewards.RollbackEpochs(targetEpoch)
	if err != nil {
		return ierrors.Wrapf(err, "failed to rollback pool rewards epochs to target epoch %d", targetEpoch)
	}

	for epochToPrune := targetEpoch + 1; epochToPrune <= max(
		lastPrunedCommitteeEpoch,
		lastPrunedPoolStatsEpoch,
		lastPrunedDecidedUpgradeSignalsEpoch,
		lastPrunedPoolRewardsEpoch,
	); epochToPrune++ {
		p.prunableSlotStore.DeleteBucket(epochToPrune)
	}

	return nil
}

func (p *Prunable) rollbackCommitteeEpochs(epoch iotago.EpochIndex, targetSlot iotago.SlotIndex) (lastPrunedEpoch iotago.EpochIndex, err error) {
	lastAccessedEpoch, err := p.committee.LastAccessedEpoch()
	if err != nil {
		return lastAccessedEpoch, ierrors.Wrap(err, "failed to get last accessed committee epoch")
	}

	for epochToPrune := epoch; epochToPrune <= lastAccessedEpoch; epochToPrune++ {
		if shouldRollback, rollbackErr := p.shouldRollbackCommittee(epochToPrune, targetSlot); rollbackErr != nil {
			return epochToPrune, ierrors.Wrapf(rollbackErr, "error while checking if committee for epoch %d should be rolled back", epochToPrune)
		} else if shouldRollback {
			if err = p.committee.DeleteEpoch(epochToPrune); err != nil {
				return epochToPrune, ierrors.Wrapf(err, "error while deleting committee for epoch %d", epochToPrune)
			}
		}
	}

	return lastAccessedEpoch, nil
}

// Remove committee for the next epoch only if forking point is before point of no return and committee is reused.
// Always remove committees for epochs that are newer than targetSlotEpoch+1.
func (p *Prunable) shouldRollbackCommittee(epoch iotago.EpochIndex, targetSlot iotago.SlotIndex) (bool, error) {
	timeProvider := p.apiProvider.APIForSlot(targetSlot).TimeProvider()
	targetSlotEpoch := timeProvider.EpochFromSlot(targetSlot)
	pointOfNoReturn := timeProvider.EpochEnd(targetSlotEpoch) - p.apiProvider.APIForSlot(targetSlot).ProtocolParameters().MaxCommittableAge()

	if epoch >= targetSlotEpoch+1 {
		if targetSlot < pointOfNoReturn {
			committee, err := p.committee.Load(targetSlotEpoch + 1)
			if err != nil {
				return false, err
			}

			if committee == nil {
				return false, nil
			}

			return committee.IsReused(), nil
		}

		return false, nil
	}

	return true, nil
}

func (p *Prunable) rollbackCommitteesCandidates(targetSlotEpoch iotago.EpochIndex, targetSlot iotago.SlotIndex) error {
	candidatesToRollback := make([]iotago.AccountID, 0)

	candidates, err := p.CommitteeCandidates(targetSlotEpoch)
	if err != nil {
		return ierrors.Wrap(err, "failed to get candidates store")
	}

	var innerErr error
	if err = candidates.Iterate(kvstore.EmptyPrefix, func(key kvstore.Key, value kvstore.Value) bool {
		accountID, _, err := iotago.AccountIDFromBytes(key)
		if err != nil {
			innerErr = err

			return false
		}

		candidacySlot, _, err := iotago.SlotIndexFromBytes(value)
		if err != nil {
			innerErr = err

			return false
		}

		if candidacySlot < targetSlot {
			candidatesToRollback = append(candidatesToRollback, accountID)
		}

		return true
	}); err != nil {
		return ierrors.Wrap(err, "failed to collect candidates to rollback")
	}

	if innerErr != nil {
		return ierrors.Wrap(innerErr, "failed to iterate through candidates")
	}

	for _, candidateToRollback := range candidatesToRollback {
		if err = candidates.Delete(candidateToRollback[:]); err != nil {
			return ierrors.Wrapf(innerErr, "failed to rollback candidate %s", candidateToRollback)
		}
	}

	return nil
}<|MERGE_RESOLUTION|>--- conflicted
+++ resolved
@@ -152,19 +152,10 @@
 		return ierrors.Wrapf(err, "failed to rollback committee epochs to target epoch %d", targetEpoch)
 	}
 
-<<<<<<< HEAD
 	lastPrunedPoolStatsEpoch, err := p.poolStats.RollbackEpochs(targetEpoch)
 	if err != nil {
 		return ierrors.Wrapf(err, "failed to rollback pool stats epochs to target epoch %d", targetEpoch)
 	}
-=======
-	if err := p.rollbackCommitteesCandidates(targetSlotEpoch, targetSlot); err != nil {
-		return ierrors.Wrapf(err, "error while rolling back committee for epoch %d", targetSlotEpoch)
-	}
-
-	// Shut down the prunableSlotStore in order to flush and get consistent state on disk after reopening.
-	p.prunableSlotStore.Shutdown()
->>>>>>> a5df3926
 
 	lastPrunedDecidedUpgradeSignalsEpoch, err := p.decidedUpgradeSignals.RollbackEpochs(targetEpoch)
 	if err != nil {
