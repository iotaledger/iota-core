--- conflicted
+++ resolved
@@ -66,21 +66,6 @@
 	return
 }
 
-<<<<<<< HEAD
-func (p *Prunable) PerformanceFactors(slot iotago.SlotIndex) *ValidatorSlotPerformance {
-	store := p.manager.Get(slot, kvstore.Realm{performanceFactorsPrefix})
-	if store == nil {
-		return nil
-	}
-
-	return NewPerformanceFactors(slot, store, p.apiProvider)
-}
-
-func (p *Prunable) UpgradeSignals(slot iotago.SlotIndex) *UpgradeSignals {
-	store := p.manager.Get(slot, kvstore.Realm{upgradeSignalsPrefix})
-	if store == nil {
-		return nil
-=======
 func (p *Prunable) Prune(epoch iotago.EpochIndex, defaultPruningDelay iotago.EpochIndex) error {
 	// prune prunable_slot
 	if err := p.prunableSlotStore.Prune(epoch); err != nil {
@@ -90,7 +75,6 @@
 	// prune prunable_epoch: each component has its own pruning delay.
 	if err := p.decidedUpgradeSignals.Prune(epoch, defaultPruningDelay); err != nil {
 		return ierrors.Wrapf(err, "prune decidedUpgradeSignals failed for epoch %d", epoch)
->>>>>>> e4e8c805
 	}
 
 	if err := p.poolRewards.Prune(epoch, defaultPruningDelay); err != nil {
