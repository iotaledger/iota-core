package prunable

import (
	copydir "github.com/otiai10/copy"

	"github.com/iotaledger/hive.go/ierrors"
	"github.com/iotaledger/hive.go/kvstore"
	"github.com/iotaledger/hive.go/runtime/ioutils"
	"github.com/iotaledger/hive.go/runtime/options"
	"github.com/iotaledger/iota-core/pkg/core/account"
	"github.com/iotaledger/iota-core/pkg/model"
	"github.com/iotaledger/iota-core/pkg/storage/database"
	"github.com/iotaledger/iota-core/pkg/storage/prunable/epochstore"
	"github.com/iotaledger/iota-core/pkg/storage/utils"
	iotago "github.com/iotaledger/iota.go/v4"
)

type Prunable struct {
	apiProvider       iotago.APIProvider
	prunableSlotStore *BucketManager
	errorHandler      func(error)

	semiPermanentDBConfig database.Config
	semiPermanentDB       *database.DBInstance

	decidedUpgradeSignals *epochstore.Store[model.VersionAndHash]
	poolRewards           *epochstore.EpochKVStore
	poolStats             *epochstore.Store[*model.PoolsStats]
	committee             *epochstore.Store[*account.Accounts]
}

func New(dbConfig database.Config, apiProvider iotago.APIProvider, errorHandler func(error), opts ...options.Option[BucketManager]) *Prunable {
	dir := utils.NewDirectory(dbConfig.Directory, true)
	semiPermanentDBConfig := dbConfig.WithDirectory(dir.PathWithCreate("semipermanent"))
	semiPermanentDB := database.NewDBInstance(semiPermanentDBConfig)

	return &Prunable{
		apiProvider:       apiProvider,
		errorHandler:      errorHandler,
		prunableSlotStore: NewBucketManager(dbConfig, errorHandler, opts...),

		semiPermanentDBConfig: semiPermanentDBConfig,
		semiPermanentDB:       semiPermanentDB,
		decidedUpgradeSignals: epochstore.NewStore(kvstore.Realm{epochPrefixDecidedUpgradeSignals}, kvstore.Realm{lastPrunedEpochKey}, semiPermanentDB.KVStore(), pruningDelayDecidedUpgradeSignals, model.VersionAndHash.Bytes, model.VersionAndHashFromBytes),
		poolRewards:           epochstore.NewEpochKVStore(kvstore.Realm{epochPrefixPoolRewards}, kvstore.Realm{lastPrunedEpochKey}, semiPermanentDB.KVStore(), pruningDelayPoolRewards),
		poolStats:             epochstore.NewStore(kvstore.Realm{epochPrefixPoolStats}, kvstore.Realm{lastPrunedEpochKey}, semiPermanentDB.KVStore(), pruningDelayPoolStats, (*model.PoolsStats).Bytes, model.PoolsStatsFromBytes),
		committee:             epochstore.NewStore(kvstore.Realm{epochPrefixCommittee}, kvstore.Realm{lastPrunedEpochKey}, semiPermanentDB.KVStore(), pruningDelayCommittee, (*account.Accounts).Bytes, account.AccountsFromBytes),
	}
}

func Clone(source *Prunable, dbConfig database.Config, apiProvider iotago.APIProvider, errorHandler func(error), opts ...options.Option[BucketManager]) (*Prunable, error) {
	// Lock semi-permanent DB and prunable slot store so that nobody can try to use or open them while cloning.
	source.semiPermanentDB.Lock()
	defer source.semiPermanentDB.Unlock()

	source.prunableSlotStore.mutex.Lock()
	defer source.prunableSlotStore.mutex.Unlock()

	// Close forked prunable storage before copying its contents.
	source.semiPermanentDB.CloseWithoutLocking()
	source.prunableSlotStore.Shutdown()

	// Copy the storage on disk to new location.
	if err := copydir.Copy(source.prunableSlotStore.dbConfig.Directory, dbConfig.Directory); err != nil {
		return nil, ierrors.Wrap(err, "failed to copy prunable storage directory to new storage path")
	}

	source.semiPermanentDB.Open()

	return New(dbConfig, apiProvider, errorHandler, opts...), nil
}

func (p *Prunable) RestoreFromDisk() (lastPrunedEpoch iotago.EpochIndex) {
	lastPrunedEpoch = p.prunableSlotStore.RestoreFromDisk()

	if err := p.decidedUpgradeSignals.RestoreLastPrunedEpoch(); err != nil {
		p.errorHandler(err)
	}
	if err := p.poolRewards.RestoreLastPrunedEpoch(); err != nil {
		p.errorHandler(err)
	}
	if err := p.poolStats.RestoreLastPrunedEpoch(); err != nil {
		p.errorHandler(err)
	}
	if err := p.committee.RestoreLastPrunedEpoch(); err != nil {
		p.errorHandler(err)
	}

	return
}

func (p *Prunable) Prune(epoch iotago.EpochIndex, defaultPruningDelay iotago.EpochIndex) error {
	// prune prunable_slot
	if err := p.prunableSlotStore.Prune(epoch); err != nil {
		return ierrors.Wrapf(err, "prune prunableSlotStore failed for epoch %d", epoch)
	}

	// prune prunable_epoch: each component has its own pruning delay.
	if err := p.decidedUpgradeSignals.Prune(epoch, defaultPruningDelay); err != nil {
		return ierrors.Wrapf(err, "prune decidedUpgradeSignals failed for epoch %d", epoch)
	}

	if err := p.poolRewards.Prune(epoch, defaultPruningDelay); err != nil {
		return ierrors.Wrapf(err, "prune poolRewards failed for epoch %d", epoch)
	}

	if err := p.poolStats.Prune(epoch, defaultPruningDelay); err != nil {
		return ierrors.Wrapf(err, "prune poolStats failed for epoch %d", epoch)
	}

	if err := p.committee.Prune(epoch, defaultPruningDelay); err != nil {
		return ierrors.Wrapf(err, "prune committee failed for epoch %d", epoch)
	}

	return nil
}

func (p *Prunable) BucketSize(epoch iotago.EpochIndex) (int64, error) {
	return p.prunableSlotStore.BucketSize(epoch)
}

func (p *Prunable) Size() int64 {
	semiSize, err := ioutils.FolderSize(p.semiPermanentDBConfig.Directory)
	if err != nil {
		p.errorHandler(ierrors.Wrapf(err, "get semiPermanentDB failed for %s", p.semiPermanentDBConfig.Directory))
	}

	return p.prunableSlotStore.TotalSize() + semiSize
}

func (p *Prunable) Shutdown() {
	p.prunableSlotStore.Shutdown()
	p.semiPermanentDB.Close()
}

func (p *Prunable) Flush() {
	if err := p.prunableSlotStore.Flush(); err != nil {
		p.errorHandler(err)
	}
	if err := p.semiPermanentDB.KVStore().Flush(); err != nil {
		p.errorHandler(err)
	}
}

func (p *Prunable) Rollback(targetSlot iotago.SlotIndex) error {
	timeProvider := p.apiProvider.APIForSlot(targetSlot).TimeProvider()
	targetSlotEpoch := timeProvider.EpochFromSlot(targetSlot)
	lastCommittedEpoch := targetSlotEpoch
	// if the target index is the last slot of the epoch, the epoch was committed
	if timeProvider.EpochEnd(targetSlotEpoch) != targetSlot {
		lastCommittedEpoch--
	}

	if err := p.prunableSlotStore.RollbackBucket(targetSlotEpoch, targetSlot, timeProvider.EpochEnd(targetSlotEpoch)); err != nil {
		return ierrors.Wrapf(err, "error while rolling back slots in a bucket for epoch %d", targetSlotEpoch)
	}

	// Shut down the prunableSlotStore in order to flush and get consistent state on disk after reopening.
	p.prunableSlotStore.Shutdown()

	// Removed entries that belong to the old fork and cannot be re-used.
	for epoch := lastCommittedEpoch + 1; ; epoch++ {
		if epoch > targetSlotEpoch {
			shouldRollback, err := p.shouldRollbackCommittee(epoch, targetSlot)
			if err != nil {
				return ierrors.Wrapf(err, "error while checking if committee for epoch %d should be rolled back", epoch)
			}

<<<<<<< HEAD
			// TODO: REPLACE WITH TRACE LOG fmt.Println("rollback committee", shouldRollback, "epochIdx", epochIdx, "lastCommittedEpoch", lastCommittedEpoch, "targetSlotEpoch", targetSlotEpoch)
=======
			fmt.Println("rollback committee", shouldRollback, "epoch", epoch, "lastCommittedEpoch", lastCommittedEpoch, "targetSlotEpoch", targetSlotEpoch)
>>>>>>> 244477d4
			if shouldRollback {
				if err := p.committee.DeleteEpoch(epoch); err != nil {
					return ierrors.Wrapf(err, "error while deleting committee for epoch %d", epoch)
				}
			}

			if deleted := p.prunableSlotStore.DeleteBucket(epoch); !deleted {
				break
			}
		}

		if err := p.poolRewards.DeleteEpoch(epoch); err != nil {
			return ierrors.Wrapf(err, "error while deleting pool rewards for epoch %d", epoch)
		}
		if err := p.poolStats.DeleteEpoch(epoch); err != nil {
			return ierrors.Wrapf(err, "error while deleting pool stats for epoch %d", epoch)
		}

		if err := p.decidedUpgradeSignals.DeleteEpoch(epoch); err != nil {
			return ierrors.Wrapf(err, "error while deleting decided upgrade signals for epoch %d", epoch)
		}
	}

	return nil
}

// Remove committee for the next epoch only if forking point is before point of no return and committee is reused.
// Always remove committees for epochs that are newer than targetSlotEpoch+1.
func (p *Prunable) shouldRollbackCommittee(epoch iotago.EpochIndex, targetSlot iotago.SlotIndex) (bool, error) {
	timeProvider := p.apiProvider.APIForSlot(targetSlot).TimeProvider()
	targetSlotEpoch := timeProvider.EpochFromSlot(targetSlot)
	pointOfNoReturn := timeProvider.EpochEnd(targetSlotEpoch) - p.apiProvider.APIForSlot(targetSlot).ProtocolParameters().MaxCommittableAge()

	if epoch >= targetSlotEpoch+1 {
		if targetSlot < pointOfNoReturn {
			committee, err := p.committee.Load(targetSlotEpoch + 1)
			if err != nil {
				return false, err
			}

			return committee.IsReused(), nil
		}

		return false, nil
	}

	return true, nil
}<|MERGE_RESOLUTION|>--- conflicted
+++ resolved
@@ -166,11 +166,7 @@
 				return ierrors.Wrapf(err, "error while checking if committee for epoch %d should be rolled back", epoch)
 			}
 
-<<<<<<< HEAD
-			// TODO: REPLACE WITH TRACE LOG fmt.Println("rollback committee", shouldRollback, "epochIdx", epochIdx, "lastCommittedEpoch", lastCommittedEpoch, "targetSlotEpoch", targetSlotEpoch)
-=======
-			fmt.Println("rollback committee", shouldRollback, "epoch", epoch, "lastCommittedEpoch", lastCommittedEpoch, "targetSlotEpoch", targetSlotEpoch)
->>>>>>> 244477d4
+			// TODO: REPLACE WITH TRACE LOG fmt.Println("rollback committee", shouldRollback, "epoch", epoch, "lastCommittedEpoch", lastCommittedEpoch, "targetSlotEpoch", targetSlotEpoch)
 			if shouldRollback {
 				if err := p.committee.DeleteEpoch(epoch); err != nil {
 					return ierrors.Wrapf(err, "error while deleting committee for epoch %d", epoch)
