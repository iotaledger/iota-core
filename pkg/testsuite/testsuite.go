--- conflicted
+++ resolved
@@ -87,11 +87,7 @@
 			TokenSupply:           1_000_0000,
 			GenesisUnixTimestamp:  uint32(time.Now().Truncate(10*time.Second).Unix()) - t.optsGenesisTimestampOffset,
 			SlotDurationInSeconds: 10,
-<<<<<<< HEAD
-			EpochDurationInSlots:  5,
-=======
 			EpochDurationInSlots:  8192,
->>>>>>> 382266fe
 			MaxCommittableAge:     10,
 		}
 
