package testsuite

import (
	"fmt"
	"strings"
	"sync/atomic"
	"testing"
	"time"

	"github.com/stretchr/testify/require"
	"golang.org/x/crypto/blake2b"

	"github.com/iotaledger/hive.go/crypto/ed25519"
	"github.com/iotaledger/hive.go/ds/orderedmap"
	"github.com/iotaledger/hive.go/ds/shrinkingmap"
	"github.com/iotaledger/hive.go/lo"
	"github.com/iotaledger/hive.go/runtime/options"
	"github.com/iotaledger/hive.go/runtime/syncutils"
	"github.com/iotaledger/iota-core/pkg/protocol"
	"github.com/iotaledger/iota-core/pkg/protocol/engine/blocks"
	"github.com/iotaledger/iota-core/pkg/protocol/engine/utxoledger"
	"github.com/iotaledger/iota-core/pkg/protocol/sybilprotection/sybilprotectionv1"
	"github.com/iotaledger/iota-core/pkg/storage/utils"
	"github.com/iotaledger/iota-core/pkg/testsuite/mock"
	"github.com/iotaledger/iota-core/pkg/testsuite/snapshotcreator"
	iotago "github.com/iotaledger/iota.go/v4"
	"github.com/iotaledger/iota.go/v4/tpkg"
)

type TestSuite struct {
	Testing     *testing.T
	fakeTesting *testing.T
	network     *mock.Network

	Directory *utils.Directory
	nodes     *orderedmap.OrderedMap[string, *mock.Node]
	wallets   *orderedmap.OrderedMap[string, *mock.Wallet]
	running   bool

	snapshotPath string
	blocks       *shrinkingmap.ShrinkingMap[string, *blocks.Block]

	API                      iotago.API
	ProtocolParameterOptions []options.Option[iotago.V3ProtocolParameters]

	optsAccounts        []snapshotcreator.AccountDetails
	optsSnapshotOptions []options.Option[snapshotcreator.Options]
	optsWaitFor         time.Duration
	optsTick            time.Duration

	uniqueBlockTimeCounter              atomic.Int64
	automaticTransactionIssuingCounters shrinkingmap.ShrinkingMap[string, int]
	mutex                               syncutils.RWMutex
	genesisKeyManager                   *mock.KeyManager

	currentSlot iotago.SlotIndex
}

func NewTestSuite(testingT *testing.T, opts ...options.Option[TestSuite]) *TestSuite {
	genesisSeed := tpkg.RandEd25519Seed()
	return options.Apply(&TestSuite{
		Testing:                             testingT,
		fakeTesting:                         &testing.T{},
		genesisKeyManager:                   mock.NewKeyManager(genesisSeed[:], 0),
		network:                             mock.NewNetwork(),
		Directory:                           utils.NewDirectory(testingT.TempDir()),
		nodes:                               orderedmap.New[string, *mock.Node](),
		wallets:                             orderedmap.New[string, *mock.Wallet](),
		blocks:                              shrinkingmap.New[string, *blocks.Block](),
		automaticTransactionIssuingCounters: *shrinkingmap.New[string, int](),

		optsWaitFor: durationFromEnvOrDefault(5*time.Second, "CI_UNIT_TESTS_WAIT_FOR"),
		optsTick:    durationFromEnvOrDefault(2*time.Millisecond, "CI_UNIT_TESTS_TICK"),
	}, opts, func(t *TestSuite) {
		fmt.Println("Setup TestSuite -", testingT.Name(), " @ ", time.Now())

		defaultProtocolParameters := []options.Option[iotago.V3ProtocolParameters]{
			iotago.WithNetworkOptions(
				testingT.Name(),
				"rms",
			),
			iotago.WithSupplyOptions(
				1_000_0000,
				100,
				1,
				10,
				100,
				100,
				100,
			),
			iotago.WithRewardsOptions(8, 8, 31, 1154, 2, 1),
			iotago.WithStakingOptions(1, 100, 1),

			iotago.WithTimeProviderOptions(
				0,
				GenesisTimeWithOffsetBySlots(0, DefaultSlotDurationInSeconds),
				DefaultSlotDurationInSeconds,
				DefaultSlotsPerEpochExponent,
			),
			iotago.WithLivenessOptions(
				DefaultLivenessThresholdLowerBoundInSeconds,
				DefaultLivenessThresholdUpperBoundInSeconds,
				DefaultMinCommittableAge,
				DefaultMaxCommittableAge,
				DefaultEpochNearingThreshold,
			),
			iotago.WithCongestionControlOptions(
				DefaultMinReferenceManaCost,
				DefaultRMCIncrease,
				DefaultRMCDecrease,
				DefaultRMCIncreaseThreshold,
				DefaultRMCDecreaseThreshold,
				DefaultSchedulerRate,
				DefaultMaxBufferSize,
				DefaultMaxValBufferSize,
			),
		}

		t.ProtocolParameterOptions = append(defaultProtocolParameters, t.ProtocolParameterOptions...)
		t.API = iotago.V3API(iotago.NewV3ProtocolParameters(t.ProtocolParameterOptions...))

		genesisBlock := blocks.NewRootBlock(t.API.ProtocolParameters().GenesisBlockID(), iotago.NewEmptyCommitment(t.API).MustID(), time.Unix(t.API.ProtocolParameters().GenesisUnixTimestamp(), 0))
		t.RegisterBlock("Genesis", genesisBlock)

		t.snapshotPath = t.Directory.Path("genesis_snapshot.bin")
		defaultSnapshotOptions := []options.Option[snapshotcreator.Options]{
			snapshotcreator.WithDatabaseVersion(protocol.DatabaseVersion),
			snapshotcreator.WithFilePath(t.snapshotPath),
			snapshotcreator.WithProtocolParameters(t.API.ProtocolParameters()),
			snapshotcreator.WithRootBlocks(map[iotago.BlockID]iotago.CommitmentID{
				t.API.ProtocolParameters().GenesisBlockID(): iotago.NewEmptyCommitment(t.API).MustID(),
			}),
		}
		t.optsSnapshotOptions = append(defaultSnapshotOptions, t.optsSnapshotOptions...)
		// TODO: set this to protocolParams.GenesisSlot() when this is added.
		t.currentSlot = 0
	})
}

// Block returns the block with the given alias. Important to note that this blocks.Block is a placeholder and is
// thus not the same as the blocks.Block that is created by a node.
func (t *TestSuite) Block(alias string) *blocks.Block {
	t.mutex.RLock()
	defer t.mutex.RUnlock()

	block, exist := t.blocks.Get(alias)
	if !exist {
		panic(fmt.Sprintf("block %s not registered", alias))
	}

	return block
}

func (t *TestSuite) AccountOutput(alias string) *utxoledger.Output {
	t.mutex.RLock()
	defer t.mutex.RUnlock()

	output := t.DefaultWallet().Output(alias)

	if _, ok := output.Output().(*iotago.AccountOutput); !ok {
		panic(fmt.Sprintf("output %s is not an account", alias))
	}

	return output
}

func (t *TestSuite) BlockID(alias string) iotago.BlockID {
	return t.Block(alias).ID()
}

func (t *TestSuite) BlockIDs(aliases ...string) []iotago.BlockID {
	return lo.Map(aliases, func(alias string) iotago.BlockID {
		return t.BlockID(alias)
	})
}

func (t *TestSuite) Blocks(aliases ...string) []*blocks.Block {
	return lo.Map(aliases, func(alias string) *blocks.Block {
		return t.Block(alias)
	})
}

func (t *TestSuite) BlocksWithPrefix(prefix string) []*blocks.Block {
	t.mutex.RLock()
	defer t.mutex.RUnlock()

	b := make([]*blocks.Block, 0)

	t.blocks.ForEach(func(alias string, block *blocks.Block) bool {
		if strings.HasPrefix(alias, prefix) {
			b = append(b, block)
		}

		return true
	})

	return b
}

func (t *TestSuite) BlocksWithPrefixes(prefixes ...string) []*blocks.Block {
	b := make([]*blocks.Block, 0)

	for _, prefix := range prefixes {
		b = append(b, t.BlocksWithPrefix(prefix)...)
	}

	return b
}

func (t *TestSuite) BlocksWithSuffix(suffix string) []*blocks.Block {
	t.mutex.RLock()
	defer t.mutex.RUnlock()

	b := make([]*blocks.Block, 0)

	t.blocks.ForEach(func(alias string, block *blocks.Block) bool {
		if strings.HasSuffix(alias, suffix) {
			b = append(b, block)
		}

		return true
	})

	return b
}

func (t *TestSuite) BlocksWithSuffixes(suffixes ...string) []*blocks.Block {
	b := make([]*blocks.Block, 0)

	for _, prefix := range suffixes {
		b = append(b, t.BlocksWithSuffix(prefix)...)
	}

	return b
}

func (t *TestSuite) BlockIDsWithPrefix(prefix string) []iotago.BlockID {
	blocksWithPrefix := t.BlocksWithPrefix(prefix)

	return lo.Map(blocksWithPrefix, func(block *blocks.Block) iotago.BlockID {
		return block.ID()
	})
}

func (t *TestSuite) Node(name string) *mock.Node {
	t.mutex.RLock()
	defer t.mutex.RUnlock()

	node, exist := t.nodes.Get(name)
	if !exist {
		panic(fmt.Sprintf("node %s does not exist", name))
	}

	return node
}

func (t *TestSuite) Wallet(name string) *mock.Wallet {
	t.mutex.RLock()
	defer t.mutex.RUnlock()

	wallet, exist := t.wallets.Get(name)
	if !exist {
		panic(fmt.Sprintf("wallet %s does not exist", name))
	}

	return wallet
}

func (t *TestSuite) Nodes(names ...string) []*mock.Node {
	if len(names) == 0 {
		t.mutex.RLock()
		defer t.mutex.RUnlock()

		nodes := make([]*mock.Node, 0, t.nodes.Size())
		t.nodes.ForEach(func(_ string, node *mock.Node) bool {
			nodes = append(nodes, node)

			return true
		})

		return nodes
	}

	nodes := make([]*mock.Node, len(names))
	for i, name := range names {
		nodes[i] = t.Node(name)
	}

	return nodes
}

func (t *TestSuite) Wait(nodes ...*mock.Node) {
	for _, node := range nodes {
		node.Wait()
	}
}

func (t *TestSuite) WaitWithDelay(delay time.Duration, nodes ...*mock.Node) {
	t.Wait(nodes...)
	time.Sleep(delay)
	t.Wait(nodes...)
}

func (t *TestSuite) Shutdown() {
	t.mutex.RLock()
	defer t.mutex.RUnlock()

	t.nodes.ForEach(func(_ string, node *mock.Node) bool {
		node.Shutdown()
		return true
	})

	// fmt.Println("======= ATTACHED BLOCKS =======")
	// t.nodes.ForEach(func(_ string, node *mock.Node) bool {
	// 	for _, block := range node.AttachedBlocks() {
	// 		fmt.Println(node.Name, ">", block)
	// 	}
	//
	// 	return true
	// })
}

func (t *TestSuite) addNodeToPartition(name string, partition string, validator bool, optAmount ...iotago.BaseToken) *mock.Node {
	t.mutex.Lock()
	defer t.mutex.Unlock()

	if validator && t.running {
		panic(fmt.Sprintf("cannot add validator node %s to partition %s: framework already running", name, partition))
	}

	node := mock.NewNode(t.Testing, t.network, partition, name, validator)
	t.nodes.Set(name, node)
	node.SetCurrentSlot(t.currentSlot)

	amount := mock.MinValidatorAccountAmount
	if len(optAmount) > 0 {
		amount = optAmount[0]
	}
	if amount > 0 && validator {
		accountDetails := snapshotcreator.AccountDetails{
			Address:              iotago.Ed25519AddressFromPubKey(node.Validator.PublicKey),
			Amount:               amount,
			Mana:                 iotago.Mana(amount),
			IssuerKey:            iotago.Ed25519PublicKeyBlockIssuerKeyFromPublicKey(ed25519.PublicKey(node.Validator.PublicKey)),
			ExpirySlot:           iotago.MaxSlotIndex,
			BlockIssuanceCredits: iotago.MaxBlockIssuanceCredits / 2,
			StakedAmount:         amount,
			StakingEpochEnd:      iotago.MaxEpochIndex,
			FixedCost:            iotago.Mana(0),
			AccountID:            node.Validator.AccountID,
		}

		t.optsAccounts = append(t.optsAccounts, accountDetails)
	}

	return node
}

func (t *TestSuite) AddValidatorNodeToPartition(name string, partition string, optAmount ...iotago.BaseToken) *mock.Node {
	return t.addNodeToPartition(name, partition, true, optAmount...)
}

func (t *TestSuite) AddValidatorNode(name string, optAmount ...iotago.BaseToken) *mock.Node {
	node := t.addNodeToPartition(name, mock.NetworkMainPartition, true, optAmount...)
	// create a wallet for each validator node which uses the validator account as a block issuer
	t.AddWallet(name, node, node.Validator.AccountID, node.KeyManager)

	return node
}

func (t *TestSuite) AddNodeToPartition(name string, partition string, optAmount ...iotago.BaseToken) *mock.Node {
	return t.addNodeToPartition(name, partition, false, optAmount...)
}

func (t *TestSuite) AddNode(name string, optAmount ...iotago.BaseToken) *mock.Node {
	return t.addNodeToPartition(name, mock.NetworkMainPartition, false, optAmount...)
}

func (t *TestSuite) RemoveNode(name string) {
	t.nodes.Delete(name)
}

// AddGenesisWallet adds a wallet to the test suite with a block issuer in the genesis snapshot and access to the genesis seed.
// If no block issuance credits are provided, the wallet will be assigned half of the maximum block issuance credits.
func (t *TestSuite) AddGenesisWallet(name string, node *mock.Node, blockIssuanceCredits ...iotago.BlockIssuanceCredits) *mock.Wallet {
<<<<<<< HEAD
	newWallet := t.AddWallet(name, node, iotago.EmptyAccountID, t.genesisKeyManager)
=======
	accountID := tpkg.RandAccountID()
	newWallet := t.addWallet(name, node, accountID, t.genesisKeyManager)
>>>>>>> f3c1f3c6
	var bic iotago.BlockIssuanceCredits
	if len(blockIssuanceCredits) == 0 {
		bic = iotago.MaxBlockIssuanceCredits / 2
	} else {
		bic = blockIssuanceCredits[0]
	}

	accountDetails := snapshotcreator.AccountDetails{
		AccountID:            accountID,
		Address:              iotago.Ed25519AddressFromPubKey(newWallet.BlockIssuer.PublicKey),
		Amount:               mock.MinIssuerAccountAmount,
		Mana:                 iotago.Mana(mock.MinIssuerAccountAmount),
		IssuerKey:            iotago.Ed25519PublicKeyBlockIssuerKeyFromPublicKey(ed25519.PublicKey(newWallet.BlockIssuer.PublicKey)),
		ExpirySlot:           iotago.MaxSlotIndex,
		BlockIssuanceCredits: bic,
	}

	t.optsAccounts = append(t.optsAccounts, accountDetails)

	return newWallet
}

func (t *TestSuite) AddWallet(name string, node *mock.Node, accountID iotago.AccountID, keyManager ...*mock.KeyManager) *mock.Wallet {
	newWallet := mock.NewWallet(t.Testing, name, node, keyManager...)
	newWallet.SetBlockIssuer(accountID)
	t.wallets.Set(name, newWallet)
	newWallet.SetCurrentSlot(t.currentSlot)

	return newWallet
}

func (t *TestSuite) DefaultWallet() *mock.Wallet {
	defaultWallet, exists := t.wallets.Get("default")
	if !exists {
		return nil
	}

	return defaultWallet
}

// Update the global time of the test suite and all nodes and wallets.
func (t *TestSuite) SetCurrentSlot(slot iotago.SlotIndex) {
	t.currentSlot = slot
	t.nodes.ForEach(func(_ string, node *mock.Node) bool {
		node.SetCurrentSlot(slot)
		return true
	})
	t.wallets.ForEach(func(_ string, wallet *mock.Wallet) bool {
		wallet.SetCurrentSlot(slot)
		return true
	})
}

func (t *TestSuite) CurrentSlot() iotago.SlotIndex {
	return t.currentSlot
}

func (t *TestSuite) Run(failOnBlockFiltered bool, nodesOptions ...map[string][]options.Option[protocol.Protocol]) {
	t.mutex.Lock()
	defer t.mutex.Unlock()

	// Add default wallet by default when creating the first node.
	if !t.wallets.Has("default") {
		_, node, exists := t.nodes.Head()
		if !exists {
			panic("at least one node is needed to create a default wallet")
		}

		t.AddGenesisWallet("default", node)
	}

	// Create accounts for any block issuer nodes added before starting the network.
	if t.optsAccounts != nil {
		t.optsSnapshotOptions = append(t.optsSnapshotOptions, snapshotcreator.WithAccounts(lo.Map(t.optsAccounts, func(accountDetails snapshotcreator.AccountDetails) snapshotcreator.AccountDetails {
			// if no custom address is assigned to the account, assign an address generated from GenesisKeyManager
			if accountDetails.Address == nil {
				accountDetails.Address = t.genesisKeyManager.Address(iotago.AddressEd25519)
			}

			if accountDetails.AccountID.Empty() {
				blockIssuerKeyEd25519, ok := accountDetails.IssuerKey.(*iotago.Ed25519PublicKeyBlockIssuerKey)
				if !ok {
					panic("block issuer key must be of type ed25519")
				}
				ed25519PubKey := blockIssuerKeyEd25519.ToEd25519PublicKey()
				accountID := blake2b.Sum256(ed25519PubKey[:])
				accountDetails.AccountID = accountID
			}

			return accountDetails
		})...))
	}

	err := snapshotcreator.CreateSnapshot(append([]options.Option[snapshotcreator.Options]{snapshotcreator.WithGenesisKeyManager(t.genesisKeyManager)}, t.optsSnapshotOptions...)...)
	if err != nil {
		panic(fmt.Sprintf("failed to create snapshot: %s", err))
	}

	t.nodes.ForEach(func(_ string, node *mock.Node) bool {
		baseOpts := []options.Option[protocol.Protocol]{
			protocol.WithSnapshotPath(t.snapshotPath),
			protocol.WithBaseDirectory(t.Directory.PathWithCreate(node.Name)),
			protocol.WithEpochGadgetProvider(
				sybilprotectionv1.NewProvider(),
			),
		}
		if len(nodesOptions) == 1 {
			if opts, exists := nodesOptions[0][node.Name]; exists {
				baseOpts = append(baseOpts, opts...)
			}
		}

		node.Initialize(failOnBlockFiltered, baseOpts...)

		return true
	})

	if _, firstNode, exists := t.nodes.Head(); exists {
		t.wallets.ForEach(func(_ string, wallet *mock.Wallet) bool {
			if err := firstNode.Protocol.MainEngineInstance().Ledger.ForEachUnspentOutput(func(output *utxoledger.Output) bool {
				wallet.AddOutput(fmt.Sprintf("Genesis:%d", output.OutputID().Index()), output)
				return true
			}); err != nil {
				panic(err)
			}

			return true
		})
	}

	t.running = true
}

func (t *TestSuite) Validators() []*mock.Node {
	validators := make([]*mock.Node, 0)
	t.nodes.ForEach(func(_ string, node *mock.Node) bool {
		if node.IsValidator() {
			validators = append(validators, node)
		}

		return true
	})

	return validators
}

// BlockIssersForNodes returns a map of block issuers for each node. If the node is a validator, its block issuer is the validator block issuer. Else, it is the block issuer for the test suite.
func (t *TestSuite) BlockIssuersForNodes(nodes []*mock.Node) []*mock.BlockIssuer {
	blockIssuers := make([]*mock.BlockIssuer, 0)
	for _, node := range nodes {
		if node.IsValidator() {
			blockIssuers = append(blockIssuers, node.Validator)
		} else {
			blockIssuers = append(blockIssuers, t.DefaultWallet().BlockIssuer)
		}
	}

	return blockIssuers
}

// Eventually asserts that given condition will be met in opts.waitFor time,
// periodically checking target function each opts.tick.
//
//	assert.Eventually(t, func() bool { return true; }, time.Second, 10*time.Millisecond)
func (t *TestSuite) Eventually(condition func() error) {
	ch := make(chan error, 1)

	timer := time.NewTimer(t.optsWaitFor)
	defer timer.Stop()

	ticker := time.NewTicker(t.optsTick)
	defer ticker.Stop()

	var lastErr error
	for tick := ticker.C; ; {
		select {
		case <-timer.C:
			require.FailNow(t.Testing, "condition never satisfied", lastErr)
		case <-tick:
			tick = nil
			go func() { ch <- condition() }()
		case lastErr = <-ch:
			// The condition is satisfied, we can exit.
			if lastErr == nil {
				return
			}
			tick = ticker.C
		}
	}
}

func mustNodes(nodes []*mock.Node) {
	if len(nodes) == 0 {
		panic("no nodes provided")
	}
}

func (t *TestSuite) SplitIntoPartitions(partitions map[string][]*mock.Node) {
	for partition, nodes := range partitions {
		for _, node := range nodes {
			node.Partition = partition
			t.network.JoinWithEndpoint(node.Endpoint, partition)
		}
	}
}

func (t *TestSuite) MergePartitionsToMain(partitions ...string) {
	t.network.MergePartitionsToMain(partitions...)
}

func (t *TestSuite) SetAutomaticTransactionIssuingCounters(partition string, newValue int) {
	t.automaticTransactionIssuingCounters.Set(partition, newValue)
}<|MERGE_RESOLUTION|>--- conflicted
+++ resolved
@@ -383,12 +383,8 @@
 // AddGenesisWallet adds a wallet to the test suite with a block issuer in the genesis snapshot and access to the genesis seed.
 // If no block issuance credits are provided, the wallet will be assigned half of the maximum block issuance credits.
 func (t *TestSuite) AddGenesisWallet(name string, node *mock.Node, blockIssuanceCredits ...iotago.BlockIssuanceCredits) *mock.Wallet {
-<<<<<<< HEAD
-	newWallet := t.AddWallet(name, node, iotago.EmptyAccountID, t.genesisKeyManager)
-=======
 	accountID := tpkg.RandAccountID()
-	newWallet := t.addWallet(name, node, accountID, t.genesisKeyManager)
->>>>>>> f3c1f3c6
+	newWallet := t.AddWallet(name, node, accountID, t.genesisKeyManager)
 	var bic iotago.BlockIssuanceCredits
 	if len(blockIssuanceCredits) == 0 {
 		bic = iotago.MaxBlockIssuanceCredits / 2
