package mock

import (
	"context"
	"crypto/ed25519"
	"fmt"
	"sync/atomic"
	"testing"
	"time"

	p2pcrypto "github.com/libp2p/go-libp2p/core/crypto"
	"github.com/libp2p/go-libp2p/core/peer"
	"github.com/stretchr/testify/require"
	"golang.org/x/crypto/blake2b"

	"github.com/iotaledger/hive.go/lo"
	"github.com/iotaledger/hive.go/runtime/options"
	"github.com/iotaledger/hive.go/runtime/syncutils"
	"github.com/iotaledger/hive.go/runtime/workerpool"
	"github.com/iotaledger/iota-core/pkg/core/account"
	"github.com/iotaledger/iota-core/pkg/model"
	"github.com/iotaledger/iota-core/pkg/protocol"
	"github.com/iotaledger/iota-core/pkg/protocol/chainmanager"
	"github.com/iotaledger/iota-core/pkg/protocol/engine"
	"github.com/iotaledger/iota-core/pkg/protocol/engine/blocks"
	"github.com/iotaledger/iota-core/pkg/protocol/engine/commitmentfilter"
	"github.com/iotaledger/iota-core/pkg/protocol/engine/filter"
	"github.com/iotaledger/iota-core/pkg/protocol/engine/mempool"
	"github.com/iotaledger/iota-core/pkg/protocol/engine/notarization"
	iotago "github.com/iotaledger/iota.go/v4"
	"github.com/iotaledger/iota.go/v4/merklehasher"
)

// idAliases contains a list of aliases registered for a set of IDs.
var idAliases = make(map[peer.ID]string)

// RegisterIDAlias registers an alias that will modify the String() output of the ID to show a human
// readable string instead of the base58 encoded version of itself.
func RegisterIDAlias(id peer.ID, alias string) {
	idAliases[id] = alias
}

// UnregisterIDAliases removes all aliases registered through the RegisterIDAlias function.
func UnregisterIDAliases() {
	idAliases = make(map[peer.ID]string)
}

type Node struct {
	Testing *testing.T

	Name      string
	Validator *BlockIssuer

	ctx       context.Context
	ctxCancel context.CancelFunc

	PeerID                  peer.ID
	protocolParametersHash  iotago.Identifier
	highestSupportedVersion iotago.Version

	Partition string
	Endpoint  *Endpoint
	Workers   *workerpool.Group

	Protocol *protocol.Protocol

	forkDetectedCount             atomic.Uint32
	candidateEngineActivatedCount atomic.Uint32
	mainEngineSwitchedCount       atomic.Uint32

	mutex          syncutils.RWMutex
	attachedBlocks []*blocks.Block
}

func NewNode(t *testing.T, net *Network, partition string, name string, validator bool) *Node {
	pub, priv, err := ed25519.GenerateKey(nil)
	if err != nil {
		panic(err)
	}

	accountID := iotago.AccountID(blake2b.Sum256(pub))
	accountID.RegisterAlias(name)

	peerID := lo.PanicOnErr(peer.IDFromPrivateKey(lo.PanicOnErr(p2pcrypto.UnmarshalEd25519PrivateKey(priv))))
	RegisterIDAlias(peerID, name)

	var validatorBlockIssuer *BlockIssuer
	if validator {
		validatorBlockIssuer = NewBlockIssuer(t, name, validator)
	} else {
		validatorBlockIssuer = nil
	}

	return &Node{
		Testing: t,

		Name: name,

		Validator: validatorBlockIssuer,

		PeerID: peerID,

		Partition: partition,
		Endpoint:  net.JoinWithEndpointID(peerID, partition),
		Workers:   workerpool.NewGroup(name),

		attachedBlocks: make([]*blocks.Block, 0),
	}
}

func (n *Node) IsValidator() bool {
	return n.Validator != nil
}

func (n *Node) Initialize(failOnBlockFiltered bool, opts ...options.Option[protocol.Protocol]) {
	n.Protocol = protocol.New(n.Workers.CreateGroup("Protocol"),
		n.Endpoint,
		opts...,
	)

	n.hookEvents()
	n.hookLogging(failOnBlockFiltered)

	n.ctx, n.ctxCancel = context.WithCancel(context.Background())

	started := make(chan struct{}, 1)

	n.Protocol.HookInitialized(func() {
		close(started)
	})

	go func() {
		defer n.ctxCancel()

		if err := n.Protocol.Run(n.ctx); err != nil {
			fmt.Printf("%s > Run finished with error: %s\n", n.Name, err.Error())
		}
	}()

	<-started
}

func (n *Node) hookEvents() {
	events := n.Protocol.Events

	events.ChainManager.ForkDetected.Hook(func(fork *chainmanager.Fork) { n.forkDetectedCount.Add(1) })

	events.CandidateEngineActivated.Hook(func(e *engine.Engine) { n.candidateEngineActivatedCount.Add(1) })

	events.MainEngineSwitched.Hook(func(e *engine.Engine) { n.mainEngineSwitchedCount.Add(1) })
}

func (n *Node) hookLogging(failOnBlockFiltered bool) {
	events := n.Protocol.Events

	n.attachEngineLogs(failOnBlockFiltered, n.Protocol.MainEngineInstance())

	events.Network.BlockReceived.Hook(func(block *model.Block, source peer.ID) {
		fmt.Printf("%s > Network.BlockReceived: from %s %s - %d\n", n.Name, source, block.ID(), block.ID().Slot())
	})

	events.Network.BlockRequestReceived.Hook(func(blockID iotago.BlockID, source peer.ID) {
		fmt.Printf("%s > Network.BlockRequestReceived: from %s %s\n", n.Name, source, blockID)
	})

	events.Network.SlotCommitmentReceived.Hook(func(commitment *model.Commitment, source peer.ID) {
		fmt.Printf("%s > Network.SlotCommitmentReceived: from %s %s\n", n.Name, source, commitment.ID())
	})

	events.Network.SlotCommitmentRequestReceived.Hook(func(commitmentID iotago.CommitmentID, source peer.ID) {
		fmt.Printf("%s > Network.SlotCommitmentRequestReceived: from %s %s\n", n.Name, source, commitmentID)
	})

	events.Network.AttestationsReceived.Hook(func(commitment *model.Commitment, attestations []*iotago.Attestation, merkleProof *merklehasher.Proof[iotago.Identifier], source peer.ID) {
		fmt.Printf("%s > Network.AttestationsReceived: from %s %s number of attestations: %d with merkleProof: %s - %s\n", n.Name, source, commitment.ID(), len(attestations), lo.PanicOnErr(merkleProof.JSONEncode()), lo.Map(attestations, func(a *iotago.Attestation) iotago.BlockID {
			return lo.PanicOnErr(a.BlockID())
		}))
	})

	events.Network.AttestationsRequestReceived.Hook(func(id iotago.CommitmentID, source peer.ID) {
		fmt.Printf("%s > Network.AttestationsRequestReceived: from %s %s\n", n.Name, source, id)
	})

	//events.ChainManager.CommitmentBelowRoot.Hook(func(commitmentID iotago.CommitmentID) {
	//	fmt.Printf("%s > ChainManager.CommitmentBelowRoot: %s\n", n.Name, commitmentID)
	//})

	events.ChainManager.ForkDetected.Hook(func(fork *chainmanager.Fork) {
		fmt.Printf("%s > ChainManager.ForkDetected: %s\n", n.Name, fork)
	})

	//events.Engine.TipManager.BlockAdded.Hook(func(tipMetadata tipmanager.TipMetadata) {
	//	fmt.Printf("%s > TipManager.BlockAdded: %s in pool %d\n", n.Name, tipMetadata.ID(), tipMetadata.TipPool().Get())
	//})

	events.CandidateEngineActivated.Hook(func(e *engine.Engine) {
		fmt.Printf("%s > CandidateEngineActivated: %s, ChainID:%s Slot:%s\n", n.Name, e.Name(), e.ChainID(), e.ChainID().Slot())

		n.attachEngineLogs(failOnBlockFiltered, e)
	})

	events.MainEngineSwitched.Hook(func(e *engine.Engine) {
		fmt.Printf("%s > MainEngineSwitched: %s, ChainID:%s Slot:%s\n", n.Name, e.Name(), e.ChainID(), e.ChainID().Slot())
	})

	events.Network.Error.Hook(func(err error, id peer.ID) {
		fmt.Printf("%s > Network.Error: from %s %s\n", n.Name, id, err)
	})

	events.Error.Hook(func(err error) {
		fmt.Printf("%s > Protocol.Error: %s\n", n.Name, err.Error())
	})
}

func (n *Node) attachEngineLogs(failOnBlockFiltered bool, instance *engine.Engine) {
	engineName := fmt.Sprintf("%s - %s", lo.Cond(n.Protocol.MainEngineInstance() != instance, "Candidate", "Main"), instance.Name()[:8])
	events := instance.Events

	events.BlockDAG.BlockAttached.Hook(func(block *blocks.Block) {
		fmt.Printf("%s > [%s] BlockDAG.BlockAttached: %s\n", n.Name, engineName, block.ID())

		n.mutex.Lock()
		defer n.mutex.Unlock()
		n.attachedBlocks = append(n.attachedBlocks, block)
	})

	events.BlockDAG.BlockSolid.Hook(func(block *blocks.Block) {
		fmt.Printf("%s > [%s] BlockDAG.BlockSolid: %s\n", n.Name, engineName, block.ID())
	})

	events.BlockDAG.BlockInvalid.Hook(func(block *blocks.Block, err error) {
		fmt.Printf("%s > [%s] BlockDAG.BlockInvalid: %s - %s\n", n.Name, engineName, block.ID(), err)
	})

	events.BlockDAG.BlockMissing.Hook(func(block *blocks.Block) {
		fmt.Printf("%s > [%s] BlockDAG.BlockMissing: %s\n", n.Name, engineName, block.ID())
	})

	events.BlockDAG.MissingBlockAttached.Hook(func(block *blocks.Block) {
		fmt.Printf("%s > [%s] BlockDAG.MissingBlockAttached: %s\n", n.Name, engineName, block.ID())
	})

	events.SeatManager.BlockProcessed.Hook(func(block *blocks.Block) {
		fmt.Printf("%s > [%s] SybilProtection.BlockProcessed: %s\n", n.Name, engineName, block.ID())
	})

	events.Booker.BlockBooked.Hook(func(block *blocks.Block) {
		fmt.Printf("%s > [%s] Booker.BlockBooked: %s\n", n.Name, engineName, block.ID())
	})

	events.Booker.BlockInvalid.Hook(func(block *blocks.Block, err error) {
		fmt.Printf("%s > [%s] Booker.BlockInvalid: %s - %s\n", n.Name, engineName, block.ID(), err.Error())
	})

	events.Booker.TransactionInvalid.Hook(func(metadata mempool.TransactionMetadata, err error) {
		fmt.Printf("%s > [%s] Booker.TransactionInvalid: %s - %s\n", n.Name, engineName, metadata.ID(), err.Error())
	})

	events.Scheduler.BlockScheduled.Hook(func(block *blocks.Block) {
		fmt.Printf("%s > [%s] Scheduler.BlockScheduled: %s\n", n.Name, engineName, block.ID())
	})

	events.Scheduler.BlockEnqueued.Hook(func(block *blocks.Block) {
		fmt.Printf("%s > [%s] Scheduler.BlockEnqueued: %s\n", n.Name, engineName, block.ID())
	})

	events.Scheduler.BlockSkipped.Hook(func(block *blocks.Block) {
		fmt.Printf("%s > [%s] Scheduler.BlockSkipped: %s\n", n.Name, engineName, block.ID())
	})

	events.Scheduler.BlockDropped.Hook(func(block *blocks.Block, err error) {
		fmt.Printf("%s > [%s] Scheduler.BlockDropped: %s - %s\n", n.Name, engineName, block.ID(), err.Error())
	})

	events.Clock.AcceptedTimeUpdated.Hook(func(newTime time.Time) {
		fmt.Printf("%s > [%s] Clock.AcceptedTimeUpdated: %s [Slot %d]\n", n.Name, engineName, newTime, instance.CurrentAPI().TimeProvider().SlotFromTime(newTime))
	})

	events.Clock.ConfirmedTimeUpdated.Hook(func(newTime time.Time) {
		fmt.Printf("%s > [%s] Clock.ConfirmedTimeUpdated: %s [Slot %d]\n", n.Name, engineName, newTime, instance.CurrentAPI().TimeProvider().SlotFromTime(newTime))
	})

	events.Filter.BlockPreAllowed.Hook(func(block *model.Block) {
		fmt.Printf("%s > [%s] Filter.BlockPreAllowed: %s\n", n.Name, engineName, block.ID())
	})

	events.Filter.BlockPreFiltered.Hook(func(event *filter.BlockPreFilteredEvent) {
		fmt.Printf("%s > [%s] Filter.BlockPreFiltered: %s - %s\n", n.Name, engineName, event.Block.ID(), event.Reason.Error())
		if failOnBlockFiltered {
			n.Testing.Fatal("no blocks should be prefiltered")
		}
	})

	events.CommitmentFilter.BlockAllowed.Hook(func(block *blocks.Block) {
		fmt.Printf("%s > [%s] CommitmentFilter.BlockAllowed: %s\n", n.Name, engineName, block.ID())
	})

	events.CommitmentFilter.BlockFiltered.Hook(func(event *commitmentfilter.BlockFilteredEvent) {
		fmt.Printf("%s > [%s] CommitmentFilter.BlockFiltered: %s - %s\n", n.Name, engineName, event.Block.ID(), event.Reason.Error())
		if failOnBlockFiltered {
			n.Testing.Fatal("no blocks should be filtered")
		}
	})

	events.BlockRequester.Tick.Hook(func(blockID iotago.BlockID) {
		fmt.Printf("%s > [%s] BlockRequester.Tick: %s\n", n.Name, engineName, blockID)
	})

	events.BlockProcessed.Hook(func(blockID iotago.BlockID) {
		fmt.Printf("%s > [%s] Engine.BlockProcessed: %s\n", n.Name, engineName, blockID)
	})

	events.Notarization.SlotCommitted.Hook(func(details *notarization.SlotCommittedDetails) {
		var acceptedBlocks iotago.BlockIDs
		err := details.AcceptedBlocks.Stream(func(id iotago.BlockID) error {
			acceptedBlocks = append(acceptedBlocks, id)
			return nil
		})
		require.NoError(n.Testing, err)

		rootsStorage, err := instance.Storage.Roots(details.Commitment.ID().Slot())
		require.NoError(n.Testing, err, "roots storage for slot %d not found", details.Commitment.Slot())
		roots, err := rootsStorage.Load(details.Commitment.ID())
		require.NoError(n.Testing, err)

		attestationBlockIDs := make([]iotago.BlockID, 0)
		tree, err := instance.Attestations.GetMap(details.Commitment.Slot())
		if err == nil {
			err = tree.Stream(func(key iotago.AccountID, value *iotago.Attestation) error {
				attestationBlockIDs = append(attestationBlockIDs, lo.PanicOnErr(value.BlockID()))
				return nil
			})
			require.NoError(n.Testing, err)
		}

		fmt.Printf("%s > [%s] NotarizationManager.SlotCommitted: %s %s %s %s %s\n", n.Name, engineName, details.Commitment.ID(), details.Commitment, acceptedBlocks, roots, attestationBlockIDs)
	})

	events.Notarization.LatestCommitmentUpdated.Hook(func(commitment *model.Commitment) {
		fmt.Printf("%s > [%s] NotarizationManager.LatestCommitmentUpdated: %s\n", n.Name, engineName, commitment.ID())
	})

	events.BlockGadget.BlockPreAccepted.Hook(func(block *blocks.Block) {
		fmt.Printf("%s > [%s] Consensus.BlockGadget.BlockPreAccepted: %s %s\n", n.Name, engineName, block.ID(), block.ProtocolBlock().SlotCommitmentID)
	})

	events.BlockGadget.BlockAccepted.Hook(func(block *blocks.Block) {
		fmt.Printf("%s > [%s] Consensus.BlockGadget.BlockAccepted: %s @ slot %s committing to %s\n", n.Name, engineName, block.ID(), block.ID().Slot(), block.ProtocolBlock().SlotCommitmentID)
	})

	events.BlockGadget.BlockPreConfirmed.Hook(func(block *blocks.Block) {
		fmt.Printf("%s > [%s] Consensus.BlockGadget.BlockPreConfirmed: %s %s\n", n.Name, engineName, block.ID(), block.ProtocolBlock().SlotCommitmentID)
	})

	events.BlockGadget.BlockConfirmed.Hook(func(block *blocks.Block) {
		fmt.Printf("%s > [%s] Consensus.BlockGadget.BlockConfirmed: %s %s\n", n.Name, engineName, block.ID(), block.ProtocolBlock().SlotCommitmentID)
	})

	events.SlotGadget.SlotFinalized.Hook(func(slot iotago.SlotIndex) {
		fmt.Printf("%s > [%s] Consensus.SlotGadget.SlotFinalized: %s\n", n.Name, engineName, slot)
	})

	events.SeatManager.OnlineCommitteeSeatAdded.Hook(func(seat account.SeatIndex, accountID iotago.AccountID) {
		fmt.Printf("%s > [%s] SybilProtection.OnlineCommitteeSeatAdded: %d - %s\n", n.Name, engineName, seat, accountID)
	})

	events.SeatManager.OnlineCommitteeSeatRemoved.Hook(func(seat account.SeatIndex) {
		fmt.Printf("%s > [%s] SybilProtection.OnlineCommitteeSeatRemoved: %d\n", n.Name, engineName, seat)
	})

	events.ConflictDAG.ConflictCreated.Hook(func(conflictID iotago.TransactionID) {
		fmt.Printf("%s > [%s] ConflictDAG.ConflictCreated: %s\n", n.Name, engineName, conflictID)
	})

	events.ConflictDAG.ConflictEvicted.Hook(func(conflictID iotago.TransactionID) {
		fmt.Printf("%s > [%s] ConflictDAG.ConflictEvicted: %s\n", n.Name, engineName, conflictID)
	})
	events.ConflictDAG.ConflictRejected.Hook(func(conflictID iotago.TransactionID) {
		fmt.Printf("%s > [%s] ConflictDAG.ConflictRejected: %s\n", n.Name, engineName, conflictID)
	})

	events.ConflictDAG.ConflictAccepted.Hook(func(conflictID iotago.TransactionID) {
		fmt.Printf("%s > [%s] ConflictDAG.ConflictAccepted: %s\n", n.Name, engineName, conflictID)
	})

	instance.Ledger.OnTransactionAttached(func(transactionMetadata mempool.TransactionMetadata) {
		fmt.Printf("%s > [%s] Ledger.TransactionAttached: %s\n", n.Name, engineName, transactionMetadata.ID())

		transactionMetadata.OnSolid(func() {
			fmt.Printf("%s > [%s] MemPool.TransactionSolid: %s\n", n.Name, engineName, transactionMetadata.ID())
		})

		transactionMetadata.OnExecuted(func() {
			fmt.Printf("%s > [%s] MemPool.TransactionExecuted: %s\n", n.Name, engineName, transactionMetadata.ID())
		})

		transactionMetadata.OnBooked(func() {
			fmt.Printf("%s > [%s] MemPool.TransactionBooked: %s\n", n.Name, engineName, transactionMetadata.ID())
		})

		transactionMetadata.OnConflicting(func() {
			fmt.Printf("%s > [%s] MemPool.TransactionConflicting: %s\n", n.Name, engineName, transactionMetadata.ID())
		})

		transactionMetadata.OnAccepted(func() {
			fmt.Printf("%s > [%s] MemPool.TransactionAccepted: %s\n", n.Name, engineName, transactionMetadata.ID())
		})

		transactionMetadata.OnRejected(func() {
			fmt.Printf("%s > [%s] MemPool.TransactionRejected: %s\n", n.Name, engineName, transactionMetadata.ID())
		})

		transactionMetadata.OnInvalid(func(err error) {
			fmt.Printf("%s > [%s] MemPool.TransactionInvalid(%s): %s\n", n.Name, engineName, err, transactionMetadata.ID())
		})

		transactionMetadata.OnOrphanedSlotUpdated(func(slot iotago.SlotIndex) {
			fmt.Printf("%s > [%s] MemPool.TransactiOnOrphanedSlotUpdated in slot %d: %s\n", n.Name, engineName, slot, transactionMetadata.ID())
		})

		transactionMetadata.OnCommittedSlotUpdated(func(slot iotago.SlotIndex) {
			fmt.Printf("%s > [%s] MemPool.TransactiOnCommittedSlotUpdated in slot %d: %s\n", n.Name, engineName, slot, transactionMetadata.ID())
		})

		transactionMetadata.OnPending(func() {
			fmt.Printf("%s > [%s] MemPool.TransactionPending: %s\n", n.Name, engineName, transactionMetadata.ID())
		})
	})
}

func (n *Node) Wait() {
	n.Workers.WaitChildren()
}

func (n *Node) Shutdown() {
	stopped := make(chan struct{}, 1)

	if n.Protocol != nil {
		n.Protocol.HookStopped(func() {
			close(stopped)
		})
	} else {
		close(stopped)
	}

	if n.ctxCancel != nil {
		n.ctxCancel()
	}

	<-stopped
}

func (n *Node) ProtocolParametersHash() iotago.Identifier {
	if n.protocolParametersHash == iotago.EmptyIdentifier {
		return lo.PanicOnErr(n.Protocol.CurrentAPI().ProtocolParameters().Hash())
	}

	return n.protocolParametersHash
}

func (n *Node) SetProtocolParametersHash(hash iotago.Identifier) {
	n.protocolParametersHash = hash
}

func (n *Node) HighestSupportedVersion() iotago.Version {
	if n.highestSupportedVersion == 0 {
		return n.Protocol.LatestAPI().Version()
	}

	return n.highestSupportedVersion
}

func (n *Node) SetHighestSupportedVersion(version iotago.Version) {
	n.highestSupportedVersion = version
}

<<<<<<< HEAD
=======
func (n *Node) CreateValidationBlock(ctx context.Context, alias string, opts ...options.Option[blockfactory.ValidatorBlockParams]) *blocks.Block {
	modelBlock, err := n.blockIssuer.CreateValidationBlock(ctx, blockfactory.NewEd25519Account(n.AccountID, n.privateKey), opts...)
	require.NoError(n.Testing, err)

	modelBlock.ID().RegisterAlias(alias)

	return blocks.NewBlock(modelBlock)
}

func (n *Node) CreateBlock(ctx context.Context, alias string, opts ...options.Option[blockfactory.BasicBlockParams]) *blocks.Block {
	modelBlock, err := n.blockIssuer.CreateBlock(ctx, blockfactory.NewEd25519Account(n.AccountID, n.privateKey), opts...)
	require.NoError(n.Testing, err)

	modelBlock.ID().RegisterAlias(alias)

	return blocks.NewBlock(modelBlock)
}

func (n *Node) IssueBlock(ctx context.Context, alias string, opts ...options.Option[blockfactory.BasicBlockParams]) *blocks.Block {
	block := n.CreateBlock(ctx, alias, opts...)

	require.NoErrorf(n.Testing, n.blockIssuer.IssueBlock(block.ModelBlock()), "%s > failed to issue block with alias %s", n.Name, alias)

	fmt.Printf("%s > Issued block: %s - slot %d - commitment %s %d - latest finalized slot %d\n", n.Name, block.ID(), block.ID().Slot(), block.SlotCommitmentID(), block.SlotCommitmentID().Slot(), block.ProtocolBlock().LatestFinalizedSlot)

	return block
}

func (n *Node) IssueExistingBlock(block *blocks.Block) {
	require.NoErrorf(n.Testing, n.blockIssuer.IssueBlock(block.ModelBlock()), "%s > failed to issue block with alias %s", n.Name, block.ID().Alias())

	fmt.Printf("%s > Issued block: %s - slot %d - commitment %s %d - latest finalized slot %d\n", n.Name, block.ID(), block.ID().Slot(), block.SlotCommitmentID(), block.SlotCommitmentID().Slot(), block.ProtocolBlock().LatestFinalizedSlot)
}

func (n *Node) IssueValidationBlock(ctx context.Context, alias string, opts ...options.Option[blockfactory.ValidatorBlockParams]) *blocks.Block {
	block := n.CreateValidationBlock(ctx, alias, opts...)

	require.NoError(n.Testing, n.blockIssuer.IssueBlock(block.ModelBlock()))

	fmt.Printf("Issued block: %s - slot %d - commitment %s %d - latest finalized slot %d\n", block.ID(), block.ID().Slot(), block.SlotCommitmentID(), block.SlotCommitmentID().Slot(), block.ProtocolBlock().LatestFinalizedSlot)

	return block
}

func (n *Node) IssueActivity(ctx context.Context, wg *sync.WaitGroup, startSlot iotago.SlotIndex) {
	issuingTime := n.Protocol.APIForSlot(startSlot).TimeProvider().SlotStartTime(startSlot)
	start := time.Now()

	wg.Add(1)
	go func() {
		defer wg.Done()

		fmt.Println(n.Name, "> Starting activity")
		var counter int
		for {
			if ctx.Err() != nil {
				fmt.Println(n.Name, "> Stopped activity due to canceled context:", ctx.Err())
				return
			}

			blockAlias := fmt.Sprintf("%s-activity.%d", n.Name, counter)
			timeOffset := time.Since(start)
			n.IssueValidationBlock(ctx, blockAlias,
				blockfactory.WithValidationBlockHeaderOptions(
					blockfactory.WithIssuingTime(issuingTime.Add(timeOffset)),
				),
			)

			counter++
			time.Sleep(1 * time.Second)
		}
	}()
}

>>>>>>> cf8338d8
func (n *Node) ForkDetectedCount() int {
	return int(n.forkDetectedCount.Load())
}

func (n *Node) CandidateEngineActivatedCount() int {
	return int(n.candidateEngineActivatedCount.Load())
}

func (n *Node) MainEngineSwitchedCount() int {
	return int(n.mainEngineSwitchedCount.Load())
}

func (n *Node) AttachedBlocks() []*blocks.Block {
	n.mutex.RLock()
	defer n.mutex.RUnlock()

	return n.attachedBlocks
}<|MERGE_RESOLUTION|>--- conflicted
+++ resolved
@@ -474,83 +474,6 @@
 	n.highestSupportedVersion = version
 }
 
-<<<<<<< HEAD
-=======
-func (n *Node) CreateValidationBlock(ctx context.Context, alias string, opts ...options.Option[blockfactory.ValidatorBlockParams]) *blocks.Block {
-	modelBlock, err := n.blockIssuer.CreateValidationBlock(ctx, blockfactory.NewEd25519Account(n.AccountID, n.privateKey), opts...)
-	require.NoError(n.Testing, err)
-
-	modelBlock.ID().RegisterAlias(alias)
-
-	return blocks.NewBlock(modelBlock)
-}
-
-func (n *Node) CreateBlock(ctx context.Context, alias string, opts ...options.Option[blockfactory.BasicBlockParams]) *blocks.Block {
-	modelBlock, err := n.blockIssuer.CreateBlock(ctx, blockfactory.NewEd25519Account(n.AccountID, n.privateKey), opts...)
-	require.NoError(n.Testing, err)
-
-	modelBlock.ID().RegisterAlias(alias)
-
-	return blocks.NewBlock(modelBlock)
-}
-
-func (n *Node) IssueBlock(ctx context.Context, alias string, opts ...options.Option[blockfactory.BasicBlockParams]) *blocks.Block {
-	block := n.CreateBlock(ctx, alias, opts...)
-
-	require.NoErrorf(n.Testing, n.blockIssuer.IssueBlock(block.ModelBlock()), "%s > failed to issue block with alias %s", n.Name, alias)
-
-	fmt.Printf("%s > Issued block: %s - slot %d - commitment %s %d - latest finalized slot %d\n", n.Name, block.ID(), block.ID().Slot(), block.SlotCommitmentID(), block.SlotCommitmentID().Slot(), block.ProtocolBlock().LatestFinalizedSlot)
-
-	return block
-}
-
-func (n *Node) IssueExistingBlock(block *blocks.Block) {
-	require.NoErrorf(n.Testing, n.blockIssuer.IssueBlock(block.ModelBlock()), "%s > failed to issue block with alias %s", n.Name, block.ID().Alias())
-
-	fmt.Printf("%s > Issued block: %s - slot %d - commitment %s %d - latest finalized slot %d\n", n.Name, block.ID(), block.ID().Slot(), block.SlotCommitmentID(), block.SlotCommitmentID().Slot(), block.ProtocolBlock().LatestFinalizedSlot)
-}
-
-func (n *Node) IssueValidationBlock(ctx context.Context, alias string, opts ...options.Option[blockfactory.ValidatorBlockParams]) *blocks.Block {
-	block := n.CreateValidationBlock(ctx, alias, opts...)
-
-	require.NoError(n.Testing, n.blockIssuer.IssueBlock(block.ModelBlock()))
-
-	fmt.Printf("Issued block: %s - slot %d - commitment %s %d - latest finalized slot %d\n", block.ID(), block.ID().Slot(), block.SlotCommitmentID(), block.SlotCommitmentID().Slot(), block.ProtocolBlock().LatestFinalizedSlot)
-
-	return block
-}
-
-func (n *Node) IssueActivity(ctx context.Context, wg *sync.WaitGroup, startSlot iotago.SlotIndex) {
-	issuingTime := n.Protocol.APIForSlot(startSlot).TimeProvider().SlotStartTime(startSlot)
-	start := time.Now()
-
-	wg.Add(1)
-	go func() {
-		defer wg.Done()
-
-		fmt.Println(n.Name, "> Starting activity")
-		var counter int
-		for {
-			if ctx.Err() != nil {
-				fmt.Println(n.Name, "> Stopped activity due to canceled context:", ctx.Err())
-				return
-			}
-
-			blockAlias := fmt.Sprintf("%s-activity.%d", n.Name, counter)
-			timeOffset := time.Since(start)
-			n.IssueValidationBlock(ctx, blockAlias,
-				blockfactory.WithValidationBlockHeaderOptions(
-					blockfactory.WithIssuingTime(issuingTime.Add(timeOffset)),
-				),
-			)
-
-			counter++
-			time.Sleep(1 * time.Second)
-		}
-	}()
-}
-
->>>>>>> cf8338d8
 func (n *Node) ForkDetectedCount() int {
 	return int(n.forkDetectedCount.Load())
 }
