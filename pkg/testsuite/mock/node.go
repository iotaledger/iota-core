package mock

import (
	"context"
	"crypto/ed25519"
	"fmt"
	"sync"
	"testing"
	"time"

	"github.com/stretchr/testify/require"

	"github.com/iotaledger/hive.go/crypto/identity"
	"github.com/iotaledger/hive.go/lo"
	"github.com/iotaledger/hive.go/runtime/options"
	"github.com/iotaledger/hive.go/runtime/workerpool"
	"github.com/iotaledger/iota-core/pkg/blockissuer"
	"github.com/iotaledger/iota-core/pkg/model"
	"github.com/iotaledger/iota-core/pkg/network"
	"github.com/iotaledger/iota-core/pkg/protocol"
	"github.com/iotaledger/iota-core/pkg/protocol/chainmanager"
	"github.com/iotaledger/iota-core/pkg/protocol/engine"
	"github.com/iotaledger/iota-core/pkg/protocol/engine/blocks"
	"github.com/iotaledger/iota-core/pkg/protocol/engine/filter"
	"github.com/iotaledger/iota-core/pkg/protocol/engine/mempool"
	"github.com/iotaledger/iota-core/pkg/protocol/engine/notarization"
	iotago "github.com/iotaledger/iota.go/v4"
)

type Node struct {
	Testing *testing.T

	Name   string
	Weight int64

	blockIssuer *blockissuer.BlockIssuer

	privateKey ed25519.PrivateKey
	pubKey     ed25519.PublicKey
	AccountID  iotago.AccountID
	PeerID     network.PeerID

	Endpoint *Endpoint
	Workers  *workerpool.Group

	Protocol *protocol.Protocol
}

func NewNode(t *testing.T, net *Network, partition string, name string, weight int64) *Node {
	pub, priv, err := ed25519.GenerateKey(nil)
	if err != nil {
		panic(err)
	}

	accountID := iotago.AccountID(*iotago.Ed25519AddressFromPubKey(pub))
	accountID.RegisterAlias(name)

	peerID := network.PeerID(pub)
	identity.RegisterIDAlias(peerID, name)

	return &Node{
		Testing: t,

		Name:       name,
		Weight:     weight,
		pubKey:     pub,
		privateKey: priv,
		AccountID:  accountID,
		PeerID:     peerID,

		Endpoint: net.Join(peerID, partition),
		Workers:  workerpool.NewGroup(name),
	}
}

func (n *Node) Initialize(opts ...options.Option[protocol.Protocol]) {
	n.Protocol = protocol.New(n.Workers.CreateGroup("Protocol"),
		n.Endpoint,
		opts...,
	)
	n.blockIssuer = blockissuer.New(n.Protocol, blockissuer.NewEd25519Account(n.AccountID, n.privateKey), blockissuer.WithTipSelectionTimeout(3*time.Second), blockissuer.WithTipSelectionRetryInterval(time.Millisecond*100))

	n.Protocol.Run()
}

func (n *Node) HookLogging() {
	events := n.Protocol.Events

	n.attachEngineLogs(n.Protocol.MainEngineInstance())

	events.Network.BlockReceived.Hook(func(block *model.Block, source identity.ID) {
		fmt.Printf("%s > Network.BlockReceived: from %s %s - %d\n", n.Name, source, block.ID(), block.ID().Index())
	})

	events.Network.BlockRequestReceived.Hook(func(blockID iotago.BlockID, source identity.ID) {
		fmt.Printf("%s > Network.BlockRequestReceived: from %s %s\n", n.Name, source, blockID)
	})

	events.Network.SlotCommitmentReceived.Hook(func(commitment *model.Commitment, source identity.ID) {
		fmt.Printf("%s > Network.SlotCommitmentReceived: from %s %s\n", n.Name, source, commitment.ID())
	})

	events.Network.SlotCommitmentRequestReceived.Hook(func(commitmentID iotago.CommitmentID, source identity.ID) {
		fmt.Printf("%s > Network.SlotCommitmentRequestReceived: from %s %s\n", n.Name, source, commitmentID)
	})

	// events.Network.AttestationsReceived.Hook(func(event *network.AttestationsReceivedEvent) {
	// 	fmt.Printf("%s > Network.AttestationsReceived: from %s for %s\n", n.Name, event.Source, event.Commitment.ID())
	// })
	//
	// events.Network.AttestationsRequestReceived.Hook(func(event *network.AttestationsRequestReceivedEvent) {
	// 	fmt.Printf("%s > Network.AttestationsRequestReceived: from %s %s -> %d\n", n.Name, event.Source, event.Commitment.ID(), event.EndIndex)
	// })
	//

	events.ChainManager.RequestCommitment.Hook(func(commitmentID iotago.CommitmentID) {
		fmt.Printf("%s > ChainManager.RequestCommitment: %s\n", n.Name, commitmentID)
	})

	events.ChainManager.CommitmentMissing.Hook(func(commitmentID iotago.CommitmentID) {
		fmt.Printf("%s > ChainManager.CommitmentMissing: %s\n", n.Name, commitmentID)
	})

	events.ChainManager.MissingCommitmentReceived.Hook(func(commitmentID iotago.CommitmentID) {
		fmt.Printf("%s > ChainManager.MissingCommitmentReceived: %s\n", n.Name, commitmentID)
	})

	events.ChainManager.CommitmentBelowRoot.Hook(func(commitmentID iotago.CommitmentID) {
		fmt.Printf("%s > ChainManager.CommitmentBelowRoot: %s\n", n.Name, commitmentID)
	})

	events.ChainManager.ForkDetected.Hook(func(fork *chainmanager.Fork) {
		fmt.Printf("%s > ChainManager.ForkDetected: %s\n", n.Name, fork)
	})

	events.TipManager.TipAdded.Hook(func(block *blocks.Block) {
		fmt.Printf("%s > TipManager.TipAdded: %s\n", n.Name, block.ID())
	})

	events.TipManager.TipRemoved.Hook(func(block *blocks.Block) {
		fmt.Printf("%s > TipManager.TipRemoved: %s\n", n.Name, block.ID())
	})

	events.Network.Error.Hook(func(err error, id identity.ID) {
		fmt.Printf("%s > Network.Error: from %s %s\n", n.Name, id, err)
	})

	events.Error.Hook(func(err error) {
		fmt.Printf("%s > Protocol.Error: %s\n", n.Name, err.Error())
	})
}

func (n *Node) attachEngineLogs(instance *engine.Engine) {
	engineName := fmt.Sprintf("%s - %s", lo.Cond(n.Protocol.MainEngineInstance() != instance, "Candidate", "Main"), instance.Name()[:8])
	events := instance.Events

	events.BlockDAG.BlockAttached.Hook(func(block *blocks.Block) {
		fmt.Printf("%s > [%s] BlockDAG.BlockAttached: %s\n", n.Name, engineName, block.ID())
	})

	events.BlockDAG.BlockSolid.Hook(func(block *blocks.Block) {
		fmt.Printf("%s > [%s] BlockDAG.BlockSolid: %s\n", n.Name, engineName, block.ID())
	})

	events.BlockDAG.BlockInvalid.Hook(func(block *blocks.Block, err error) {
		fmt.Printf("%s > [%s] BlockDAG.BlockInvalid: %s - %s\n", n.Name, engineName, block.ID(), err)
	})

	events.BlockDAG.BlockMissing.Hook(func(block *blocks.Block) {
		fmt.Printf("%s > [%s] BlockDAG.BlockMissing: %s\n", n.Name, engineName, block.ID())
	})

	events.BlockDAG.MissingBlockAttached.Hook(func(block *blocks.Block) {
		fmt.Printf("%s > [%s] BlockDAG.MissingBlockAttached: %s\n", n.Name, engineName, block.ID())
	})

	events.Booker.BlockBooked.Hook(func(block *blocks.Block) {
		fmt.Printf("%s > [%s] Booker.BlockBooked: %s\n", n.Name, engineName, block.ID())
	})

	events.Clock.AcceptedTimeUpdated.Hook(func(newTime time.Time) {
		fmt.Printf("%s > [%s] Clock.AcceptedTimeUpdated: %s\n", n.Name, engineName, newTime)
	})

	events.Clock.RatifiedAcceptedTimeUpdated.Hook(func(newTime time.Time) {
		fmt.Printf("%s > [%s] Clock.RatifiedAcceptedTimeUpdated: %s\n", n.Name, engineName, newTime)
	})

	events.Filter.BlockAllowed.Hook(func(block *model.Block) {
		fmt.Printf("%s > [%s] Filter.BlockAllowed: %s\n", n.Name, engineName, block.ID())
	})

	events.Filter.BlockFiltered.Hook(func(event *filter.BlockFilteredEvent) {
		fmt.Printf("%s > [%s] Filter.BlockFiltered: %s - %s\n", n.Name, engineName, event.Block.ID(), event.Reason.Error())
		n.Testing.Fatal("no blocks should be filtered")
	})

	events.BlockRequester.Tick.Hook(func(blockID iotago.BlockID) {
		fmt.Printf("%s > [%s] BlockRequester.Tick: %s\n", n.Name, engineName, blockID)
	})

	events.BlockProcessed.Hook(func(blockID iotago.BlockID) {
		fmt.Printf("%s > [%s] Engine.BlockProcessed: %s\n", n.Name, engineName, blockID)
	})

	events.Notarization.SlotCommitted.Hook(func(details *notarization.SlotCommittedDetails) {
		fmt.Printf("%s > [%s] NotarizationManager.SlotCommitted: %s %s\n", n.Name, engineName, details.Commitment.ID(), details.Commitment)
	})

	events.BlockGadget.BlockAccepted.Hook(func(block *blocks.Block) {
		fmt.Printf("%s > [%s] Consensus.BlockGadget.BlockAccepted: %s %s\n", n.Name, engineName, block.ID(), block.Block().SlotCommitment.MustID())
	})

	events.BlockGadget.BlockRatifiedAccepted.Hook(func(block *blocks.Block) {
		fmt.Printf("%s > [%s] Consensus.BlockGadget.BlockRatifiedAccepted: %s %s\n", n.Name, engineName, block.ID(), block.Block().SlotCommitment.MustID())
	})

	events.BlockGadget.BlockConfirmed.Hook(func(block *blocks.Block) {
		fmt.Printf("%s > [%s] Consensus.BlockGadget.BlockConfirmed: %s %s\n", n.Name, engineName, block.ID(), block.Block().SlotCommitment.MustID())
	})

	events.SlotGadget.SlotFinalized.Hook(func(slotIndex iotago.SlotIndex) {
		fmt.Printf("%s > [%s] Consensus.SlotGadget.SlotConfirmed: %s\n", n.Name, engineName, slotIndex)
	})

	instance.Events.ConflictDAG.ConflictCreated.Hook(func(conflictID iotago.TransactionID) {
		fmt.Printf("%s > [%s] ConflictDAG.ConflictCreated: %s\n", n.Name, engineName, conflictID)
	})

	instance.Events.ConflictDAG.ConflictEvicted.Hook(func(conflictID iotago.TransactionID) {
		fmt.Printf("%s > [%s] ConflictDAG.ConflictEvicted: %s\n", n.Name, engineName, conflictID)
	})
	instance.Events.ConflictDAG.ConflictRejected.Hook(func(conflictID iotago.TransactionID) {
		fmt.Printf("%s > [%s] ConflictDAG.ConflictRejected: %s\n", n.Name, engineName, conflictID)
	})

	instance.Events.ConflictDAG.ConflictAccepted.Hook(func(conflictID iotago.TransactionID) {
		fmt.Printf("%s > [%s] ConflictDAG.ConflictAccepted: %s\n", n.Name, engineName, conflictID)
	})

	instance.Ledger.OnTransactionAttached(func(transactionMetadata mempool.TransactionMetadata) {
		fmt.Printf("%s > [%s] Ledger.TransactionAttached: %s\n", n.Name, engineName, transactionMetadata.ID())

		transactionMetadata.OnSolid(func() {
			fmt.Printf("%s > [%s] MemPool.TransactionSolid: %s\n", n.Name, engineName, transactionMetadata.ID())
		})

		transactionMetadata.OnExecuted(func() {
			fmt.Printf("%s > [%s] MemPool.TransactionExecuted: %s\n", n.Name, engineName, transactionMetadata.ID())
		})

		transactionMetadata.OnBooked(func() {
			fmt.Printf("%s > [%s] MemPool.TransactionBooked: %s\n", n.Name, engineName, transactionMetadata.ID())
		})

		transactionMetadata.OnConflicting(func() {
			fmt.Printf("%s > [%s] MemPool.TransactionConflicting: %s\n", n.Name, engineName, transactionMetadata.ID())
		})

		transactionMetadata.OnAccepted(func() {
			fmt.Printf("%s > [%s] MemPool.TransactionAccepted: %s\n", n.Name, engineName, transactionMetadata.ID())
		})

		transactionMetadata.OnRejected(func() {
			fmt.Printf("%s > [%s] MemPool.TransactionRejected: %s\n", n.Name, engineName, transactionMetadata.ID())
		})

		transactionMetadata.OnInvalid(func(err error) {
			fmt.Printf("%s > [%s] MemPool.TransactionInvalid(%s): %s\n", n.Name, engineName, err, transactionMetadata.ID())
		})

		transactionMetadata.OnOrphaned(func() {
			fmt.Printf("%s > [%s] MemPool.TransactionOrphaned: %s\n", n.Name, engineName, transactionMetadata.ID())
		})

		transactionMetadata.OnCommitted(func() {
			fmt.Printf("%s > [%s] MemPool.TransactionCommitted: %s\n", n.Name, engineName, transactionMetadata.ID())
		})

		transactionMetadata.OnPending(func() {
			fmt.Printf("%s > [%s] MemPool.TransactionPending: %s\n", n.Name, engineName, transactionMetadata.ID())
		})
	})
}

func (n *Node) Wait() {
	n.Workers.WaitChildren()
}

func (n *Node) Shutdown() {
	n.Protocol.Shutdown()
	n.Workers.Shutdown()
}

func (n *Node) CopyIdentityFromNode(otherNode *Node) {
	n.AccountID = otherNode.AccountID
	n.pubKey = otherNode.pubKey
	n.privateKey = otherNode.privateKey
	n.AccountID.RegisterAlias(n.Name)
}

func (n *Node) IssueBlock(ctx context.Context, alias string, opts ...options.Option[blockissuer.BlockParams]) *blocks.Block {
	modelBlock, err := n.blockIssuer.CreateBlock(ctx, opts...)
	require.NoError(n.Testing, err)

	modelBlock.ID().RegisterAlias(alias)

	require.NoError(n.Testing, n.blockIssuer.IssueBlock(modelBlock))

	fmt.Printf("Issued block: %s - slot %d - commitment %s %d - latest finalized slot %d\n", modelBlock.ID(), modelBlock.ID().Index(), modelBlock.Block().SlotCommitment.MustID(), modelBlock.Block().SlotCommitment.Index, modelBlock.Block().LatestFinalizedSlot)

	return blocks.NewBlock(modelBlock)
}

func (n *Node) IssueActivity(ctx context.Context, duration time.Duration, wg *sync.WaitGroup) {
	go func() {
		defer wg.Done()

		start := time.Now()
		fmt.Println(n.Name, "> Starting activity")
		var counter int
		for {
			if ctx.Err() != nil {
				fmt.Println(n.Name, "> Stopped activity due to canceled context")
				return
			}

<<<<<<< HEAD
			if references := n.Protocol.MainEngineInstance().TipManager.SelectTips(iotago.BlockMaxParents); len(references[model.StrongParentType]) > 0 {
				if !n.issueActivityBlock(fmt.Sprintf("activity %s.%d", n.Name, counter), references[model.StrongParentType]...) {
					fmt.Println(n.Name, "> Stopped activity due to block not being issued")
					return
				}
				counter++
				time.Sleep(1 * time.Second)
				if duration > 0 && time.Since(start) > duration {
					fmt.Println(n.Name, "> Stopped activity after", time.Since(start))
					return
				}
			} else {
				fmt.Println(n.Name, "> Skipped activity due lack of strong parents")
			}
		}
	}()
}
=======
			n.IssueBlock(ctx, fmt.Sprintf("activity %s.%d", n.Name, counter), blockissuer.WithPayload(&iotago.TaggedData{
				Tag: []byte(fmt.Sprintf("activity %s.%d", n.Name, counter)),
			}))
>>>>>>> df3345f3

			counter++
			time.Sleep(1 * time.Second)
			if duration > 0 && time.Since(start) > duration {
				fmt.Println(n.Name, "> Stopped activity after", time.Since(start))
				return
			}
		}

	}()
}<|MERGE_RESOLUTION|>--- conflicted
+++ resolved
@@ -24,6 +24,7 @@
 	"github.com/iotaledger/iota-core/pkg/protocol/engine/filter"
 	"github.com/iotaledger/iota-core/pkg/protocol/engine/mempool"
 	"github.com/iotaledger/iota-core/pkg/protocol/engine/notarization"
+	"github.com/iotaledger/iota-core/pkg/protocol/engine/tipmanager"
 	iotago "github.com/iotaledger/iota.go/v4"
 )
 
@@ -133,12 +134,8 @@
 		fmt.Printf("%s > ChainManager.ForkDetected: %s\n", n.Name, fork)
 	})
 
-	events.TipManager.TipAdded.Hook(func(block *blocks.Block) {
-		fmt.Printf("%s > TipManager.TipAdded: %s\n", n.Name, block.ID())
-	})
-
-	events.TipManager.TipRemoved.Hook(func(block *blocks.Block) {
-		fmt.Printf("%s > TipManager.TipRemoved: %s\n", n.Name, block.ID())
+	events.Engine.TipManager.BlockAdded.Hook(func(tipMetadata tipmanager.TipMetadata) {
+		fmt.Printf("%s > TipManager.TipAdded: %s in pool %d\n", n.Name, tipMetadata.Block().ID(), tipMetadata.TipPool())
 	})
 
 	events.Network.Error.Hook(func(err error, id identity.ID) {
@@ -325,29 +322,9 @@
 				return
 			}
 
-<<<<<<< HEAD
-			if references := n.Protocol.MainEngineInstance().TipManager.SelectTips(iotago.BlockMaxParents); len(references[model.StrongParentType]) > 0 {
-				if !n.issueActivityBlock(fmt.Sprintf("activity %s.%d", n.Name, counter), references[model.StrongParentType]...) {
-					fmt.Println(n.Name, "> Stopped activity due to block not being issued")
-					return
-				}
-				counter++
-				time.Sleep(1 * time.Second)
-				if duration > 0 && time.Since(start) > duration {
-					fmt.Println(n.Name, "> Stopped activity after", time.Since(start))
-					return
-				}
-			} else {
-				fmt.Println(n.Name, "> Skipped activity due lack of strong parents")
-			}
-		}
-	}()
-}
-=======
 			n.IssueBlock(ctx, fmt.Sprintf("activity %s.%d", n.Name, counter), blockissuer.WithPayload(&iotago.TaggedData{
 				Tag: []byte(fmt.Sprintf("activity %s.%d", n.Name, counter)),
 			}))
->>>>>>> df3345f3
 
 			counter++
 			time.Sleep(1 * time.Second)
