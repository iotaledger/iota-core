package mock

import (
	"context"
	"crypto/ed25519"
	"fmt"
	"sync"
	"testing"
	"time"

	"github.com/stretchr/testify/require"

	"github.com/iotaledger/hive.go/crypto/identity"
	"github.com/iotaledger/hive.go/lo"
	"github.com/iotaledger/hive.go/runtime/options"
	"github.com/iotaledger/hive.go/runtime/workerpool"
	"github.com/iotaledger/iota-core/pkg/blockfactory"
	"github.com/iotaledger/iota-core/pkg/model"
	"github.com/iotaledger/iota-core/pkg/network"
	"github.com/iotaledger/iota-core/pkg/protocol"
	"github.com/iotaledger/iota-core/pkg/protocol/chainmanager"
	"github.com/iotaledger/iota-core/pkg/protocol/engine"
	"github.com/iotaledger/iota-core/pkg/protocol/engine/blocks"
	"github.com/iotaledger/iota-core/pkg/protocol/engine/filter"
	"github.com/iotaledger/iota-core/pkg/protocol/engine/mempool"
	"github.com/iotaledger/iota-core/pkg/protocol/engine/notarization"
	"github.com/iotaledger/iota-core/pkg/protocol/engine/tipmanager"
	iotago "github.com/iotaledger/iota.go/v4"
)

type Node struct {
	Testing *testing.T

	Name   string
	Weight int64

	blockIssuer *blockfactory.BlockIssuer

	privateKey ed25519.PrivateKey
	pubKey     ed25519.PublicKey
	AccountID  iotago.AccountID
	PeerID     network.PeerID

	Endpoint *Endpoint
	Workers  *workerpool.Group

	Protocol *protocol.Protocol
}

func NewNode(t *testing.T, net *Network, partition string, name string, weight int64) *Node {
	pub, priv, err := ed25519.GenerateKey(nil)
	if err != nil {
		panic(err)
	}

	accountID := iotago.AccountID(*iotago.Ed25519AddressFromPubKey(pub))
	accountID.RegisterAlias(name)

	peerID := network.PeerID(pub)
	identity.RegisterIDAlias(peerID, name)

	return &Node{
		Testing: t,

		Name:       name,
		Weight:     weight,
		pubKey:     pub,
		privateKey: priv,
		AccountID:  accountID,
		PeerID:     peerID,

		Endpoint: net.Join(peerID, partition),
		Workers:  workerpool.NewGroup(name),
	}
}

func (n *Node) Initialize(opts ...options.Option[protocol.Protocol]) {
	n.Protocol = protocol.New(n.Workers.CreateGroup("Protocol"),
		n.Endpoint,
		opts...,
	)
	n.blockIssuer = blockfactory.New(n.Protocol, blockfactory.NewEd25519Account(n.AccountID, n.privateKey), blockfactory.WithTipSelectionTimeout(3*time.Second), blockfactory.WithTipSelectionRetryInterval(time.Millisecond*100))

	n.Protocol.Run()
}

func (n *Node) HookLogging() {
	events := n.Protocol.Events

	n.attachEngineLogs(n.Protocol.MainEngineInstance())

	events.Network.BlockReceived.Hook(func(block *model.Block, source identity.ID) {
		fmt.Printf("%s > Network.BlockReceived: from %s %s - %d\n", n.Name, source, block.ID(), block.ID().Index())
	})

	events.Network.BlockRequestReceived.Hook(func(blockID iotago.BlockID, source identity.ID) {
		fmt.Printf("%s > Network.BlockRequestReceived: from %s %s\n", n.Name, source, blockID)
	})

	events.Network.SlotCommitmentReceived.Hook(func(commitment *model.Commitment, source identity.ID) {
		fmt.Printf("%s > Network.SlotCommitmentReceived: from %s %s\n", n.Name, source, commitment.ID())
	})

	events.Network.SlotCommitmentRequestReceived.Hook(func(commitmentID iotago.CommitmentID, source identity.ID) {
		fmt.Printf("%s > Network.SlotCommitmentRequestReceived: from %s %s\n", n.Name, source, commitmentID)
	})

	// events.Network.AttestationsReceived.Hook(func(event *network.AttestationsReceivedEvent) {
	// 	fmt.Printf("%s > Network.AttestationsReceived: from %s for %s\n", n.Name, event.Source, event.Commitment.ID())
	// })
	//
	// events.Network.AttestationsRequestReceived.Hook(func(event *network.AttestationsRequestReceivedEvent) {
	// 	fmt.Printf("%s > Network.AttestationsRequestReceived: from %s %s -> %d\n", n.Name, event.Source, event.Commitment.ID(), event.EndIndex)
	// })
	//

	events.ChainManager.RequestCommitment.Hook(func(commitmentID iotago.CommitmentID) {
		fmt.Printf("%s > ChainManager.RequestCommitment: %s\n", n.Name, commitmentID)
	})

	events.ChainManager.CommitmentMissing.Hook(func(commitmentID iotago.CommitmentID) {
		fmt.Printf("%s > ChainManager.CommitmentMissing: %s\n", n.Name, commitmentID)
	})

	events.ChainManager.MissingCommitmentReceived.Hook(func(commitmentID iotago.CommitmentID) {
		fmt.Printf("%s > ChainManager.MissingCommitmentReceived: %s\n", n.Name, commitmentID)
	})

	events.ChainManager.CommitmentBelowRoot.Hook(func(commitmentID iotago.CommitmentID) {
		fmt.Printf("%s > ChainManager.CommitmentBelowRoot: %s\n", n.Name, commitmentID)
	})

	events.ChainManager.ForkDetected.Hook(func(fork *chainmanager.Fork) {
		fmt.Printf("%s > ChainManager.ForkDetected: %s\n", n.Name, fork)
	})

	events.Engine.TipManager.BlockAdded.Hook(func(tipMetadata tipmanager.TipMetadata) {
		fmt.Printf("%s > TipManager.TipAdded: %s in pool %d\n", n.Name, tipMetadata.Block().ID(), tipMetadata.TipPool())
	})

	events.Network.Error.Hook(func(err error, id identity.ID) {
		fmt.Printf("%s > Network.Error: from %s %s\n", n.Name, id, err)
	})

	events.Error.Hook(func(err error) {
		fmt.Printf("%s > Protocol.Error: %s\n", n.Name, err.Error())
	})
}

func (n *Node) attachEngineLogs(instance *engine.Engine) {
	engineName := fmt.Sprintf("%s - %s", lo.Cond(n.Protocol.MainEngineInstance() != instance, "Candidate", "Main"), instance.Name()[:8])
	events := instance.Events

	events.BlockDAG.BlockAttached.Hook(func(block *blocks.Block) {
		fmt.Printf("%s > [%s] BlockDAG.BlockAttached: %s\n", n.Name, engineName, block.ID())
	})

	events.BlockDAG.BlockSolid.Hook(func(block *blocks.Block) {
		fmt.Printf("%s > [%s] BlockDAG.BlockSolid: %s\n", n.Name, engineName, block.ID())
	})

	events.BlockDAG.BlockInvalid.Hook(func(block *blocks.Block, err error) {
		fmt.Printf("%s > [%s] BlockDAG.BlockInvalid: %s - %s\n", n.Name, engineName, block.ID(), err)
	})

	events.BlockDAG.BlockMissing.Hook(func(block *blocks.Block) {
		fmt.Printf("%s > [%s] BlockDAG.BlockMissing: %s\n", n.Name, engineName, block.ID())
	})

	events.BlockDAG.MissingBlockAttached.Hook(func(block *blocks.Block) {
		fmt.Printf("%s > [%s] BlockDAG.MissingBlockAttached: %s\n", n.Name, engineName, block.ID())
	})

	events.Booker.BlockBooked.Hook(func(block *blocks.Block) {
		fmt.Printf("%s > [%s] Booker.BlockBooked: %s\n", n.Name, engineName, block.ID())
	})

	events.Clock.AcceptedTimeUpdated.Hook(func(newTime time.Time) {
		fmt.Printf("%s > [%s] Clock.AcceptedTimeUpdated: %s\n", n.Name, engineName, newTime)
	})

	events.Clock.RatifiedAcceptedTimeUpdated.Hook(func(newTime time.Time) {
		fmt.Printf("%s > [%s] Clock.RatifiedAcceptedTimeUpdated: %s\n", n.Name, engineName, newTime)
	})

	events.Filter.BlockAllowed.Hook(func(block *model.Block) {
		fmt.Printf("%s > [%s] Filter.BlockAllowed: %s\n", n.Name, engineName, block.ID())
	})

	events.Filter.BlockFiltered.Hook(func(event *filter.BlockFilteredEvent) {
		fmt.Printf("%s > [%s] Filter.BlockFiltered: %s - %s\n", n.Name, engineName, event.Block.ID(), event.Reason.Error())
		n.Testing.Fatal("no blocks should be filtered")
	})

	events.BlockRequester.Tick.Hook(func(blockID iotago.BlockID) {
		fmt.Printf("%s > [%s] BlockRequester.Tick: %s\n", n.Name, engineName, blockID)
	})

	events.BlockProcessed.Hook(func(blockID iotago.BlockID) {
		fmt.Printf("%s > [%s] Engine.BlockProcessed: %s\n", n.Name, engineName, blockID)
	})

	events.Notarization.SlotCommitted.Hook(func(details *notarization.SlotCommittedDetails) {
		fmt.Printf("%s > [%s] NotarizationManager.SlotCommitted: %s %s\n", n.Name, engineName, details.Commitment.ID(), details.Commitment)
	})

	events.BlockGadget.BlockAccepted.Hook(func(block *blocks.Block) {
		fmt.Printf("%s > [%s] Consensus.BlockGadget.BlockAccepted: %s %s\n", n.Name, engineName, block.ID(), block.Block().SlotCommitment.MustID())
	})

	events.BlockGadget.BlockRatifiedAccepted.Hook(func(block *blocks.Block) {
		fmt.Printf("%s > [%s] Consensus.BlockGadget.BlockRatifiedAccepted: %s %s\n", n.Name, engineName, block.ID(), block.Block().SlotCommitment.MustID())
	})

	events.BlockGadget.BlockConfirmed.Hook(func(block *blocks.Block) {
		fmt.Printf("%s > [%s] Consensus.BlockGadget.BlockConfirmed: %s %s\n", n.Name, engineName, block.ID(), block.Block().SlotCommitment.MustID())
	})

	events.SlotGadget.SlotFinalized.Hook(func(slotIndex iotago.SlotIndex) {
		fmt.Printf("%s > [%s] Consensus.SlotGadget.SlotConfirmed: %s\n", n.Name, engineName, slotIndex)
	})

	instance.Events.ConflictDAG.ConflictCreated.Hook(func(conflictID iotago.TransactionID) {
		fmt.Printf("%s > [%s] ConflictDAG.ConflictCreated: %s\n", n.Name, engineName, conflictID)
	})

	instance.Events.ConflictDAG.ConflictEvicted.Hook(func(conflictID iotago.TransactionID) {
		fmt.Printf("%s > [%s] ConflictDAG.ConflictEvicted: %s\n", n.Name, engineName, conflictID)
	})
	instance.Events.ConflictDAG.ConflictRejected.Hook(func(conflictID iotago.TransactionID) {
		fmt.Printf("%s > [%s] ConflictDAG.ConflictRejected: %s\n", n.Name, engineName, conflictID)
	})

	instance.Events.ConflictDAG.ConflictAccepted.Hook(func(conflictID iotago.TransactionID) {
		fmt.Printf("%s > [%s] ConflictDAG.ConflictAccepted: %s\n", n.Name, engineName, conflictID)
	})

	instance.Ledger.OnTransactionAttached(func(transactionMetadata mempool.TransactionMetadata) {
		fmt.Printf("%s > [%s] Ledger.TransactionAttached: %s\n", n.Name, engineName, transactionMetadata.ID())

		transactionMetadata.OnSolid(func() {
			fmt.Printf("%s > [%s] MemPool.TransactionSolid: %s\n", n.Name, engineName, transactionMetadata.ID())
		})

		transactionMetadata.OnExecuted(func() {
			fmt.Printf("%s > [%s] MemPool.TransactionExecuted: %s\n", n.Name, engineName, transactionMetadata.ID())
		})

		transactionMetadata.OnBooked(func() {
			fmt.Printf("%s > [%s] MemPool.TransactionBooked: %s\n", n.Name, engineName, transactionMetadata.ID())
		})

		transactionMetadata.OnConflicting(func() {
			fmt.Printf("%s > [%s] MemPool.TransactionConflicting: %s\n", n.Name, engineName, transactionMetadata.ID())
		})

		transactionMetadata.OnAccepted(func() {
			fmt.Printf("%s > [%s] MemPool.TransactionAccepted: %s\n", n.Name, engineName, transactionMetadata.ID())
		})

		transactionMetadata.OnRejected(func() {
			fmt.Printf("%s > [%s] MemPool.TransactionRejected: %s\n", n.Name, engineName, transactionMetadata.ID())
		})

		transactionMetadata.OnInvalid(func(err error) {
			fmt.Printf("%s > [%s] MemPool.TransactionInvalid(%s): %s\n", n.Name, engineName, err, transactionMetadata.ID())
		})

		transactionMetadata.OnOrphaned(func() {
			fmt.Printf("%s > [%s] MemPool.TransactionOrphaned: %s\n", n.Name, engineName, transactionMetadata.ID())
		})

		transactionMetadata.OnCommitted(func() {
			fmt.Printf("%s > [%s] MemPool.TransactionCommitted: %s\n", n.Name, engineName, transactionMetadata.ID())
		})

		transactionMetadata.OnPending(func() {
			fmt.Printf("%s > [%s] MemPool.TransactionPending: %s\n", n.Name, engineName, transactionMetadata.ID())
		})
	})
}

func (n *Node) Wait() {
	n.Workers.WaitChildren()
}

func (n *Node) Shutdown() {
	n.Protocol.Shutdown()
	n.Workers.Shutdown()
}

func (n *Node) CopyIdentityFromNode(otherNode *Node) {
	n.AccountID = otherNode.AccountID
	n.pubKey = otherNode.pubKey
	n.privateKey = otherNode.privateKey
	n.AccountID.RegisterAlias(n.Name)
}

<<<<<<< HEAD
func (n *Node) IssueBlock(alias string, opts ...options.Option[blockfactory.BlockParams]) *blocks.Block {
	modelBlock, err := n.blockIssuer.CreateBlock(context.Background(), opts...)
=======
func (n *Node) IssueBlock(ctx context.Context, alias string, opts ...options.Option[blockissuer.BlockParams]) *blocks.Block {
	modelBlock, err := n.blockIssuer.CreateBlock(ctx, opts...)
>>>>>>> 3c87a072
	require.NoError(n.Testing, err)

	modelBlock.ID().RegisterAlias(alias)

	require.NoError(n.Testing, n.blockIssuer.IssueBlock(modelBlock))

	fmt.Printf("Issued block: %s - slot %d - commitment %s %d - latest finalized slot %d\n", modelBlock.ID(), modelBlock.ID().Index(), modelBlock.Block().SlotCommitment.MustID(), modelBlock.Block().SlotCommitment.Index, modelBlock.Block().LatestFinalizedSlot)

	return blocks.NewBlock(modelBlock)
}

<<<<<<< HEAD
func (n *Node) IssueBlockAtSlot(alias string, slot iotago.SlotIndex, slotCommitment *iotago.Commitment, parents ...iotago.BlockID) *blocks.Block {
	slotTimeProvider := n.Protocol.MainEngineInstance().Storage.Settings().API().SlotTimeProvider()
	issuingTime := slotTimeProvider.StartTime(slot)
	require.Truef(n.Testing, issuingTime.Before(time.Now()), "node: %s: issued block (%s, slot: %d) is in the current (%s, slot: %d) or future slot", n.Name, issuingTime, slot, time.Now(), slotTimeProvider.IndexFromTime(time.Now()))

	return n.IssueBlock(alias, blockfactory.WithIssuingTime(issuingTime), blockfactory.WithSlotCommitment(slotCommitment), blockfactory.WithStrongParents(parents...))
}

=======
>>>>>>> 3c87a072
func (n *Node) IssueActivity(ctx context.Context, duration time.Duration, wg *sync.WaitGroup) {
	go func() {
		defer wg.Done()

		start := time.Now()
		fmt.Println(n.Name, "> Starting activity")
		var counter int
		for {
			if ctx.Err() != nil {
				fmt.Println(n.Name, "> Stopped activity due to canceled context")
				return
			}

<<<<<<< HEAD
			if references := n.Protocol.TipManager.Tips(iotago.BlockMaxParents); len(references[model.StrongParentType]) > 0 {
				if !n.issueActivityBlock(fmt.Sprintf("activity %s.%d", n.Name, counter), references[model.StrongParentType]...) {
					fmt.Println(n.Name, "> Stopped activity due to block not being issued")
					return
				}
				counter++
				time.Sleep(1 * time.Second)
				if duration > 0 && time.Since(start) > duration {
					fmt.Println(n.Name, "> Stopped activity after", time.Since(start))
					return
				}
			} else {
				fmt.Println(n.Name, "> Skipped activity due lack of strong parents")
			}
		}
	}()
}

func (n *Node) issueActivityBlock(alias string, parents ...iotago.BlockID) bool {
	if !n.Protocol.MainEngineInstance().WasStopped() {

		block, err := builder.NewBlockBuilder().
			StrongParents(parents).
			SlotCommitment(n.Protocol.MainEngineInstance().Storage.Settings().LatestCommitment().Commitment()).
			LatestFinalizedSlot(n.Protocol.MainEngineInstance().Storage.Settings().LatestFinalizedSlot()).
			Payload(&iotago.TaggedData{
				Tag: []byte("ACTIVITY"),
			}).
			Sign(n.AccountID, n.privateKey).
			Build()
		if err != nil {
			panic(err)
		}

		modelBlock, err := model.BlockFromBlock(block, n.Protocol.API())
		if err != nil {
			panic(err)
		}
=======
			n.IssueBlock(ctx, fmt.Sprintf("activity %s.%d", n.Name, counter), blockissuer.WithPayload(&iotago.TaggedData{
				Tag: []byte(fmt.Sprintf("activity %s.%d", n.Name, counter)),
			}))
>>>>>>> 3c87a072

			counter++
			time.Sleep(1 * time.Second)
			if duration > 0 && time.Since(start) > duration {
				fmt.Println(n.Name, "> Stopped activity after", time.Since(start))
				return
			}
		}

	}()
}<|MERGE_RESOLUTION|>--- conflicted
+++ resolved
@@ -296,13 +296,8 @@
 	n.AccountID.RegisterAlias(n.Name)
 }
 
-<<<<<<< HEAD
-func (n *Node) IssueBlock(alias string, opts ...options.Option[blockfactory.BlockParams]) *blocks.Block {
-	modelBlock, err := n.blockIssuer.CreateBlock(context.Background(), opts...)
-=======
-func (n *Node) IssueBlock(ctx context.Context, alias string, opts ...options.Option[blockissuer.BlockParams]) *blocks.Block {
+func (n *Node) IssueBlock(ctx context.Context, alias string, opts ...options.Option[blockfactory.BlockParams]) *blocks.Block {
 	modelBlock, err := n.blockIssuer.CreateBlock(ctx, opts...)
->>>>>>> 3c87a072
 	require.NoError(n.Testing, err)
 
 	modelBlock.ID().RegisterAlias(alias)
@@ -314,17 +309,6 @@
 	return blocks.NewBlock(modelBlock)
 }
 
-<<<<<<< HEAD
-func (n *Node) IssueBlockAtSlot(alias string, slot iotago.SlotIndex, slotCommitment *iotago.Commitment, parents ...iotago.BlockID) *blocks.Block {
-	slotTimeProvider := n.Protocol.MainEngineInstance().Storage.Settings().API().SlotTimeProvider()
-	issuingTime := slotTimeProvider.StartTime(slot)
-	require.Truef(n.Testing, issuingTime.Before(time.Now()), "node: %s: issued block (%s, slot: %d) is in the current (%s, slot: %d) or future slot", n.Name, issuingTime, slot, time.Now(), slotTimeProvider.IndexFromTime(time.Now()))
-
-	return n.IssueBlock(alias, blockfactory.WithIssuingTime(issuingTime), blockfactory.WithSlotCommitment(slotCommitment), blockfactory.WithStrongParents(parents...))
-}
-
-=======
->>>>>>> 3c87a072
 func (n *Node) IssueActivity(ctx context.Context, duration time.Duration, wg *sync.WaitGroup) {
 	go func() {
 		defer wg.Done()
@@ -338,50 +322,9 @@
 				return
 			}
 
-<<<<<<< HEAD
-			if references := n.Protocol.TipManager.Tips(iotago.BlockMaxParents); len(references[model.StrongParentType]) > 0 {
-				if !n.issueActivityBlock(fmt.Sprintf("activity %s.%d", n.Name, counter), references[model.StrongParentType]...) {
-					fmt.Println(n.Name, "> Stopped activity due to block not being issued")
-					return
-				}
-				counter++
-				time.Sleep(1 * time.Second)
-				if duration > 0 && time.Since(start) > duration {
-					fmt.Println(n.Name, "> Stopped activity after", time.Since(start))
-					return
-				}
-			} else {
-				fmt.Println(n.Name, "> Skipped activity due lack of strong parents")
-			}
-		}
-	}()
-}
-
-func (n *Node) issueActivityBlock(alias string, parents ...iotago.BlockID) bool {
-	if !n.Protocol.MainEngineInstance().WasStopped() {
-
-		block, err := builder.NewBlockBuilder().
-			StrongParents(parents).
-			SlotCommitment(n.Protocol.MainEngineInstance().Storage.Settings().LatestCommitment().Commitment()).
-			LatestFinalizedSlot(n.Protocol.MainEngineInstance().Storage.Settings().LatestFinalizedSlot()).
-			Payload(&iotago.TaggedData{
-				Tag: []byte("ACTIVITY"),
-			}).
-			Sign(n.AccountID, n.privateKey).
-			Build()
-		if err != nil {
-			panic(err)
-		}
-
-		modelBlock, err := model.BlockFromBlock(block, n.Protocol.API())
-		if err != nil {
-			panic(err)
-		}
-=======
 			n.IssueBlock(ctx, fmt.Sprintf("activity %s.%d", n.Name, counter), blockissuer.WithPayload(&iotago.TaggedData{
 				Tag: []byte(fmt.Sprintf("activity %s.%d", n.Name, counter)),
 			}))
->>>>>>> 3c87a072
 
 			counter++
 			time.Sleep(1 * time.Second)
