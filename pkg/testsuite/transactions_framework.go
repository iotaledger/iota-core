package testsuite

import (
	"fmt"
	"time"

	"github.com/iotaledger/hive.go/ierrors"
	"github.com/iotaledger/hive.go/lo"
	"github.com/iotaledger/hive.go/runtime/options"
	"github.com/iotaledger/iota-core/pkg/protocol"
	"github.com/iotaledger/iota-core/pkg/protocol/engine/utxoledger"
	"github.com/iotaledger/iota-core/pkg/testsuite/mock"
	iotago "github.com/iotaledger/iota.go/v4"
	"github.com/iotaledger/iota.go/v4/builder"
	"github.com/iotaledger/iota.go/v4/tpkg"
)

type TransactionFramework struct {
	apiProvider iotago.APIProvider

	wallet             *mock.HDWallet
	states             map[string]*utxoledger.Output
	signedTransactions map[string]*iotago.SignedTransaction
	transactions       map[string]*iotago.Transaction
}

<<<<<<< HEAD
func NewTransactionFramework(protocol *protocol.Protocol, genesisSeed []byte, accounts ...snapshotcreator.AccountDetails) *TransactionFramework {
	// The genesis output is on index 0 of the genesis TX
	genesisOutput, err := protocol.MainEngine.Get().Ledger.Output(iotago.OutputIDFromTransactionIDAndIndex(snapshotcreator.GenesisTransactionID, 0))
	if err != nil {
		panic(err)
	}

=======
func NewTransactionFramework(protocol *protocol.Protocol, genesisSeed []byte) *TransactionFramework {
>>>>>>> 1f0f14a8
	tf := &TransactionFramework{
		apiProvider:        protocol,
		states:             make(map[string]*utxoledger.Output),
		signedTransactions: make(map[string]*iotago.SignedTransaction),
		transactions:       make(map[string]*iotago.Transaction),

		wallet: mock.NewHDWallet("genesis", genesisSeed, 0),
	}

	if err := protocol.MainEngineInstance().Ledger.ForEachUnspentOutput(func(output *utxoledger.Output) bool {
		tf.states[fmt.Sprintf("Genesis:%d", output.OutputID().Index())] = output
		return true
	}); err != nil {
		panic(err)
	}

<<<<<<< HEAD
		if tf.states[fmt.Sprintf("Genesis:%d", idx+1)], err = protocol.MainEngine.Get().Ledger.Output(outputID); err != nil {
			panic(err)
		}
=======
	if len(tf.states) == 0 {
		panic("no genesis outputs found")
>>>>>>> 1f0f14a8
	}

	return tf
}

func (t *TransactionFramework) RegisterTransaction(alias string, transaction *iotago.Transaction) {
	currentAPI := t.apiProvider.CommittedAPI()
	(lo.PanicOnErr(transaction.ID())).RegisterAlias(alias)

	t.transactions[alias] = transaction

	for outputID, output := range lo.PanicOnErr(transaction.OutputsSet()) {
		clonedOutput := output.Clone()
		actualOutputID := iotago.OutputIDFromTransactionIDAndIndex(lo.PanicOnErr(transaction.ID()), outputID.Index())
		if clonedOutput.Type() == iotago.OutputAccount {
			if accountOutput, ok := clonedOutput.(*iotago.AccountOutput); ok && accountOutput.AccountID == iotago.EmptyAccountID {
				accountOutput.AccountID = iotago.AccountIDFromOutputID(actualOutputID)
			}
		}

		t.states[fmt.Sprintf("%s:%d", alias, outputID.Index())] = utxoledger.CreateOutput(t.apiProvider, actualOutputID, iotago.EmptyBlockID, currentAPI.TimeProvider().SlotFromTime(time.Now()), clonedOutput, lo.PanicOnErr(iotago.OutputIDProofFromTransaction(transaction, outputID.Index())))
	}
}

func (t *TransactionFramework) RegisterSignedTransaction(alias string, signedTransaction *iotago.SignedTransaction) {
	(lo.PanicOnErr(signedTransaction.ID())).RegisterAlias(alias)

	t.signedTransactions[alias] = signedTransaction
}

func (t *TransactionFramework) CreateSignedTransactionWithOptions(alias string, signingWallets []*mock.HDWallet, opts ...options.Option[builder.TransactionBuilder]) (*iotago.SignedTransaction, error) {
	currentAPI := t.apiProvider.CommittedAPI()

	walletKeys := make([]iotago.AddressKeys, 0, len(signingWallets)*2)
	for _, wallet := range signingWallets {
		inputPrivateKey, _ := wallet.KeyPair()
		// add address keys for both types of directly unlockable addresses to simplify the TransactionFramework
		//nolint:forcetypeassert
		walletKeys = append(walletKeys, iotago.NewAddressKeysForEd25519Address(wallet.Address(iotago.AddressEd25519).(*iotago.Ed25519Address), inputPrivateKey))
		//nolint:forcetypeassert
		walletKeys = append(walletKeys, iotago.NewAddressKeysForImplicitAccountCreationAddress(wallet.Address(iotago.AddressImplicitAccountCreation).(*iotago.ImplicitAccountCreationAddress), inputPrivateKey))
	}

	txBuilder := builder.NewTransactionBuilder(currentAPI)
	txBuilder.WithTransactionCapabilities(iotago.TransactionCapabilitiesBitMaskWithCapabilities(iotago.WithTransactionCanDoAnything()))
	// Always add a random payload to randomize transaction ID.
	randomPayload := tpkg.Rand12ByteArray()
	txBuilder.AddTaggedDataPayload(&iotago.TaggedData{Tag: randomPayload[:], Data: randomPayload[:]})

	signedTransaction, err := options.Apply(txBuilder, opts).Build(iotago.NewInMemoryAddressSigner(walletKeys...))
	if err == nil {
		t.RegisterSignedTransaction(alias, signedTransaction)
		t.RegisterTransaction(alias, signedTransaction.Transaction)
	}

	return signedTransaction, err
}

func (t *TransactionFramework) CreateSimpleTransaction(alias string, outputCount int, inputAliases ...string) (*iotago.SignedTransaction, error) {
	inputStates, outputStates, signingWallets := t.CreateBasicOutputsEqually(outputCount, inputAliases...)

	return t.CreateSignedTransactionWithOptions(alias, signingWallets, WithInputs(inputStates), WithOutputs(outputStates))
}

func (t *TransactionFramework) CreateBasicOutputsEqually(outputCount int, inputAliases ...string) (consumedInputs utxoledger.Outputs, outputs iotago.Outputs[iotago.Output], signingWallets []*mock.HDWallet) {
	inputStates := make([]*utxoledger.Output, 0, len(inputAliases))
	totalInputAmounts := iotago.BaseToken(0)
	totalInputStoredMana := iotago.Mana(0)

	for _, inputAlias := range inputAliases {
		output := t.Output(inputAlias)
		inputStates = append(inputStates, output)
		totalInputAmounts += output.BaseTokenAmount()
		totalInputStoredMana += output.StoredMana()
	}

	manaAmount := totalInputStoredMana / iotago.Mana(outputCount)
	remainderMana := totalInputStoredMana

	tokenAmount := totalInputAmounts / iotago.BaseToken(outputCount)
	remainderFunds := totalInputAmounts

	outputStates := make(iotago.Outputs[iotago.Output], 0, outputCount)
	for i := 0; i < outputCount; i++ {
		if i+1 == outputCount {
			tokenAmount = remainderFunds
			manaAmount = remainderMana
		}
		remainderFunds -= tokenAmount
		remainderMana -= manaAmount

		outputStates = append(outputStates, &iotago.BasicOutput{
			Amount: tokenAmount,
			Mana:   manaAmount,
			Conditions: iotago.BasicOutputUnlockConditions{
				&iotago.AddressUnlockCondition{Address: t.DefaultAddress()},
			},
			Features: iotago.BasicOutputFeatures{},
		})
	}

	return inputStates, outputStates, []*mock.HDWallet{t.wallet}
}

func (t *TransactionFramework) CreateBasicOutputs(amountDistribution []iotago.BaseToken, manaDistribution []iotago.Mana, inputAliases ...string) (consumedInputs utxoledger.Outputs, outputs iotago.Outputs[iotago.Output], signingWallets []*mock.HDWallet) {
	if len(amountDistribution) != len(manaDistribution) {
		panic("amount and mana distributions should have the same length")
	}

	inputStates := make([]*utxoledger.Output, 0, len(inputAliases))
	totalInputAmounts := iotago.BaseToken(0)
	totalInputStoredMana := iotago.Mana(0)

	for _, inputAlias := range inputAliases {
		output := t.Output(inputAlias)
		inputStates = append(inputStates, output)
		totalInputAmounts += output.BaseTokenAmount()
		totalInputStoredMana += output.StoredMana()
	}

	if lo.Sum(amountDistribution...) != totalInputAmounts {
		panic("amount on input and output side must be equal")
	}

	outputStates := make(iotago.Outputs[iotago.Output], 0, len(amountDistribution))
	for idx, outputAmount := range amountDistribution {
		outputStates = append(outputStates, &iotago.BasicOutput{
			Amount: outputAmount,
			Mana:   manaDistribution[idx],
			Conditions: iotago.BasicOutputUnlockConditions{
				&iotago.AddressUnlockCondition{Address: t.DefaultAddress()},
			},
			Features: iotago.BasicOutputFeatures{},
		})
	}

	return inputStates, outputStates, []*mock.HDWallet{t.wallet}
}

func (t *TransactionFramework) CreateAccountFromInput(inputAlias string, opts ...options.Option[builder.AccountOutputBuilder]) (utxoledger.Outputs, iotago.Outputs[iotago.Output], []*mock.HDWallet) {
	input := t.Output(inputAlias)

	accountOutput := options.Apply(builder.NewAccountOutputBuilder(t.DefaultAddress(), t.DefaultAddress(), input.BaseTokenAmount()).
		Mana(input.StoredMana()).
		StateController(t.DefaultAddress()).
		Governor(t.DefaultAddress()),
		opts).MustBuild()

	outputStates := iotago.Outputs[iotago.Output]{accountOutput}

	// if amount was set by options, a remainder output needs to be created
	if accountOutput.Amount != input.BaseTokenAmount() {
		outputStates = append(outputStates, &iotago.BasicOutput{
			Amount: input.BaseTokenAmount() - accountOutput.Amount,
			Mana:   input.StoredMana() - accountOutput.Mana,
			Conditions: iotago.BasicOutputUnlockConditions{
				&iotago.AddressUnlockCondition{Address: t.DefaultAddress()},
			},
			Features: iotago.BasicOutputFeatures{},
		})
	}

	return utxoledger.Outputs{input}, outputStates, []*mock.HDWallet{t.wallet}
}

// CreateImplicitAccountFromInput creates an implicit account output.
func (t *TransactionFramework) CreateImplicitAccountFromInput(inputAlias string) (utxoledger.Outputs, iotago.Outputs[iotago.Output], *iotago.ImplicitAccountCreationAddress, []*mock.HDWallet) {
	input := t.Output(inputAlias)

	//nolint:forcetypeassert
	implicitAccountAddress := t.DefaultAddress(iotago.AddressImplicitAccountCreation).(*iotago.ImplicitAccountCreationAddress)

	basicOutput := &iotago.BasicOutput{
		Amount: input.BaseTokenAmount(),
		Mana:   input.StoredMana(),
		Conditions: iotago.BasicOutputUnlockConditions{
			&iotago.AddressUnlockCondition{Address: implicitAccountAddress},
		},
		Features: iotago.BasicOutputFeatures{},
	}

	return utxoledger.Outputs{input}, iotago.Outputs[iotago.Output]{basicOutput}, implicitAccountAddress, []*mock.HDWallet{t.wallet}
}

// CreateDelegationFromInput creates a new DelegationOutput with given options from an input. If the remainder Output
// is not created, then StoredMana from the input is not passed and can potentially be burned.
// In order not to burn it, it needs to be assigned manually in another output in the transaction.
func (t *TransactionFramework) CreateDelegationFromInput(inputAlias string, opts ...options.Option[builder.DelegationOutputBuilder]) (utxoledger.Outputs, iotago.Outputs[iotago.Output], []*mock.HDWallet) {
	input := t.Output(inputAlias)

	delegationOutput := options.Apply(builder.NewDelegationOutputBuilder(&iotago.AccountAddress{}, t.DefaultAddress(), input.BaseTokenAmount()).
		DelegatedAmount(input.BaseTokenAmount()),
		opts).MustBuild()

	if delegationOutput.ValidatorAddress.AccountID() == iotago.EmptyAccountID ||
		delegationOutput.DelegatedAmount == 0 ||
		delegationOutput.StartEpoch == 0 {
		panic(fmt.Sprintf("delegation output created incorrectly %+v", delegationOutput))
	}

	outputStates := iotago.Outputs[iotago.Output]{delegationOutput}

	// if options set an Amount, a remainder output needs to be created
	if delegationOutput.Amount != input.BaseTokenAmount() {
		outputStates = append(outputStates, &iotago.BasicOutput{
			Amount: input.BaseTokenAmount() - delegationOutput.Amount,
			Mana:   input.StoredMana(),
			Conditions: iotago.BasicOutputUnlockConditions{
				&iotago.AddressUnlockCondition{Address: t.DefaultAddress()},
			},
			Features: iotago.BasicOutputFeatures{},
		})
	}

	return utxoledger.Outputs{input}, outputStates, []*mock.HDWallet{t.wallet}
}

// DelayedClaimingTransition transitions DelegationOutput into delayed claiming state by setting DelegationID and EndEpoch.
func (t *TransactionFramework) DelayedClaimingTransition(inputAlias string, delegationEndEpoch iotago.EpochIndex) (utxoledger.Outputs, iotago.Outputs[iotago.Output], []*mock.HDWallet) {
	input := t.Output(inputAlias)
	if input.OutputType() != iotago.OutputDelegation {
		panic(ierrors.Errorf("%s is not a delegation output, cannot transition to delayed claiming state", inputAlias))
	}

	prevOutput, ok := input.Output().Clone().(*iotago.DelegationOutput)
	if !ok {
		panic(ierrors.Errorf("cloned output %s is not a delegation output, cannot transition to delayed claiming state", inputAlias))
	}

	delegationBuilder := builder.NewDelegationOutputBuilderFromPrevious(prevOutput).EndEpoch(delegationEndEpoch)
	if prevOutput.DelegationID == iotago.EmptyDelegationID() {
		delegationBuilder.DelegationID(iotago.DelegationIDFromOutputID(input.OutputID()))
	}

	return utxoledger.Outputs{input}, iotago.Outputs[iotago.Output]{delegationBuilder.MustBuild()}, []*mock.HDWallet{t.wallet}
}

func (t *TransactionFramework) DestroyAccount(alias string) (consumedInputs *utxoledger.Output, outputs iotago.Outputs[iotago.Output], signingWallets []*mock.HDWallet) {
	output := t.Output(alias)

	outputStates := iotago.Outputs[iotago.Output]{&iotago.BasicOutput{
		Amount: output.BaseTokenAmount(),
		Mana:   output.StoredMana(),
		Conditions: iotago.BasicOutputUnlockConditions{
			&iotago.AddressUnlockCondition{Address: t.DefaultAddress()},
		},
		Features: iotago.BasicOutputFeatures{},
	}}

	return output, outputStates, []*mock.HDWallet{t.wallet}
}

func (t *TransactionFramework) TransitionAccount(alias string, opts ...options.Option[builder.AccountOutputBuilder]) (consumedInput *utxoledger.Output, outputs iotago.Outputs[iotago.Output], signingWallets []*mock.HDWallet) {
	output, exists := t.states[alias]
	if !exists {
		panic(fmt.Sprintf("account with alias %s does not exist", alias))
	}

	accountOutput, ok := output.Output().Clone().(*iotago.AccountOutput)
	if !ok {
		panic(fmt.Sprintf("output with alias %s is not *iotago.AccountOutput", alias))
	}

	accountBuilder := builder.NewAccountOutputBuilderFromPrevious(accountOutput)
	accountOutput = options.Apply(accountBuilder, opts).MustBuild()

	return output, iotago.Outputs[iotago.Output]{accountOutput}, []*mock.HDWallet{t.wallet}
}

func (t *TransactionFramework) TransitionImplicitAccountToAccountOutput(alias string, opts ...options.Option[builder.AccountOutputBuilder]) (consumedInput utxoledger.Outputs, outputs iotago.Outputs[iotago.Output], signingWallets []*mock.HDWallet) {
	input, exists := t.states[alias]
	if !exists {
		panic(fmt.Sprintf("output with alias %s does not exist", alias))
	}

	basicOutput, isBasic := input.Output().(*iotago.BasicOutput)
	if !isBasic {
		panic(fmt.Sprintf("output with alias %s is not *iotago.BasicOutput", alias))
	}
	if basicOutput.UnlockConditionSet().Address().Address.Type() != iotago.AddressImplicitAccountCreation {
		panic(fmt.Sprintf("output with alias %s is not an implicit account", alias))
	}

	accountOutput := options.Apply(builder.NewAccountOutputBuilder(t.DefaultAddress(), t.DefaultAddress(), input.BaseTokenAmount()).
		Mana(input.StoredMana()).
		AccountID(iotago.AccountIDFromOutputID(input.OutputID())),
		opts).MustBuild()

	return utxoledger.Outputs{input}, iotago.Outputs[iotago.Output]{accountOutput}, []*mock.HDWallet{t.wallet}
}

func (t *TransactionFramework) Output(alias string) *utxoledger.Output {
	output, exists := t.states[alias]
	if !exists {
		panic(ierrors.Errorf("output with given alias does not exist %s", alias))
	}

	return output
}

func (t *TransactionFramework) OutputID(alias string) iotago.OutputID {
	return t.Output(alias).OutputID()
}

func (t *TransactionFramework) SignedTransaction(alias string) *iotago.SignedTransaction {
	transaction, exists := t.signedTransactions[alias]
	if !exists {
		panic(ierrors.Errorf("transaction with given alias does not exist %s", alias))
	}

	return transaction
}

func (t *TransactionFramework) SignedTransactionID(alias string) iotago.SignedTransactionID {
	return lo.PanicOnErr(t.SignedTransaction(alias).ID())
}

func (t *TransactionFramework) SignedTransactions(aliases ...string) []*iotago.SignedTransaction {
	return lo.Map(aliases, t.SignedTransaction)
}

func (t *TransactionFramework) SignedTransactionIDs(aliases ...string) []iotago.SignedTransactionID {
	return lo.Map(aliases, t.SignedTransactionID)
}

func (t *TransactionFramework) Transaction(alias string) *iotago.Transaction {
	transaction, exists := t.transactions[alias]
	if !exists {
		panic(ierrors.Errorf("transaction with given alias does not exist %s", alias))
	}

	return transaction
}

func (t *TransactionFramework) TransactionID(alias string) iotago.TransactionID {
	return lo.PanicOnErr(t.Transaction(alias).ID())
}

func (t *TransactionFramework) Transactions(aliases ...string) []*iotago.Transaction {
	return lo.Map(aliases, t.Transaction)
}

func (t *TransactionFramework) TransactionIDs(aliases ...string) []iotago.TransactionID {
	return lo.Map(aliases, t.TransactionID)
}

func (t *TransactionFramework) DefaultAddress(addressType ...iotago.AddressType) iotago.Address {
	return t.wallet.Address(addressType...)
}

// DelegationOutput options

func WithDelegatedAmount(delegatedAmount iotago.BaseToken) options.Option[builder.DelegationOutputBuilder] {
	return func(delegationBuilder *builder.DelegationOutputBuilder) {
		delegationBuilder.DelegatedAmount(delegatedAmount)
	}
}

func WithDelegatedValidatorAddress(validatorAddress *iotago.AccountAddress) options.Option[builder.DelegationOutputBuilder] {
	return func(delegationBuilder *builder.DelegationOutputBuilder) {
		delegationBuilder.ValidatorAddress(validatorAddress)
	}
}

func WithDelegationStartEpoch(startEpoch iotago.EpochIndex) options.Option[builder.DelegationOutputBuilder] {
	return func(delegationBuilder *builder.DelegationOutputBuilder) {
		delegationBuilder.StartEpoch(startEpoch)
	}
}

func WithDelegationEndEpoch(endEpoch iotago.EpochIndex) options.Option[builder.DelegationOutputBuilder] {
	return func(delegationBuilder *builder.DelegationOutputBuilder) {
		delegationBuilder.EndEpoch(endEpoch)
	}
}

func WithDelegationConditions(delegationConditions iotago.DelegationOutputUnlockConditions) options.Option[builder.DelegationOutputBuilder] {
	return func(delegationBuilder *builder.DelegationOutputBuilder) {
		delegationBuilder.Address(delegationConditions.MustSet().Address().Address)
	}
}

func WithDelegationAmount(amount iotago.BaseToken) options.Option[builder.DelegationOutputBuilder] {
	return func(delegationBuilder *builder.DelegationOutputBuilder) {
		delegationBuilder.Amount(amount)
	}
}

// BlockIssuer options

func WithBlockIssuerFeature(keys iotago.BlockIssuerKeys, expirySlot iotago.SlotIndex) options.Option[builder.AccountOutputBuilder] {
	return func(accountBuilder *builder.AccountOutputBuilder) {
		accountBuilder.BlockIssuer(keys, expirySlot)
	}
}

func WithAddBlockIssuerKey(key iotago.BlockIssuerKey) options.Option[builder.AccountOutputBuilder] {
	return func(accountBuilder *builder.AccountOutputBuilder) {
		transition := accountBuilder.GovernanceTransition()
		transition.BlockIssuerTransition().AddKeys(key)
	}
}

func WithBlockIssuerKeys(keys iotago.BlockIssuerKeys) options.Option[builder.AccountOutputBuilder] {
	return func(accountBuilder *builder.AccountOutputBuilder) {
		transition := accountBuilder.GovernanceTransition()
		transition.BlockIssuerTransition().Keys(keys)
	}
}

func WithBlockIssuerExpirySlot(expirySlot iotago.SlotIndex) options.Option[builder.AccountOutputBuilder] {
	return func(accountBuilder *builder.AccountOutputBuilder) {
		transition := accountBuilder.GovernanceTransition()
		transition.BlockIssuerTransition().ExpirySlot(expirySlot)
	}
}

func WithStakingFeature(amount iotago.BaseToken, fixedCost iotago.Mana, startEpoch iotago.EpochIndex, optEndEpoch ...iotago.EpochIndex) options.Option[builder.AccountOutputBuilder] {
	return func(accountBuilder *builder.AccountOutputBuilder) {
		accountBuilder.Staking(amount, fixedCost, startEpoch, optEndEpoch...)
	}
}

// Account options

func WithAccountMana(mana iotago.Mana) options.Option[builder.AccountOutputBuilder] {
	return func(accountBuilder *builder.AccountOutputBuilder) {
		accountBuilder.Mana(mana)
	}
}

func WithAccountAmount(amount iotago.BaseToken) options.Option[builder.AccountOutputBuilder] {
	return func(accountBuilder *builder.AccountOutputBuilder) {
		accountBuilder.Amount(amount)
	}
}

func WithAccountIncreasedFoundryCounter(diff uint32) options.Option[builder.AccountOutputBuilder] {
	return func(accountBuilder *builder.AccountOutputBuilder) {
		accountBuilder.FoundriesToGenerate(diff)
	}
}

func WithAccountImmutableFeatures(features iotago.AccountOutputImmFeatures) options.Option[builder.AccountOutputBuilder] {
	return func(accountBuilder *builder.AccountOutputBuilder) {
		for _, feature := range features.MustSet() {
			switch feature.Type() {
			case iotago.FeatureMetadata:
				//nolint:forcetypeassert
				accountBuilder.ImmutableMetadata(feature.(*iotago.MetadataFeature).Data)
			case iotago.FeatureSender:
				//nolint:forcetypeassert
				accountBuilder.ImmutableSender(feature.(*iotago.SenderFeature).Address)
			}
		}
	}
}

func WithAccountConditions(conditions iotago.AccountOutputUnlockConditions) options.Option[builder.AccountOutputBuilder] {
	return func(accountBuilder *builder.AccountOutputBuilder) {
		for _, condition := range conditions.MustSet() {
			switch condition.Type() {
			case iotago.UnlockConditionStateControllerAddress:
				//nolint:forcetypeassert
				accountBuilder.StateController(condition.(*iotago.StateControllerAddressUnlockCondition).Address)
			case iotago.UnlockConditionGovernorAddress:
				//nolint:forcetypeassert
				accountBuilder.Governor(condition.(*iotago.GovernorAddressUnlockCondition).Address)
			}
		}
	}
}

// TransactionBuilder options

func WithInputs(inputs utxoledger.Outputs) options.Option[builder.TransactionBuilder] {
	return func(txBuilder *builder.TransactionBuilder) {
		for _, input := range inputs {
			switch input.OutputType() {
			case iotago.OutputFoundry:
				// For foundries we need to unlock the alias
				txBuilder.AddInput(&builder.TxInput{
					UnlockTarget: input.Output().UnlockConditionSet().ImmutableAccount().Address,
					InputID:      input.OutputID(),
					Input:        input.Output(),
				})
			case iotago.OutputAccount:
				// For alias we need to unlock the state controller
				txBuilder.AddInput(&builder.TxInput{
					UnlockTarget: input.Output().UnlockConditionSet().StateControllerAddress().Address,
					InputID:      input.OutputID(),
					Input:        input.Output(),
				})
			default:
				txBuilder.AddInput(&builder.TxInput{
					UnlockTarget: input.Output().UnlockConditionSet().Address().Address,
					InputID:      input.OutputID(),
					Input:        input.Output(),
				})
			}
		}
	}
}

func WithAccountInput(input *utxoledger.Output, governorTransition bool) options.Option[builder.TransactionBuilder] {
	return func(txBuilder *builder.TransactionBuilder) {
		switch input.OutputType() {
		case iotago.OutputAccount:
			address := input.Output().UnlockConditionSet().StateControllerAddress().Address
			if governorTransition {
				address = input.Output().UnlockConditionSet().GovernorAddress().Address
			}
			txBuilder.AddInput(&builder.TxInput{
				UnlockTarget: address,
				InputID:      input.OutputID(),
				Input:        input.Output(),
			})
		default:
			panic("only OutputAccount can be added as account input")
		}
	}
}

func WithAllotments(allotments iotago.Allotments) options.Option[builder.TransactionBuilder] {
	return func(txBuilder *builder.TransactionBuilder) {
		for _, allotment := range allotments {
			txBuilder.IncreaseAllotment(allotment.AccountID, allotment.Value)
		}
	}
}

func WithSlotCreated(creationSlot iotago.SlotIndex) options.Option[builder.TransactionBuilder] {
	return func(txBuilder *builder.TransactionBuilder) {
		txBuilder.SetCreationSlot(creationSlot)
	}
}

func WithContextInputs(contextInputs iotago.TxEssenceContextInputs) options.Option[builder.TransactionBuilder] {
	return func(txBuilder *builder.TransactionBuilder) {
		for _, input := range contextInputs {
			txBuilder.AddContextInput(input)
		}
	}
}

func WithOutputs(outputs iotago.Outputs[iotago.Output]) options.Option[builder.TransactionBuilder] {
	return func(txBuilder *builder.TransactionBuilder) {
		for _, output := range outputs {
			txBuilder.AddOutput(output)
		}
	}
}

func WithTaggedDataPayload(payload *iotago.TaggedData) options.Option[builder.TransactionBuilder] {
	return func(txBuilder *builder.TransactionBuilder) {
		txBuilder.AddTaggedDataPayload(payload)
	}
}<|MERGE_RESOLUTION|>--- conflicted
+++ resolved
@@ -24,17 +24,7 @@
 	transactions       map[string]*iotago.Transaction
 }
 
-<<<<<<< HEAD
-func NewTransactionFramework(protocol *protocol.Protocol, genesisSeed []byte, accounts ...snapshotcreator.AccountDetails) *TransactionFramework {
-	// The genesis output is on index 0 of the genesis TX
-	genesisOutput, err := protocol.MainEngine.Get().Ledger.Output(iotago.OutputIDFromTransactionIDAndIndex(snapshotcreator.GenesisTransactionID, 0))
-	if err != nil {
-		panic(err)
-	}
-
-=======
 func NewTransactionFramework(protocol *protocol.Protocol, genesisSeed []byte) *TransactionFramework {
->>>>>>> 1f0f14a8
 	tf := &TransactionFramework{
 		apiProvider:        protocol,
 		states:             make(map[string]*utxoledger.Output),
@@ -44,21 +34,15 @@
 		wallet: mock.NewHDWallet("genesis", genesisSeed, 0),
 	}
 
-	if err := protocol.MainEngineInstance().Ledger.ForEachUnspentOutput(func(output *utxoledger.Output) bool {
+	if err := protocol.MainEngine.Get().Ledger.ForEachUnspentOutput(func(output *utxoledger.Output) bool {
 		tf.states[fmt.Sprintf("Genesis:%d", output.OutputID().Index())] = output
 		return true
 	}); err != nil {
 		panic(err)
 	}
 
-<<<<<<< HEAD
-		if tf.states[fmt.Sprintf("Genesis:%d", idx+1)], err = protocol.MainEngine.Get().Ledger.Output(outputID); err != nil {
-			panic(err)
-		}
-=======
 	if len(tf.states) == 0 {
 		panic("no genesis outputs found")
->>>>>>> 1f0f14a8
 	}
 
 	return tf
