--- conflicted
+++ resolved
@@ -17,11 +17,7 @@
 
 	for _, node := range nodes {
 		t.Eventually(func() error {
-<<<<<<< HEAD
-			accounts := node.Protocol.Engines.Main.Get().SybilProtection.SeatManager().Committee(slot).Accounts().IDs()
-=======
-			accounts := lo.Return1(node.Protocol.MainEngineInstance().SybilProtection.SeatManager().CommitteeInEpoch(epoch)).Accounts().IDs()
->>>>>>> a5df3926
+			accounts := lo.Return1(node.Protocol.Engines.Main.Get().SybilProtection.SeatManager().CommitteeInEpoch(epoch)).Accounts().IDs()
 			if !assert.ElementsMatch(t.fakeTesting, expectedAccounts, accounts) {
 				return ierrors.Errorf("AssertSybilProtectionCommittee: %s: expected %s, got %s", node.Name, expectedAccounts, accounts)
 			}
@@ -40,7 +36,7 @@
 
 	for _, node := range nodes {
 		t.Eventually(func() error {
-			candidates, err := node.Protocol.MainEngineInstance().SybilProtection.EligibleValidators(epoch)
+			candidates, err := node.Protocol.Engines.Main.Get().SybilProtection.EligibleValidators(epoch)
 			candidateIDs := lo.Map(candidates, func(candidate *accounts.AccountData) iotago.AccountID {
 				return candidate.ID
 			})
