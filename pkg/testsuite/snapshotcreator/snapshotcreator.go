package snapshotcreator

import (
	"os"

	"golang.org/x/crypto/blake2b"

	"github.com/iotaledger/hive.go/ierrors"
	"github.com/iotaledger/hive.go/lo"
	"github.com/iotaledger/hive.go/runtime/options"
	"github.com/iotaledger/hive.go/runtime/workerpool"
	"github.com/iotaledger/iota-core/pkg/model"
	"github.com/iotaledger/iota-core/pkg/protocol/engine"
	"github.com/iotaledger/iota-core/pkg/protocol/engine/accounts"
	"github.com/iotaledger/iota-core/pkg/protocol/engine/attestation/slotattestation"
	"github.com/iotaledger/iota-core/pkg/protocol/engine/blockdag/inmemoryblockdag"
	"github.com/iotaledger/iota-core/pkg/protocol/engine/booker/inmemorybooker"
	"github.com/iotaledger/iota-core/pkg/protocol/engine/clock/blocktime"
	"github.com/iotaledger/iota-core/pkg/protocol/engine/commitmentfilter/accountsfilter"
	"github.com/iotaledger/iota-core/pkg/protocol/engine/congestioncontrol/scheduler/passthrough"
	"github.com/iotaledger/iota-core/pkg/protocol/engine/consensus/blockgadget/thresholdblockgadget"
	"github.com/iotaledger/iota-core/pkg/protocol/engine/consensus/slotgadget/totalweightslotgadget"
	"github.com/iotaledger/iota-core/pkg/protocol/engine/filter/blockfilter"
	"github.com/iotaledger/iota-core/pkg/protocol/engine/notarization/slotnotarization"
	"github.com/iotaledger/iota-core/pkg/protocol/engine/syncmanager/trivialsyncmanager"
	tipmanagerv1 "github.com/iotaledger/iota-core/pkg/protocol/engine/tipmanager/v1"
	tipselectionv1 "github.com/iotaledger/iota-core/pkg/protocol/engine/tipselection/v1"
	"github.com/iotaledger/iota-core/pkg/protocol/engine/upgrade/signalingupgradeorchestrator"
	"github.com/iotaledger/iota-core/pkg/protocol/engine/utxoledger"
	"github.com/iotaledger/iota-core/pkg/protocol/sybilprotection/sybilprotectionv1"
	"github.com/iotaledger/iota-core/pkg/retainer/retainer"
	"github.com/iotaledger/iota-core/pkg/storage"
	"github.com/iotaledger/iota-core/pkg/testsuite/mock"
	iotago "github.com/iotaledger/iota.go/v4"
)

// CreateSnapshot creates a new snapshot. Genesis is defined by genesisTokenAmount and seedBytes, it
// is pledged to the node that is derived from the same seed. The amount to pledge to each node is defined by
// nodesToPledge map (publicKey->amount), the funds of each pledge is sent to the same publicKey.
// | Pledge      | Funds       |
// | ----------- | ----------- |
// | empty       | genesisSeed |
// | node1       | node1       |
// | node2       | node2       |.

const (
	GenesisTransactionCreationSlot = 0
)

var GenesisTransactionCommitment = iotago.IdentifierFromData([]byte("genesis"))

func CreateSnapshot(opts ...options.Option[Options]) error {
	opt := NewOptions(opts...)

	errorHandler := func(err error) {
		panic(err)
	}

	workers := workerpool.NewGroup("CreateSnapshot")
	defer workers.Shutdown()
	s := storage.Create(lo.PanicOnErr(os.MkdirTemp(os.TempDir(), "*")), opt.DataBaseVersion, errorHandler)
	defer s.Shutdown()

	if err := s.Settings().StoreProtocolParametersForStartEpoch(opt.ProtocolParameters, 0); err != nil {
		return ierrors.Wrap(err, "failed to store the protocol parameters for epoch 0")
	}

	api := s.Settings().APIProvider().CommittedAPI()
	if err := s.Commitments().Store(model.NewEmptyCommitment(api)); err != nil {
		return ierrors.Wrap(err, "failed to store empty commitment")
	}

	committeeAccountsData := make(accounts.AccountsData, 0)
	for _, snapshotAccountDetails := range opt.Accounts {
		// Only add genesis validators if an account has both - StakedAmount and StakingEndEpoch - specified.
		if snapshotAccountDetails.StakedAmount > 0 && snapshotAccountDetails.StakingEpochEnd > 0 {
			blockIssuerKeyEd25519, ok := snapshotAccountDetails.IssuerKey.(*iotago.Ed25519PublicKeyBlockIssuerKey)
			if !ok {
				panic("block issuer key must be of type ed25519")
			}
			ed25519PubKey := blockIssuerKeyEd25519.ToEd25519PublicKey()
			accountID := blake2b.Sum256(ed25519PubKey[:])
			committeeAccountsData = append(committeeAccountsData, &accounts.AccountData{
<<<<<<< HEAD
				ID:         accountID,
				Credits:    &accounts.BlockIssuanceCredits{Value: snapshotAccountDetails.BlockIssuanceCredits, UpdateTime: 0},
				ExpirySlot: snapshotAccountDetails.ExpirySlot,
				// OutputID is not used when selecting an initial committee,
				// so it's safe to use an empty one that is different from the actual outputID in the UTXO Ledger.
=======
				ID:                                    accountID,
				Credits:                               &accounts.BlockIssuanceCredits{Value: snapshotAccountDetails.BlockIssuanceCredits, UpdateSlot: 0},
				ExpirySlot:                            snapshotAccountDetails.ExpirySlot,
>>>>>>> 90941000
				OutputID:                              iotago.OutputID{},
				BlockIssuerKeys:                       iotago.BlockIssuerKeys{snapshotAccountDetails.IssuerKey},
				ValidatorStake:                        snapshotAccountDetails.StakedAmount,
				DelegationStake:                       0,
				FixedCost:                             snapshotAccountDetails.FixedCost,
				StakeEndEpoch:                         snapshotAccountDetails.StakingEpochEnd,
				LatestSupportedProtocolVersionAndHash: model.VersionAndHash{},
			})
		}
	}

	engineInstance := engine.New(workers.CreateGroup("Engine"),
		errorHandler,
		s,
		blockfilter.NewProvider(),
		accountsfilter.NewProvider(),
		inmemoryblockdag.NewProvider(),
		inmemorybooker.NewProvider(),
		blocktime.NewProvider(),
		thresholdblockgadget.NewProvider(),
		totalweightslotgadget.NewProvider(),
		sybilprotectionv1.NewProvider(sybilprotectionv1.WithInitialCommittee(committeeAccountsData),
			sybilprotectionv1.WithSeatManagerProvider(opt.SeatManagerProvider)),
		slotnotarization.NewProvider(),
		slotattestation.NewProvider(),
		opt.LedgerProvider,
		passthrough.NewProvider(),
		tipmanagerv1.NewProvider(),
		tipselectionv1.NewProvider(),
		retainer.NewProvider(),
		signalingupgradeorchestrator.NewProvider(),
		trivialsyncmanager.NewProvider(),
		engine.WithSnapshotPath(""), // magic to disable loading snapshot
	)
	defer engineInstance.Shutdown()

	for blockID, commitmentID := range opt.RootBlocks {
		engineInstance.EvictionState.AddRootBlock(blockID, commitmentID)
	}

	totalAccountAmount := lo.Reduce(opt.Accounts, func(accumulator iotago.BaseToken, details AccountDetails) iotago.BaseToken {
		return accumulator + details.Amount
	}, iotago.BaseToken(0))

	totalBasicOutputAmount := lo.Reduce(opt.BasicOutputs, func(accumulator iotago.BaseToken, details BasicOutputDetails) iotago.BaseToken {
		return accumulator + details.Amount
	}, iotago.BaseToken(0))

	var genesisTransactionOutputs iotago.TxEssenceOutputs
	genesisOutput, err := createGenesisOutput(api, opt.ProtocolParameters.TokenSupply()-totalAccountAmount-totalBasicOutputAmount, opt.GenesisKeyManager)
	if err != nil {
		return ierrors.Wrap(err, "failed to create genesis outputs")
	}
	genesisTransactionOutputs = append(genesisTransactionOutputs, genesisOutput)

	accountOutputs, err := createGenesisAccounts(api, opt.Accounts)
	if err != nil {
		return ierrors.Wrap(err, "failed to create genesis account outputs")
	}
	genesisTransactionOutputs = append(genesisTransactionOutputs, accountOutputs...)

	genesisBasicOutputs, err := createGenesisBasicOutputs(api, opt.BasicOutputs)
	if err != nil {
		return ierrors.Wrap(err, "failed to create genesis basic outputs")
	}
	genesisTransactionOutputs = append(genesisTransactionOutputs, genesisBasicOutputs...)

	var accountLedgerOutputs utxoledger.Outputs
	for idx, output := range genesisTransactionOutputs {
		proof, err := iotago.NewOutputIDProof(engineInstance.LatestAPI(), GenesisTransactionCommitment, GenesisTransactionCreationSlot, genesisTransactionOutputs, uint16(idx))
		if err != nil {
			return err
		}

		// Generate the OutputID from the proof since we don't have a transaction per se.
		outputID, err := proof.OutputID(output)
		if err != nil {
			return err
		}

		utxoOutput := utxoledger.CreateOutput(engineInstance, outputID, iotago.EmptyBlockID, GenesisTransactionCreationSlot, output, proof)
		if err := engineInstance.Ledger.AddGenesisUnspentOutput(utxoOutput); err != nil {
			return err
		}

		if output.Type() == iotago.OutputAccount {
			accountLedgerOutputs = append(accountLedgerOutputs, utxoOutput)
		}
	}

	if len(accountLedgerOutputs) != len(opt.Accounts) {
		return ierrors.Errorf("failed to create genesis account outputs. Expected %d and got %d", len(opt.Accounts), len(accountLedgerOutputs))
	}

	for idx, accountLedgerOutput := range accountLedgerOutputs {
		if err := engineInstance.Ledger.AddAccount(accountLedgerOutput, opt.Accounts[idx].BlockIssuanceCredits); err != nil {
			return err
		}
	}

	return engineInstance.WriteSnapshot(opt.FilePath)
}

func createGenesisOutput(api iotago.API, genesisTokenAmount iotago.BaseToken, genesisKeyManager *mock.KeyManager) (iotago.Output, error) {
	if genesisTokenAmount > 0 {
		output := createOutput(genesisKeyManager.Address(iotago.AddressEd25519), genesisTokenAmount, iotago.Mana(genesisTokenAmount))

		if _, err := api.StorageScoreStructure().CoversMinDeposit(output, genesisTokenAmount); err != nil {
			return nil, ierrors.Wrap(err, "min rent not covered by Genesis output with index 0")
		}

		return output, nil
	}

	return nil, nil
}

func createGenesisAccounts(api iotago.API, accounts []AccountDetails) (iotago.TxEssenceOutputs, error) {
	var outputs iotago.TxEssenceOutputs
	// Account outputs start from Genesis TX index 1
	for idx, genesisAccount := range accounts {
		output := createAccount(genesisAccount.AccountID, genesisAccount.Address, genesisAccount.Amount, genesisAccount.Mana, genesisAccount.IssuerKey, genesisAccount.ExpirySlot, genesisAccount.StakedAmount, genesisAccount.StakingEpochEnd, genesisAccount.FixedCost)

		if _, err := api.StorageScoreStructure().CoversMinDeposit(output, genesisAccount.Amount); err != nil {
			return nil, ierrors.Wrapf(err, "min rent not covered by account output with index %d", idx+1)
		}

		outputs = append(outputs, output)
	}

	return outputs, nil
}

func createGenesisBasicOutputs(api iotago.API, basicOutputs []BasicOutputDetails) (iotago.TxEssenceOutputs, error) {
	var outputs iotago.TxEssenceOutputs

	for idx, genesisBasicOutput := range basicOutputs {
		output := createOutput(genesisBasicOutput.Address, genesisBasicOutput.Amount, genesisBasicOutput.Mana)

		if _, err := api.StorageScoreStructure().CoversMinDeposit(output, genesisBasicOutput.Amount); err != nil {
			return nil, ierrors.Wrapf(err, "min rent not covered by Genesis basic output with index %d", idx)
		}

		outputs = append(outputs, output)
	}

	return outputs, nil
}

func createOutput(address iotago.Address, tokenAmount iotago.BaseToken, mana iotago.Mana) (output iotago.Output) {
	return &iotago.BasicOutput{
		Amount: tokenAmount,
		Mana:   mana,
		Conditions: iotago.BasicOutputUnlockConditions{
			&iotago.AddressUnlockCondition{Address: address},
		},
	}
}

func createAccount(accountID iotago.AccountID, address iotago.Address, tokenAmount iotago.BaseToken, mana iotago.Mana, blockIssuerKey iotago.BlockIssuerKey, expirySlot iotago.SlotIndex, stakedAmount iotago.BaseToken, stakeEndEpoch iotago.EpochIndex, stakeFixedCost iotago.Mana) (output iotago.Output) {
	accountOutput := &iotago.AccountOutput{
		Amount:    tokenAmount,
		Mana:      mana,
		AccountID: accountID,
		Conditions: iotago.AccountOutputUnlockConditions{
			&iotago.AddressUnlockCondition{Address: address},
		},
		Features: iotago.AccountOutputFeatures{
			&iotago.BlockIssuerFeature{
				BlockIssuerKeys: iotago.NewBlockIssuerKeys(blockIssuerKey),
				ExpirySlot:      expirySlot,
			},
		},
		ImmutableFeatures: iotago.AccountOutputImmFeatures{},
	}

	// The Staking feature is only added if both StakedAmount and StakeEndEpoch have non-zero values,
	// otherwise the Staking feature state would be invalid.
	if stakedAmount > 0 && stakeEndEpoch > 0 {
		accountOutput.Features = append(accountOutput.Features, &iotago.StakingFeature{
			StakedAmount: stakedAmount,
			FixedCost:    stakeFixedCost,
			StartEpoch:   0,
			EndEpoch:     stakeEndEpoch,
		})
	}

	return accountOutput
}<|MERGE_RESOLUTION|>--- conflicted
+++ resolved
@@ -81,17 +81,11 @@
 			ed25519PubKey := blockIssuerKeyEd25519.ToEd25519PublicKey()
 			accountID := blake2b.Sum256(ed25519PubKey[:])
 			committeeAccountsData = append(committeeAccountsData, &accounts.AccountData{
-<<<<<<< HEAD
 				ID:         accountID,
-				Credits:    &accounts.BlockIssuanceCredits{Value: snapshotAccountDetails.BlockIssuanceCredits, UpdateTime: 0},
+				Credits:    &accounts.BlockIssuanceCredits{Value: snapshotAccountDetails.BlockIssuanceCredits, UpdateSlot: 0},
 				ExpirySlot: snapshotAccountDetails.ExpirySlot,
 				// OutputID is not used when selecting an initial committee,
 				// so it's safe to use an empty one that is different from the actual outputID in the UTXO Ledger.
-=======
-				ID:                                    accountID,
-				Credits:                               &accounts.BlockIssuanceCredits{Value: snapshotAccountDetails.BlockIssuanceCredits, UpdateSlot: 0},
-				ExpirySlot:                            snapshotAccountDetails.ExpirySlot,
->>>>>>> 90941000
 				OutputID:                              iotago.OutputID{},
 				BlockIssuerKeys:                       iotago.BlockIssuerKeys{snapshotAccountDetails.IssuerKey},
 				ValidatorStake:                        snapshotAccountDetails.StakedAmount,
