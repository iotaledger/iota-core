--- conflicted
+++ resolved
@@ -136,12 +136,8 @@
 func (p *Protocol) onBlock(blockData []byte, id network.PeerID) {
 	blockIdentifier, err := iotago.BlockIdentifierFromBlockBytes(blockData)
 	if err != nil {
-<<<<<<< HEAD
-		p.Events.Error.Trigger(errors.Wrap(err, "failed to deserialize block"), id)
-		return
-=======
 		p.Events.Error.Trigger(ierrors.Wrap(err, "failed to deserialize block"), id)
->>>>>>> 2ceb8142
+		return
 	}
 
 	isNew := p.duplicateBlockBytesFilter.AddIdentifier(types.Identifier(blockIdentifier))
@@ -156,12 +152,8 @@
 
 	block, err := model.BlockFromBytes(blockData, p.apiProvider, serix.WithValidation())
 	if err != nil {
-<<<<<<< HEAD
-		p.Events.Error.Trigger(errors.Wrap(err, "failed to deserialize block"), id)
-		return
-=======
 		p.Events.Error.Trigger(ierrors.Wrap(err, "failed to deserialize block"), id)
->>>>>>> 2ceb8142
+		return
 	}
 
 	p.Events.BlockReceived.Trigger(block, id)
