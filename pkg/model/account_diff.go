--- conflicted
+++ resolved
@@ -41,35 +41,20 @@
 // NewAccountDiff creates a new AccountDiff instance.
 func NewAccountDiff() *AccountDiff {
 	return &AccountDiff{
-<<<<<<< HEAD
-		BICChange:              0,
-		PreviousUpdatedTime:    0,
-		NewExpirySlot:          0,
-		PreviousExpirySlot:     0,
-		NewOutputID:            iotago.EmptyOutputID,
-		PreviousOutputID:       iotago.EmptyOutputID,
-		BlockIssuerKeysAdded:   make(iotago.BlockIssuerKeys, 0),
-		BlockIssuerKeysRemoved: make(iotago.BlockIssuerKeys, 0),
-		ValidatorStakeChange:   0,
-		DelegationStakeChange:  0,
-		StakeEndEpochChange:    0,
-		FixedCostChange:        0,
-=======
 		BICChange:                         0,
 		PreviousUpdatedTime:               0,
 		NewExpirySlot:                     0,
 		PreviousExpirySlot:                0,
 		NewOutputID:                       iotago.EmptyOutputID,
 		PreviousOutputID:                  iotago.EmptyOutputID,
-		PubKeysAdded:                      make([]ed25519.PublicKey, 0),
-		PubKeysRemoved:                    make([]ed25519.PublicKey, 0),
+		BlockIssuerKeysAdded:              make(iotago.BlockIssuerKeys, 0),
+		BlockIssuerKeysRemoved:            make(iotago.BlockIssuerKeys, 0),
 		ValidatorStakeChange:              0,
 		DelegationStakeChange:             0,
 		StakeEndEpochChange:               0,
 		FixedCostChange:                   0,
 		PrevLatestSupportedVersionAndHash: VersionAndHash{},
 		NewLatestSupportedVersionAndHash:  VersionAndHash{},
->>>>>>> e4e8c805
 	}
 }
 
@@ -103,35 +88,20 @@
 
 func (d *AccountDiff) Clone() *AccountDiff {
 	return &AccountDiff{
-<<<<<<< HEAD
-		BICChange:              d.BICChange,
-		PreviousUpdatedTime:    d.PreviousUpdatedTime,
-		NewExpirySlot:          d.NewExpirySlot,
-		PreviousExpirySlot:     d.PreviousExpirySlot,
-		NewOutputID:            d.NewOutputID,
-		PreviousOutputID:       d.PreviousOutputID,
-		BlockIssuerKeysAdded:   lo.CopySlice(d.BlockIssuerKeysAdded),
-		BlockIssuerKeysRemoved: lo.CopySlice(d.BlockIssuerKeysRemoved),
-		ValidatorStakeChange:   d.ValidatorStakeChange,
-		DelegationStakeChange:  d.DelegationStakeChange,
-		FixedCostChange:        d.FixedCostChange,
-		StakeEndEpochChange:    d.StakeEndEpochChange,
-=======
 		BICChange:                         d.BICChange,
 		PreviousUpdatedTime:               d.PreviousUpdatedTime,
 		NewExpirySlot:                     d.NewExpirySlot,
 		PreviousExpirySlot:                d.PreviousExpirySlot,
 		NewOutputID:                       d.NewOutputID,
 		PreviousOutputID:                  d.PreviousOutputID,
-		PubKeysAdded:                      lo.CopySlice(d.PubKeysAdded),
-		PubKeysRemoved:                    lo.CopySlice(d.PubKeysRemoved),
+		BlockIssuerKeysAdded:              lo.CopySlice(d.BlockIssuerKeysAdded),
+		BlockIssuerKeysRemoved:            lo.CopySlice(d.BlockIssuerKeysRemoved),
 		ValidatorStakeChange:              d.ValidatorStakeChange,
 		DelegationStakeChange:             d.DelegationStakeChange,
 		FixedCostChange:                   d.FixedCostChange,
 		StakeEndEpochChange:               d.StakeEndEpochChange,
 		NewLatestSupportedVersionAndHash:  d.NewLatestSupportedVersionAndHash,
 		PrevLatestSupportedVersionAndHash: d.PrevLatestSupportedVersionAndHash,
->>>>>>> e4e8c805
 	}
 }
 
