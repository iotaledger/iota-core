package tests

import (
	"fmt"
	"testing"
	"time"

	"github.com/stretchr/testify/require"

	"github.com/iotaledger/hive.go/lo"
	"github.com/iotaledger/hive.go/runtime/options"
	"github.com/iotaledger/iota-core/pkg/core/account"
	"github.com/iotaledger/iota-core/pkg/protocol"
	"github.com/iotaledger/iota-core/pkg/protocol/engine/attestation/slotattestation"
	"github.com/iotaledger/iota-core/pkg/protocol/engine/notarization/slotnotarization"
	"github.com/iotaledger/iota-core/pkg/protocol/sybilprotection/sybilprotectionv1"
	"github.com/iotaledger/iota-core/pkg/storage"
	"github.com/iotaledger/iota-core/pkg/storage/prunable"
	"github.com/iotaledger/iota-core/pkg/testsuite"
	iotago "github.com/iotaledger/iota.go/v4"
)

// TODO: implement a similar test, but in which one slot is skipped
// (no commitment - no account diffs, no root blocks etc. to make sure that this scenario is handled properly).
func TestProtocol_StartNodeFromSnapshotAndDisk(t *testing.T) {
	ts := testsuite.NewTestSuite(t,
		testsuite.WithLivenessThreshold(1), // TODO: remove this opt and use a proper value when refactoring the test with scheduler
		testsuite.WithEvictionAge(1),       // TODO: remove this opt and use a proper value when refactoring the test with scheduler
		testsuite.WithEpochNearingThreshold(2),
		testsuite.WithSlotsPerEpochExponent(2),
		testsuite.WithGenesisTimestampOffset(100*10),
	)
	defer ts.Shutdown()

	node1 := ts.AddValidatorNode("node1")
	node2 := ts.AddValidatorNode("node2")

	ts.Run(map[string][]options.Option[protocol.Protocol]{
		"node1": {
			protocol.WithStorageOptions(
				storage.WithPrunableManagerOptions(prunable.WithGranularity(1)),
				storage.WithPruningDelay(3),
			),
			protocol.WithNotarizationProvider(
				slotnotarization.NewProvider(),
			),
			protocol.WithAttestationProvider(
				slotattestation.NewProvider(3),
			),
		},
		"node2": {
			protocol.WithStorageOptions(
				storage.WithPrunableManagerOptions(prunable.WithGranularity(1)),
				storage.WithPruningDelay(4),
			),
			protocol.WithNotarizationProvider(
				slotnotarization.NewProvider(),
			),
			protocol.WithAttestationProvider(
				slotattestation.NewProvider(3),
			),
		},
	})
	ts.HookLogging()

	ts.Wait()

	expectedCommittee := []iotago.AccountID{
		node1.AccountID,
		node2.AccountID,
	}

	expectedOnlineCommittee := []account.SeatIndex{
		lo.Return1(node1.Protocol.MainEngineInstance().SybilProtection.SeatManager().Committee(1).GetSeat(node1.AccountID)),
		lo.Return1(node1.Protocol.MainEngineInstance().SybilProtection.SeatManager().Committee(1).GetSeat(node2.AccountID)),
	}

	// Verify that nodes have the expected states.
	ts.AssertNodeState(ts.Nodes(),
		testsuite.WithSnapshotImported(true),
		testsuite.WithProtocolParameters(ts.API.ProtocolParameters()),
		testsuite.WithLatestCommitment(iotago.NewEmptyCommitment(ts.API.ProtocolParameters().Version())),
		testsuite.WithLatestFinalizedSlot(0),
		testsuite.WithChainID(iotago.NewEmptyCommitment(ts.API.ProtocolParameters().Version()).MustID()),
		testsuite.WithStorageCommitments([]*iotago.Commitment{iotago.NewEmptyCommitment(ts.API.ProtocolParameters().Version())}),
		testsuite.WithSybilProtectionCommittee(0, expectedCommittee),
		testsuite.WithSybilProtectionOnlineCommittee(expectedOnlineCommittee...),
		testsuite.WithEvictedSlot(0),
		testsuite.WithActiveRootBlocks(ts.Blocks("Genesis")),
		testsuite.WithStorageRootBlocks(ts.Blocks("Genesis")),
	)

	// Slot 1-2
	{
		// Slot 1
		ts.IssueBlockAtSlot("1.1", 1, iotago.NewEmptyCommitment(ts.API.ProtocolParameters().Version()), node1, iotago.EmptyBlockID())
		ts.IssueBlockAtSlot("1.2", 1, iotago.NewEmptyCommitment(ts.API.ProtocolParameters().Version()), node2, iotago.EmptyBlockID())
		ts.IssueBlockAtSlot("1.1*", 1, iotago.NewEmptyCommitment(ts.API.ProtocolParameters().Version()), node1, ts.BlockID("1.2"))

		// Slot 2
		ts.IssueBlockAtSlot("2.2", 2, iotago.NewEmptyCommitment(ts.API.ProtocolParameters().Version()), node2, ts.BlockID("1.1"))
		ts.IssueBlockAtSlot("2.2*", 2, iotago.NewEmptyCommitment(ts.API.ProtocolParameters().Version()), node2, ts.BlockID("1.1*"))

		ts.AssertBlocksExist(ts.Blocks("1.1", "1.2", "1.1*", "2.2", "2.2*"), true, ts.Nodes()...)
		ts.AssertBlocksInCachePreAccepted(ts.Blocks("1.1", "1.2", "1.1*"), true, ts.Nodes()...)
		ts.AssertBlocksInCachePreAccepted(ts.Blocks("2.2", "2.2*"), false, ts.Nodes()...)
	}

	// Slot 3-6
	{
		// Slot 3
		ts.IssueBlockAtSlot("3.1", 3, iotago.NewEmptyCommitment(ts.API.ProtocolParameters().Version()), node1, ts.BlockIDs("2.2", "2.2*")...)

		ts.AssertBlocksExist(ts.Blocks("3.1"), true, ts.Nodes()...)

		ts.AssertBlocksInCachePreAccepted(ts.Blocks("2.2", "2.2*"), true, ts.Nodes()...)
		ts.AssertBlocksInCachePreConfirmed(ts.Blocks("2.2", "2.2*"), true, ts.Nodes()...)
		ts.AssertBlocksInCachePreAccepted(ts.Blocks("3.1"), false, ts.Nodes()...)
		ts.AssertBlocksInCachePreConfirmed(ts.Blocks("3.1"), false, ts.Nodes()...)

		ts.AssertBlocksInCacheAccepted(ts.Blocks("1.2"), true, ts.Nodes()...)
		ts.AssertBlocksInCacheConfirmed(ts.Blocks("1.2"), true, ts.Nodes()...)

		// Slot 4
		ts.IssueBlockAtSlot("4.2", 4, iotago.NewEmptyCommitment(ts.API.ProtocolParameters().Version()), node2, ts.BlockID("3.1"))

		ts.AssertBlocksExist(ts.Blocks("4.2"), true, ts.Nodes()...)

		ts.AssertBlocksInCachePreAccepted(ts.Blocks("3.1"), true, ts.Nodes()...)
		ts.AssertBlocksInCachePreConfirmed(ts.Blocks("3.1"), true, ts.Nodes()...)
		ts.AssertBlocksInCachePreAccepted(ts.Blocks("4.2"), false, ts.Nodes()...)
		ts.AssertBlocksInCachePreConfirmed(ts.Blocks("4.2"), false, ts.Nodes()...)

		ts.AssertBlocksInCacheAccepted(ts.Blocks("1.1", "1.1*"), true, ts.Nodes()...)
		ts.AssertBlocksInCacheConfirmed(ts.Blocks("1.1", "1.1*"), false, ts.Nodes()...) // too old. confirmation ratification threshold = 2

		// Slot 5
		ts.IssueBlockAtSlot("5.1", 5, iotago.NewEmptyCommitment(ts.API.ProtocolParameters().Version()), node1, ts.BlockID("4.2"))

		ts.AssertBlocksExist(ts.Blocks("5.1"), true, ts.Nodes()...)
		ts.AssertBlocksInCachePreAccepted(ts.Blocks("4.2"), true, ts.Nodes()...)
		ts.AssertBlocksInCachePreConfirmed(ts.Blocks("4.2"), true, ts.Nodes()...)
		ts.AssertBlocksInCachePreAccepted(ts.Blocks("5.1"), false, ts.Nodes()...)
		ts.AssertBlocksInCachePreConfirmed(ts.Blocks("5.1"), false, ts.Nodes()...)

		ts.AssertBlocksInCacheAccepted(ts.Blocks("2.2", "2.2*"), true, ts.Nodes()...)
		ts.AssertBlocksInCacheConfirmed(ts.Blocks("2.2", "2.2*"), false, ts.Nodes()...) // too old. confirmation ratification threshold = 2

		// Slot 6
		ts.IssueBlockAtSlot("6.2", 6, iotago.NewEmptyCommitment(ts.API.ProtocolParameters().Version()), node2, ts.BlockID("5.1"))

		ts.AssertBlocksExist(ts.Blocks("6.2"), true, ts.Nodes()...)
		ts.AssertBlocksInCachePreAccepted(ts.Blocks("5.1"), true, ts.Nodes()...)
		ts.AssertBlocksInCachePreConfirmed(ts.Blocks("5.1"), true, ts.Nodes()...)
		ts.AssertBlocksInCachePreAccepted(ts.Blocks("6.2"), false, ts.Nodes()...)
		ts.AssertBlocksInCachePreConfirmed(ts.Blocks("6.2"), false, ts.Nodes()...)

		ts.AssertBlocksInCacheAccepted(ts.Blocks("3.1"), true, ts.Nodes()...)
		ts.AssertBlocksInCacheConfirmed(ts.Blocks("3.1"), false, ts.Nodes()...) // too old. confirmation ratification threshold = 2

		// Verify nodes' states: Slot 1 should be committed as the MinCommittableAge is 1, and we accepted a block at slot 3.
		ts.AssertNodeState(ts.Nodes(),
			testsuite.WithSnapshotImported(true),
			testsuite.WithProtocolParameters(ts.API.ProtocolParameters()),
			testsuite.WithLatestCommitmentSlotIndex(1),
			testsuite.WithEqualStoredCommitmentAtIndex(1),
			testsuite.WithLatestFinalizedSlot(0),
			testsuite.WithChainID(iotago.NewEmptyCommitment(ts.API.ProtocolParameters().Version()).MustID()),
			testsuite.WithSybilProtectionCommittee(6, expectedCommittee),
			testsuite.WithSybilProtectionOnlineCommittee(expectedOnlineCommittee...),
			testsuite.WithEvictedSlot(1),
			testsuite.WithActiveRootBlocks(ts.Blocks("Genesis", "1.1", "1.1*")),
			testsuite.WithStorageRootBlocks(ts.Blocks("Genesis", "1.1", "1.1*", "2.2", "2.2*")),
		)
		require.Equal(t, node1.Protocol.MainEngineInstance().Storage.Settings().LatestCommitment().Commitment(), node2.Protocol.MainEngineInstance().Storage.Settings().LatestCommitment().Commitment())
	}

	// Slot 7-8
	{
		slot1Commitment := lo.PanicOnErr(node1.Protocol.MainEngineInstance().Storage.Commitments().Load(1)).Commitment()

		// Slot 7
		ts.IssueBlockAtSlot("7.1", 7, slot1Commitment, node1, ts.BlockID("6.2"))
		// Slot 8
		ts.IssueBlockAtSlot("8.2", 8, slot1Commitment, node2, ts.BlockID("7.1"))

		ts.AssertBlocksExist(ts.Blocks("7.1", "8.2"), true, ts.Nodes()...)
		ts.AssertBlocksInCachePreAccepted(ts.Blocks("6.2", "7.1"), true, ts.Nodes()...)
		ts.AssertBlocksInCachePreConfirmed(ts.Blocks("6.2", "7.1"), true, ts.Nodes()...)
		ts.AssertBlocksInCachePreAccepted(ts.Blocks("8.2"), false, ts.Nodes()...)
		ts.AssertBlocksInCachePreConfirmed(ts.Blocks("8.2"), false, ts.Nodes()...)

		ts.AssertBlocksInCacheAccepted(ts.Blocks("4.2", "5.1"), true, ts.Nodes()...)
		ts.AssertBlocksInCacheConfirmed(ts.Blocks("4.2", "5.1"), false, ts.Nodes()...) // too old. confirmation ratification threshold = 2

		// Verify nodes' states:
		// - Slot 3 should be committed as the MinCommittableAge is 1, and we accepted a block at slot 5.
		// - 5.1 is accepted and commits to slot 1 -> slot 1 should be evicted.
		// - rootblocks are still not evicted as RootBlocksEvictionDelay is 3.
		// - slot 1 is still not finalized: there is no supermajority of confirmed blocks that commits to it.
		ts.AssertNodeState(ts.Nodes(),
			testsuite.WithSnapshotImported(true),
			testsuite.WithProtocolParameters(ts.API.ProtocolParameters()),
			testsuite.WithLatestCommitmentSlotIndex(3),
			testsuite.WithEqualStoredCommitmentAtIndex(3),
			testsuite.WithLatestFinalizedSlot(0),
			testsuite.WithChainID(iotago.NewEmptyCommitment(ts.API.ProtocolParameters().Version()).MustID()),
			testsuite.WithSybilProtectionCommittee(8, expectedCommittee),
			testsuite.WithSybilProtectionOnlineCommittee(expectedOnlineCommittee...),
			testsuite.WithEvictedSlot(3),
			testsuite.WithActiveRootBlocks(ts.Blocks("1.1", "1.1*", "2.2", "2.2*", "3.1")),
			testsuite.WithStorageRootBlocks(ts.Blocks("Genesis", "1.1", "1.1*", "2.2", "2.2*", "3.1", "4.2")),
		)
		require.Equal(t, node1.Protocol.MainEngineInstance().Storage.Settings().LatestCommitment().Commitment(), node2.Protocol.MainEngineInstance().Storage.Settings().LatestCommitment().Commitment())

		ts.AssertLatestCommitmentCumulativeWeight(2, ts.Nodes()...)
		ts.AssertAttestationsForSlot(3, ts.Blocks("3.1", "2.2*"), ts.Nodes()...)
	}

	// Make slot 7 committed.
	{
		slot3Commitment := lo.PanicOnErr(node1.Protocol.MainEngineInstance().Storage.Commitments().Load(3)).Commitment()
		ts.IssueBlockAtSlot("9.1.2", 9, slot3Commitment, node1, ts.BlockID("8.2"))
		ts.IssueBlockAtSlot("9.2.2", 9, slot3Commitment, node2, ts.BlockID("9.1.2"))
		ts.IssueBlockAtSlot("9.1.3", 9, slot3Commitment, node1, ts.BlockID("9.2.2"))
		ts.IssueBlockAtSlot("9.2.3", 9, slot3Commitment, node2, ts.BlockID("9.1.3"))

		ts.AssertBlocksExist(ts.Blocks("9.1.2", "9.2.2", "9.1.3", "9.2.3"), true, ts.Nodes()...)

		ts.AssertBlocksInCachePreAccepted(ts.Blocks("9.1.2", "9.2.2", "9.1.3"), true, ts.Nodes()...)
		ts.AssertBlocksInCachePreConfirmed(ts.Blocks("9.1.2", "9.2.2", "9.1.3"), true, ts.Nodes()...)

		ts.AssertBlocksInCachePreAccepted(ts.Blocks("9.2.3"), false, ts.Nodes()...)
		ts.AssertBlocksInCachePreConfirmed(ts.Blocks("9.2.3"), false, ts.Nodes()...)

		ts.AssertBlocksInCacheAccepted(ts.Blocks("8.2", "9.1.2"), true, ts.Nodes()...)
		ts.AssertBlocksInCacheConfirmed(ts.Blocks("8.2", "9.1.2"), true, ts.Nodes()...)

		// Verify nodes' states:
		// - Slot 3 should be committed as the MinCommittableAge is 1, and we accepted a block at slot 5.
		ts.AssertNodeState(ts.Nodes(),
			testsuite.WithSnapshotImported(true),
			testsuite.WithProtocolParameters(ts.API.ProtocolParameters()),
			testsuite.WithLatestCommitmentSlotIndex(7),
			testsuite.WithEqualStoredCommitmentAtIndex(7),
			testsuite.WithLatestFinalizedSlot(0),
			testsuite.WithChainID(iotago.NewEmptyCommitment(ts.API.ProtocolParameters().Version()).MustID()),
			testsuite.WithSybilProtectionCommittee(9, expectedCommittee),
			testsuite.WithSybilProtectionOnlineCommittee(expectedOnlineCommittee...),
			testsuite.WithEvictedSlot(7),
			testsuite.WithActiveRootBlocks(ts.Blocks("5.1", "6.2", "7.1")),
		)
		require.Equal(t, node1.Protocol.MainEngineInstance().Storage.Settings().LatestCommitment().Commitment(), node2.Protocol.MainEngineInstance().Storage.Settings().LatestCommitment().Commitment())
	}

	// Slot 9-12
	{
		slot7Commitment := lo.PanicOnErr(node1.Protocol.MainEngineInstance().Storage.Commitments().Load(7)).Commitment()

		// Slot 9
		ts.IssueBlockAtSlot("9.1", 9, slot7Commitment, node1, ts.BlockID("9.2.3"))
		ts.IssueBlockAtSlot("9.2", 9, slot7Commitment, node2, ts.BlockID("9.1"))
		// Slot 10
		ts.IssueBlockAtSlot("10.2", 10, slot7Commitment, node2, ts.BlockID("9.2"))
		// Slot 11
		ts.IssueBlockAtSlot("11.1", 11, slot7Commitment, node1, ts.BlockID("10.2"))
		// Slot 12
		ts.IssueBlockAtSlot("12.2", 12, slot7Commitment, node2, ts.BlockID("11.1"))
		ts.IssueBlockAtSlot("12.1", 12, slot7Commitment, node1, ts.BlockID("11.1"))

		ts.AssertBlocksInCachePreAccepted(ts.Blocks("10.2", "11.1"), true, ts.Nodes()...)
		ts.AssertBlocksInCachePreConfirmed(ts.Blocks("10.2", "11.1"), true, ts.Nodes()...)

		ts.AssertBlocksInCachePreAccepted(ts.Blocks("12.2", "12.1"), false, ts.Nodes()...)
		ts.AssertBlocksInCachePreConfirmed(ts.Blocks("12.2", "12.1"), false, ts.Nodes()...)

		ts.AssertBlocksInCacheAccepted(ts.Blocks("9.1.2", "9.2.2", "9.1.3", "9.2.3", "9.1", "9.2"), true, ts.Nodes()...)
		ts.AssertBlocksInCacheConfirmed(ts.Blocks("9.1.2", "9.2.2", "9.1.3", "9.2.3"), true, ts.Nodes()...) // too old. confirmation ratification threshold = 2

		// Verify nodes' states:
		// - Slot 7 should be committed as the MinCommittableAge is 1, and we accepted a block at slot 9.
		// - rootblocks are evicted until slot 5 as RootBlocksEvictionDelay is 3.
		// - slot 3 is finalized as "9.1.2", "9.2.2", "9.1.3", "9.2.3" are confirmed within slot 9 being a supermajority.
		ts.AssertNodeState(ts.Nodes(),
			testsuite.WithSnapshotImported(true),
			testsuite.WithProtocolParameters(ts.API.ProtocolParameters()),
			testsuite.WithLatestCommitmentSlotIndex(7),
			testsuite.WithEqualStoredCommitmentAtIndex(7),
			testsuite.WithLatestFinalizedSlot(3),
			testsuite.WithChainID(iotago.NewEmptyCommitment(ts.API.ProtocolParameters().Version()).MustID()),
			testsuite.WithSybilProtectionCommittee(12, expectedCommittee),
			testsuite.WithSybilProtectionOnlineCommittee(expectedOnlineCommittee...),
			testsuite.WithEvictedSlot(7),
			testsuite.WithActiveRootBlocks(ts.Blocks("5.1", "6.2", "7.1")),
		)
		require.Equal(t, node1.Protocol.MainEngineInstance().Storage.Settings().LatestCommitment().Commitment(), node2.Protocol.MainEngineInstance().Storage.Settings().LatestCommitment().Commitment())

		ts.AssertNodeState(ts.Nodes("node1"),
			testsuite.WithStorageRootBlocks(ts.Blocks("1.1", "1.1*", "2.2", "2.2*", "3.1", "4.2", "5.1", "6.2", "7.1")),
			testsuite.WithPrunedSlot(0, true),
		)

		ts.AssertNodeState(ts.Nodes("node2"),
			testsuite.WithStorageRootBlocks(ts.Blocks("Genesis", "1.1", "1.1*", "2.2", "2.2*", "3.1", "4.2", "5.1", "6.2", "7.1")),
			testsuite.WithPrunedSlot(0, false),
		)
	}

	// Slot 13
	{
		slot7Commitment := lo.PanicOnErr(node1.Protocol.MainEngineInstance().Storage.Commitments().Load(7)).Commitment()
		ts.IssueBlockAtSlot("13.1", 13, slot7Commitment, node1, ts.BlockIDs("12.2", "12.1")...)
		ts.IssueBlockAtSlot("13.2", 13, slot7Commitment, node2, ts.BlockIDs("12.2", "12.1")...)
		ts.IssueBlockAtSlot("13.1.1", 13, slot7Commitment, node1, ts.BlockIDs("13.1", "13.2")...)
		ts.IssueBlockAtSlot("13.2.1", 13, slot7Commitment, node2, ts.BlockIDs("13.1", "13.2")...)

		ts.AssertBlocksInCachePreAccepted(ts.Blocks("12.2", "12.1", "13.2", "13.1"), true, ts.Nodes()...)
		ts.AssertBlocksInCachePreConfirmed(ts.Blocks("12.2", "12.1", "13.2", "13.1"), true, ts.Nodes()...)
		ts.AssertBlocksInCachePreAccepted(ts.Blocks("13.1.1", "13.2.1"), false, ts.Nodes()...)
		ts.AssertBlocksInCachePreConfirmed(ts.Blocks("13.1.1", "13.2.1"), false, ts.Nodes()...)

		ts.AssertBlocksInCacheAccepted(ts.Blocks("11.1", "12.2", "12.1"), true, ts.Nodes()...)
		ts.AssertBlocksInCacheConfirmed(ts.Blocks("11.1", "12.2", "12.1"), true, ts.Nodes()...)

		// Verify nodes' states:
		// - Slot 10 should be committed as the MinCommittableAge is 1, and we accepted a block at slot 12.
		// - rootblocks are evicted until slot 8 as RootBlocksEvictionDelay is 3.
		// - Slot 7 is finalized: there is a supermajority of confirmed blocks that commits to it.
		ts.AssertNodeState(ts.Nodes(),
			testsuite.WithSnapshotImported(true),
			testsuite.WithProtocolParameters(ts.API.ProtocolParameters()),
			testsuite.WithLatestCommitmentSlotIndex(10),
			testsuite.WithEqualStoredCommitmentAtIndex(10),
			testsuite.WithLatestFinalizedSlot(7),
			testsuite.WithChainID(iotago.NewEmptyCommitment(ts.API.ProtocolParameters().Version()).MustID()),
			testsuite.WithSybilProtectionCommittee(13, expectedCommittee),
			testsuite.WithSybilProtectionOnlineCommittee(expectedOnlineCommittee...),
			testsuite.WithEvictedSlot(10),
			testsuite.WithActiveRootBlocks(ts.Blocks("8.2", "9.2", "10.2")),
		)
		require.Equal(t, node1.Protocol.MainEngineInstance().Storage.Settings().LatestCommitment().Commitment(), node2.Protocol.MainEngineInstance().Storage.Settings().LatestCommitment().Commitment())

		ts.AssertNodeState(ts.Nodes("node1"),
			testsuite.WithStorageRootBlocks(ts.Blocks("5.1", "6.2", "7.1", "8.2", "9.2")),
			testsuite.WithPrunedSlot(4, true),
		)

		ts.AssertNodeState(ts.Nodes("node2"),
			testsuite.WithStorageRootBlocks(ts.Blocks("4.2", "5.1", "6.2", "7.1", "8.2", "9.2")),
			testsuite.WithPrunedSlot(3, true),
		)
	}

	// Slot 14
	{
		slot8Commitment := lo.PanicOnErr(node1.Protocol.MainEngineInstance().Storage.Commitments().Load(8)).Commitment()
		ts.IssueBlockAtSlot("14.2", 14, slot8Commitment, node2, ts.BlockIDs("13.1.1", "13.2.1")...)

		ts.AssertBlocksInCachePreAccepted(ts.Blocks("13.1.1"), true, ts.Nodes()...)
		ts.AssertBlocksInCachePreConfirmed(ts.Blocks("13.1.1"), true, ts.Nodes()...)
		ts.AssertBlocksInCachePreAccepted(ts.Blocks("13.2.1", "14.2"), false, ts.Nodes()...)
		ts.AssertBlocksInCachePreConfirmed(ts.Blocks("13.2.1", "14.2"), false, ts.Nodes()...)

		ts.AssertBlocksInCacheAccepted(ts.Blocks("12.2", "12.1"), true, ts.Nodes()...)
		ts.AssertBlocksInCacheConfirmed(ts.Blocks("12.2", "12.1"), true, ts.Nodes()...)

		// Verify nodes' states:
		// - Slot 10 should be committed as the MinCommittableAge is 1, and we accepted a block at slot 12.
		ts.AssertNodeState(ts.Nodes(),
			testsuite.WithSnapshotImported(true),
			testsuite.WithProtocolParameters(ts.API.ProtocolParameters()),
			testsuite.WithLatestCommitmentSlotIndex(10),
			testsuite.WithEqualStoredCommitmentAtIndex(10),
			testsuite.WithLatestFinalizedSlot(7),
			testsuite.WithChainID(iotago.NewEmptyCommitment(ts.API.ProtocolParameters().Version()).MustID()),
			testsuite.WithSybilProtectionCommittee(14, expectedCommittee),
			testsuite.WithSybilProtectionOnlineCommittee(expectedOnlineCommittee...),
			testsuite.WithEvictedSlot(10),
			testsuite.WithActiveRootBlocks(ts.Blocks("8.2", "9.2", "10.2")),
		)
		require.Equal(t, node1.Protocol.MainEngineInstance().Storage.Settings().LatestCommitment().Commitment(), node2.Protocol.MainEngineInstance().Storage.Settings().LatestCommitment().Commitment())

		// We have committed to slot 9 where we referenced slot 7 with commitments -> there should be cumulative weight and attestations for slot 9.
		ts.AssertLatestCommitmentCumulativeWeight(6, ts.Nodes()...)
		ts.AssertAttestationsForSlot(9, ts.Blocks("9.1", "9.2"), ts.Nodes()...)
		ts.AssertAttestationsForSlot(10, ts.Blocks("9.1", "10.2"), ts.Nodes()...)

		ts.AssertNodeState(ts.Nodes("node1"),
			testsuite.WithStorageRootBlocks(ts.Blocks("5.1", "6.2", "7.1", "8.2", "9.2")),
			testsuite.WithPrunedSlot(4, true),
		)

		ts.AssertNodeState(ts.Nodes("node2"),
			testsuite.WithStorageRootBlocks(ts.Blocks("4.2", "5.1", "6.2", "7.1", "8.2", "9.2")),
			testsuite.WithPrunedSlot(3, true),
		)
	}

	// Shutdown node2 and restart it from disk. Verify state.
	{
		node2.Shutdown()
		ts.RemoveNode("node2")

		node21 := ts.AddNode("node2.1")
		node21.CopyIdentityFromNode(node2)
		node21.Initialize(
			protocol.WithBaseDirectory(ts.Directory.Path(node2.Name)),
			protocol.WithSybilProtectionProvider(
				sybilprotectionv1.NewProvider(),
			),
			protocol.WithStorageOptions(
				storage.WithPrunableManagerOptions(prunable.WithGranularity(1)),
				storage.WithPruningDelay(4),
			),
			protocol.WithNotarizationProvider(
				slotnotarization.NewProvider(),
			),
			protocol.WithAttestationProvider(
				slotattestation.NewProvider(3),
			),
		)
		ts.Wait()

		ts.AssertNodeState(ts.Nodes("node2.1"),
			testsuite.WithSnapshotImported(true),
			testsuite.WithProtocolParameters(ts.API.ProtocolParameters()),
			testsuite.WithLatestCommitmentSlotIndex(10),
			testsuite.WithEqualStoredCommitmentAtIndex(10),
			testsuite.WithLatestFinalizedSlot(7),
			testsuite.WithChainID(iotago.NewEmptyCommitment(ts.API.ProtocolParameters().Version()).MustID()),
			testsuite.WithSybilProtectionCommittee(10, expectedCommittee),
			testsuite.WithSybilProtectionOnlineCommittee(expectedOnlineCommittee...),
			testsuite.WithEvictedSlot(10),
			testsuite.WithActiveRootBlocks(ts.Blocks("8.2", "9.2", "10.2")),
			testsuite.WithStorageRootBlocks(ts.Blocks("4.2", "5.1", "6.2", "7.1", "8.2", "9.2")),
			testsuite.WithPrunedSlot(3, true),
			testsuite.WithChainManagerIsSolid(),
		)
		require.Equal(t, node1.Protocol.MainEngineInstance().Storage.Settings().LatestCommitment().Commitment(), node21.Protocol.MainEngineInstance().Storage.Settings().LatestCommitment().Commitment())

		// Verify attestations state.
		ts.AssertLatestCommitmentCumulativeWeight(6, ts.Nodes()...)
		ts.AssertAttestationsForSlot(9, ts.Blocks("9.1", "9.2"), ts.Nodes()...)
		ts.AssertAttestationsForSlot(10, ts.Blocks("9.1", "10.2"), ts.Nodes()...)
	}

	// Create snapshot.
	snapshotPath := ts.Directory.Path(fmt.Sprintf("%d_snapshot", time.Now().Unix()))
	require.NoError(t, node1.Protocol.MainEngineInstance().WriteSnapshot(snapshotPath))

	// Load node3 from created snapshot and verify state.
	{
		node3 := ts.AddNode("node3")
		node3.Initialize(
			protocol.WithSnapshotPath(snapshotPath),
			protocol.WithBaseDirectory(ts.Directory.PathWithCreate(node3.Name)),
			protocol.WithSybilProtectionProvider(
				sybilprotectionv1.NewProvider(),
			),
			protocol.WithStorageOptions(
				storage.WithPrunableManagerOptions(prunable.WithGranularity(1)),
				storage.WithPruningDelay(4),
			),
			protocol.WithNotarizationProvider(
				slotnotarization.NewProvider(),
			),
			protocol.WithAttestationProvider(
				slotattestation.NewProvider(3),
			),
		)
		ts.Wait()

		latestCommitment := lo.PanicOnErr(node1.Protocol.MainEngineInstance().Storage.Commitments().Load(10)).Commitment()
		// Verify node3 state:
		// - Commitment at slot 10 should be the latest commitment.
		// - 10-3 (RootBlocksEvictionDelay) = 7 -> rootblocks from slot 8 until 10 (count of 3).
		// - ChainID is defined by the earliest commitment of the rootblocks -> block 8.2 commits to slot 1.
		// - slot 3 is finalized as per snapshot.
		ts.AssertNodeState(ts.Nodes("node3"),
			testsuite.WithSnapshotImported(true),
			testsuite.WithProtocolParameters(ts.API.ProtocolParameters()),
			testsuite.WithLatestCommitmentSlotIndex(10),
			testsuite.WithLatestCommitment(latestCommitment),
			testsuite.WithLatestFinalizedSlot(7),
			testsuite.WithChainID(iotago.NewEmptyCommitment(ts.API.ProtocolParameters().Version()).MustID()),
			testsuite.WithSybilProtectionCommittee(10, expectedCommittee),
			testsuite.WithSybilProtectionOnlineCommittee(expectedOnlineCommittee...),
			testsuite.WithEvictedSlot(10),
			testsuite.WithActiveRootBlocks(ts.Blocks("8.2", "9.2", "10.2")),
			testsuite.WithStorageRootBlocks(ts.Blocks("5.1", "6.2", "7.1", "8.2", "9.2", "10.2")),
			testsuite.WithPrunedSlot(3, true), // latestFinalizedSlot - PruningDelay
			testsuite.WithChainManagerIsSolid(),
		)
		require.Nil(t, node3.Protocol.MainEngineInstance().Storage.RootBlocks(3))
		require.Equal(t, node1.Protocol.MainEngineInstance().Storage.Settings().LatestCommitment().Commitment(), node3.Protocol.MainEngineInstance().Storage.Settings().LatestCommitment().Commitment())

		// Verify attestations state.
		ts.AssertLatestCommitmentCumulativeWeight(6, ts.Nodes()...)
	}

	{
		// Slot 15
		{
			node21 := ts.Node("node2.1")
			node3 := ts.Node("node3")

			slot9Commitment := lo.PanicOnErr(node1.Protocol.MainEngineInstance().Storage.Commitments().Load(9)).Commitment()
			ts.IssueBlockAtSlot("15.1", 15, slot9Commitment, node1, ts.BlockID("14.2"))
			ts.IssueBlockAtSlot("16.2", 16, slot9Commitment, node21, ts.BlockID("15.1"))

			ts.AssertBlocksInCachePreAccepted(ts.Blocks("14.2", "15.1"), true, ts.Nodes()...)
			ts.AssertBlocksInCachePreConfirmed(ts.Blocks("14.2", "15.1"), true, ts.Nodes()...)

			ts.AssertBlocksInCachePreAccepted(ts.Blocks("16.2"), false, ts.Nodes()...)
			ts.AssertBlocksInCachePreConfirmed(ts.Blocks("16.2"), false, ts.Nodes()...)

			ts.AssertBlocksInCacheAccepted(ts.Blocks("13.1", "13.2", "13.1.1", "13.2.1"), true, ts.Nodes()...)
			ts.AssertBlocksInCacheConfirmed(ts.Blocks("13.1", "13.2"), true, ts.Nodes()...)
			ts.AssertBlocksInCacheConfirmed(ts.Blocks("13.1.1", "13.2.1"), false, ts.Nodes()...) // too old. confirmation ratification threshold = 2

			ts.AssertNodeState(ts.Nodes(),
				testsuite.WithSnapshotImported(true),
				testsuite.WithProtocolParameters(ts.API.ProtocolParameters()),
				testsuite.WithLatestCommitmentSlotIndex(11),
				testsuite.WithLatestFinalizedSlot(7),
				testsuite.WithSybilProtectionCommittee(16, expectedCommittee),
				testsuite.WithSybilProtectionOnlineCommittee(expectedOnlineCommittee...),
				testsuite.WithEvictedSlot(11),
				testsuite.WithActiveRootBlocks(ts.Blocks("9.2", "10.2", "11.1")),
				testsuite.WithChainManagerIsSolid(),
			)
			require.Equal(t, node1.Protocol.MainEngineInstance().Storage.Settings().LatestCommitment().Commitment(), node21.Protocol.MainEngineInstance().Storage.Settings().LatestCommitment().Commitment())
			require.Equal(t, node1.Protocol.MainEngineInstance().Storage.Settings().LatestCommitment().Commitment(), node3.Protocol.MainEngineInstance().Storage.Settings().LatestCommitment().Commitment())

			ts.AssertLatestCommitmentCumulativeWeight(6, ts.Nodes()...)
			// TODO: for node3: we are not actually exporting already created attestations. Do we need to?
			ts.AssertAttestationsForSlot(10, ts.Blocks("9.1", "10.2"), ts.Nodes("node1", "node2.1")...)
			ts.AssertAttestationsForSlot(11, ts.Blocks(), ts.Nodes()...)
		}
	}
}

<<<<<<< HEAD
func TestProtocol_StartNodeFromSnapshotAndDiskWithEmptySlot(t *testing.T) {
	ts := testsuite.NewTestSuite(t, testsuite.WithGenesisTimestampOffset(100*10))
	defer ts.Shutdown()

	node1 := ts.AddValidatorNode("node1")
	node2 := ts.AddValidatorNode("node2")

	ts.Run(map[string][]options.Option[protocol.Protocol]{
		"node1": {
			protocol.WithStorageOptions(
				storage.WithPrunableManagerOptions(prunable.WithGranularity(1)),
				storage.WithPruningDelay(3),
			),
			protocol.WithNotarizationProvider(
				slotnotarization.NewProvider(1),
			),
			protocol.WithAttestationProvider(
				slotattestation.NewProvider(3),
			),
		},
		"node2": {
			protocol.WithStorageOptions(
				storage.WithPrunableManagerOptions(prunable.WithGranularity(1)),
				storage.WithPruningDelay(4),
			),
			protocol.WithNotarizationProvider(
				slotnotarization.NewProvider(1),
			),
			protocol.WithAttestationProvider(
				slotattestation.NewProvider(3),
			),
		},
	})
	//ts.HookLogging()

	ts.Wait()

	expectedCommittee := []iotago.AccountID{
		node1.AccountID,
		node2.AccountID,
	}

	expectedOnlineCommittee := []account.SeatIndex{
		node1.ValidatorSeat,
		node2.ValidatorSeat,
	}

	// Verify that nodes have the expected states.
	ts.AssertNodeState(ts.Nodes(),
		testsuite.WithSnapshotImported(true),
		testsuite.WithProtocolParameters(ts.ProtocolParameters),
		testsuite.WithLatestCommitment(iotago.NewEmptyCommitment()),
		testsuite.WithLatestFinalizedSlot(0),
		testsuite.WithChainID(iotago.NewEmptyCommitment().MustID()),
		testsuite.WithStorageCommitments([]*iotago.Commitment{iotago.NewEmptyCommitment()}),
		testsuite.WithSybilProtectionCommittee(0, expectedCommittee),
		testsuite.WithSybilProtectionOnlineCommittee(expectedOnlineCommittee...),
		testsuite.WithEvictedSlot(0),
		testsuite.WithActiveRootBlocks(ts.Blocks("Genesis")),
		testsuite.WithStorageRootBlocks(ts.Blocks("Genesis")),
	)

	// Slot 1-2
	{
		// Slot 1
		ts.IssueBlockAtSlot("1.1", 1, iotago.NewEmptyCommitment(), node1, iotago.EmptyBlockID())
		ts.IssueBlockAtSlot("1.2", 1, iotago.NewEmptyCommitment(), node2, iotago.EmptyBlockID())
		ts.IssueBlockAtSlot("1.1*", 1, iotago.NewEmptyCommitment(), node1, ts.BlockID("1.2"))

		// Slot 2
		ts.IssueBlockAtSlot("2.2", 2, iotago.NewEmptyCommitment(), node2, ts.BlockID("1.1"))
		ts.IssueBlockAtSlot("2.2*", 2, iotago.NewEmptyCommitment(), node2, ts.BlockID("1.1*"))

		ts.AssertBlocksExist(ts.Blocks("1.1", "1.2", "1.1*", "2.2", "2.2*"), true, ts.Nodes()...)
		ts.AssertBlocksInCachePreAccepted(ts.Blocks("1.1", "1.2", "1.1*"), true, ts.Nodes()...)
		ts.AssertBlocksInCachePreAccepted(ts.Blocks("2.2", "2.2*"), false, ts.Nodes()...)
	}

	// Slot 3-6
	{
		// Slot 3
		ts.IssueBlockAtSlot("3.1", 3, iotago.NewEmptyCommitment(), node1, ts.BlockIDs("2.2", "2.2*")...)

		ts.AssertBlocksExist(ts.Blocks("3.1"), true, ts.Nodes()...)

		ts.AssertBlocksInCachePreAccepted(ts.Blocks("2.2", "2.2*"), true, ts.Nodes()...)
		ts.AssertBlocksInCachePreConfirmed(ts.Blocks("2.2", "2.2*"), true, ts.Nodes()...)
		ts.AssertBlocksInCachePreAccepted(ts.Blocks("3.1"), false, ts.Nodes()...)
		ts.AssertBlocksInCachePreConfirmed(ts.Blocks("3.1"), false, ts.Nodes()...)

		ts.AssertBlocksInCacheAccepted(ts.Blocks("1.2"), true, ts.Nodes()...)
		ts.AssertBlocksInCacheConfirmed(ts.Blocks("1.2"), true, ts.Nodes()...)

		// Slot 4
		ts.IssueBlockAtSlot("4.2", 4, iotago.NewEmptyCommitment(), node2, ts.BlockID("3.1"))

		ts.AssertBlocksExist(ts.Blocks("4.2"), true, ts.Nodes()...)

		ts.AssertBlocksInCachePreAccepted(ts.Blocks("3.1"), true, ts.Nodes()...)
		ts.AssertBlocksInCachePreConfirmed(ts.Blocks("3.1"), true, ts.Nodes()...)
		ts.AssertBlocksInCachePreAccepted(ts.Blocks("4.2"), false, ts.Nodes()...)
		ts.AssertBlocksInCachePreConfirmed(ts.Blocks("4.2"), false, ts.Nodes()...)

		ts.AssertBlocksInCacheAccepted(ts.Blocks("1.1", "1.1*"), true, ts.Nodes()...)
		ts.AssertBlocksInCacheConfirmed(ts.Blocks("1.1", "1.1*"), false, ts.Nodes()...) // too old. confirmation ratification threshold = 2

		// Slot 5
		ts.IssueBlockAtSlot("5.1", 5, iotago.NewEmptyCommitment(), node1, ts.BlockID("4.2"))

		ts.AssertBlocksExist(ts.Blocks("5.1"), true, ts.Nodes()...)
		ts.AssertBlocksInCachePreAccepted(ts.Blocks("4.2"), true, ts.Nodes()...)
		ts.AssertBlocksInCachePreConfirmed(ts.Blocks("4.2"), true, ts.Nodes()...)
		ts.AssertBlocksInCachePreAccepted(ts.Blocks("5.1"), false, ts.Nodes()...)
		ts.AssertBlocksInCachePreConfirmed(ts.Blocks("5.1"), false, ts.Nodes()...)

		ts.AssertBlocksInCacheAccepted(ts.Blocks("2.2", "2.2*"), true, ts.Nodes()...)
		ts.AssertBlocksInCacheConfirmed(ts.Blocks("2.2", "2.2*"), false, ts.Nodes()...) // too old. confirmation ratification threshold = 2

		// Slot 6
		ts.IssueBlockAtSlot("6.2", 6, iotago.NewEmptyCommitment(), node2, ts.BlockID("5.1"))

		ts.AssertBlocksExist(ts.Blocks("6.2"), true, ts.Nodes()...)
		ts.AssertBlocksInCachePreAccepted(ts.Blocks("5.1"), true, ts.Nodes()...)
		ts.AssertBlocksInCachePreConfirmed(ts.Blocks("5.1"), true, ts.Nodes()...)
		ts.AssertBlocksInCachePreAccepted(ts.Blocks("6.2"), false, ts.Nodes()...)
		ts.AssertBlocksInCachePreConfirmed(ts.Blocks("6.2"), false, ts.Nodes()...)

		ts.AssertBlocksInCacheAccepted(ts.Blocks("3.1"), true, ts.Nodes()...)
		ts.AssertBlocksInCacheConfirmed(ts.Blocks("3.1"), false, ts.Nodes()...) // too old. confirmation ratification threshold = 2

		// Verify nodes' states: Slot 1 should be committed as the MinCommittableAge is 1, and we accepted a block at slot 3.
		ts.AssertNodeState(ts.Nodes(),
			testsuite.WithSnapshotImported(true),
			testsuite.WithProtocolParameters(ts.ProtocolParameters),
			testsuite.WithLatestCommitmentSlotIndex(1),
			testsuite.WithEqualStoredCommitmentAtIndex(1),
			testsuite.WithLatestFinalizedSlot(0),
			testsuite.WithChainID(iotago.NewEmptyCommitment().MustID()),
			testsuite.WithSybilProtectionCommittee(6, expectedCommittee),
			testsuite.WithSybilProtectionOnlineCommittee(expectedOnlineCommittee...),
			testsuite.WithEvictedSlot(1),
			testsuite.WithActiveRootBlocks(ts.Blocks("Genesis", "1.1", "1.1*")),
			testsuite.WithStorageRootBlocks(ts.Blocks("Genesis", "1.1", "1.1*", "2.2", "2.2*")),
		)
		require.Equal(t, node1.Protocol.MainEngineInstance().Storage.Settings().LatestCommitment().Commitment(), node2.Protocol.MainEngineInstance().Storage.Settings().LatestCommitment().Commitment())
	}

	// Slot 7 does not contain any blocks
	// Slot 8-9
	{
		slot1Commitment := lo.PanicOnErr(node1.Protocol.MainEngineInstance().Storage.Commitments().Load(1)).Commitment()

		// Slot 8
		ts.IssueBlockAtSlot("8.1", 8, slot1Commitment, node1, ts.BlockID("6.2"))
		// Slot 9
		ts.IssueBlockAtSlot("9.2", 9, slot1Commitment, node2, ts.BlockID("8.1"))

		ts.AssertBlocksExist(ts.Blocks("8.1", "9.2"), true, ts.Nodes()...)
		ts.AssertBlocksInCachePreAccepted(ts.Blocks("6.2", "8.1"), true, ts.Nodes()...)
		ts.AssertBlocksInCachePreConfirmed(ts.Blocks("6.2", "8.1"), true, ts.Nodes()...)
		ts.AssertBlocksInCachePreAccepted(ts.Blocks("9.2"), false, ts.Nodes()...)
		ts.AssertBlocksInCachePreConfirmed(ts.Blocks("9.2"), false, ts.Nodes()...)

		ts.AssertBlocksInCacheAccepted(ts.Blocks("4.2", "5.1"), true, ts.Nodes()...)
		ts.AssertBlocksInCacheConfirmed(ts.Blocks("4.2", "5.1"), false, ts.Nodes()...) // too old. confirmation ratification threshold = 2

		// Verify nodes' states:
		// - Slot 3 should be committed as the MinCommittableAge is 1, and we accepted a block at slot 5.
		// - 5.1 is accepted and commits to slot 1 -> slot 1 should be evicted.
		// - rootblocks are still not evicted as RootBlocksEvictionDelay is 3.
		// - slot 1 is still not finalized: there is no supermajority of confirmed blocks that commits to it.
		ts.AssertNodeState(ts.Nodes(),
			testsuite.WithSnapshotImported(true),
			testsuite.WithProtocolParameters(ts.ProtocolParameters),
			testsuite.WithLatestCommitmentSlotIndex(3),
			testsuite.WithEqualStoredCommitmentAtIndex(3),
			testsuite.WithLatestFinalizedSlot(0),
			testsuite.WithChainID(iotago.NewEmptyCommitment().MustID()),
			testsuite.WithSybilProtectionCommittee(9, expectedCommittee),
			testsuite.WithSybilProtectionOnlineCommittee(expectedOnlineCommittee...),
			testsuite.WithEvictedSlot(3),
			testsuite.WithActiveRootBlocks(ts.Blocks("1.1", "1.1*", "2.2", "2.2*", "3.1")),
			testsuite.WithStorageRootBlocks(ts.Blocks("Genesis", "1.1", "1.1*", "2.2", "2.2*", "3.1", "4.2")),
		)
		require.Equal(t, node1.Protocol.MainEngineInstance().Storage.Settings().LatestCommitment().Commitment(), node2.Protocol.MainEngineInstance().Storage.Settings().LatestCommitment().Commitment())

		ts.AssertLatestCommitmentCumulativeWeight(2, ts.Nodes()...)
		ts.AssertAttestationsForSlot(3, ts.Blocks("3.1", "2.2*"), ts.Nodes()...)
	}

	// Make slot 7 and 8 committed.
	{
		slot3Commitment := lo.PanicOnErr(node1.Protocol.MainEngineInstance().Storage.Commitments().Load(3)).Commitment()
		ts.IssueBlockAtSlot("10.1.2", 10, slot3Commitment, node1, ts.BlockID("9.2"))
		ts.IssueBlockAtSlot("10.2.2", 10, slot3Commitment, node2, ts.BlockID("10.1.2"))
		ts.IssueBlockAtSlot("10.1.3", 10, slot3Commitment, node1, ts.BlockID("10.2.2"))
		ts.IssueBlockAtSlot("10.2.3", 10, slot3Commitment, node2, ts.BlockID("10.1.3"))

		ts.AssertBlocksExist(ts.Blocks("10.1.2", "10.2.2", "10.1.3", "10.2.3"), true, ts.Nodes()...)

		ts.AssertBlocksInCachePreAccepted(ts.Blocks("10.1.2", "10.2.2", "10.1.3"), true, ts.Nodes()...)
		ts.AssertBlocksInCachePreConfirmed(ts.Blocks("10.1.2", "10.2.2", "10.1.3"), true, ts.Nodes()...)

		ts.AssertBlocksInCachePreAccepted(ts.Blocks("10.2.3"), false, ts.Nodes()...)
		ts.AssertBlocksInCachePreConfirmed(ts.Blocks("10.2.3"), false, ts.Nodes()...)

		ts.AssertBlocksInCacheAccepted(ts.Blocks("9.2", "10.1.2"), true, ts.Nodes()...)
		ts.AssertBlocksInCacheConfirmed(ts.Blocks("9.2", "10.1.2"), true, ts.Nodes()...)

		// Verify nodes' states:
		// - Slot 3 should be committed as the MinCommittableAge is 1, and we accepted a block at slot 5.
		ts.AssertNodeState(ts.Nodes(),
			testsuite.WithSnapshotImported(true),
			testsuite.WithProtocolParameters(ts.ProtocolParameters),
			testsuite.WithLatestCommitmentSlotIndex(8),
			testsuite.WithEqualStoredCommitmentAtIndex(8),
			testsuite.WithLatestFinalizedSlot(0),
			testsuite.WithChainID(iotago.NewEmptyCommitment().MustID()),
			testsuite.WithSybilProtectionCommittee(10, expectedCommittee),
			testsuite.WithSybilProtectionOnlineCommittee(expectedOnlineCommittee...),
			testsuite.WithEvictedSlot(8),
			testsuite.WithActiveRootBlocks(ts.Blocks("6.2", "8.1")),
		)
		require.Equal(t, node1.Protocol.MainEngineInstance().Storage.Settings().LatestCommitment().Commitment(), node2.Protocol.MainEngineInstance().Storage.Settings().LatestCommitment().Commitment())
	}

	// Slot 10-13
	{
		slot7Commitment := lo.PanicOnErr(node1.Protocol.MainEngineInstance().Storage.Commitments().Load(8)).Commitment()

		// Slot 10
		ts.IssueBlockAtSlot("10.1", 10, slot7Commitment, node1, ts.BlockID("10.2.3"))
		ts.IssueBlockAtSlot("10.2", 10, slot7Commitment, node2, ts.BlockID("10.1"))
		// Slot 11
		ts.IssueBlockAtSlot("11.2", 11, slot7Commitment, node2, ts.BlockID("10.2"))
		// Slot 12
		ts.IssueBlockAtSlot("12.1", 12, slot7Commitment, node1, ts.BlockID("11.2"))
		// Slot 13
		ts.IssueBlockAtSlot("13.2", 13, slot7Commitment, node2, ts.BlockID("12.1"))
		ts.IssueBlockAtSlot("13.1", 13, slot7Commitment, node1, ts.BlockID("12.1"))

		ts.AssertBlocksInCachePreAccepted(ts.Blocks("11.2", "12.1"), true, ts.Nodes()...)
		ts.AssertBlocksInCachePreConfirmed(ts.Blocks("11.2", "12.1"), true, ts.Nodes()...)

		ts.AssertBlocksInCachePreAccepted(ts.Blocks("13.2", "13.1"), false, ts.Nodes()...)
		ts.AssertBlocksInCachePreConfirmed(ts.Blocks("13.2", "13.1"), false, ts.Nodes()...)

		ts.AssertBlocksInCacheAccepted(ts.Blocks("10.1.2", "10.2.2", "10.1.3", "10.2.3", "10.1", "10.2"), true, ts.Nodes()...)
		ts.AssertBlocksInCacheConfirmed(ts.Blocks("10.1.2", "10.2.2", "10.1.3", "10.2.3"), true, ts.Nodes()...) // too old. confirmation ratification threshold = 2

		// Verify nodes' states:
		// - Slot 8 should be committed as the MinCommittableAge is 1, and we accepted a block at slot 10.
		// - rootblocks are evicted until slot 5 as RootBlocksEvictionDelay is 3.
		// - slot 3 is finalized as "10.1.2", "10.2.2", "10.1.3", "10.2.3" are confirmed within slot 9 being a supermajority.
		ts.AssertNodeState(ts.Nodes(),
			testsuite.WithSnapshotImported(true),
			testsuite.WithProtocolParameters(ts.ProtocolParameters),
			testsuite.WithLatestCommitmentSlotIndex(8),
			testsuite.WithEqualStoredCommitmentAtIndex(8),
			testsuite.WithLatestFinalizedSlot(3),
			testsuite.WithChainID(iotago.NewEmptyCommitment().MustID()),
			testsuite.WithSybilProtectionCommittee(13, expectedCommittee),
			testsuite.WithSybilProtectionOnlineCommittee(expectedOnlineCommittee...),
			testsuite.WithEvictedSlot(8),
			testsuite.WithActiveRootBlocks(ts.Blocks("6.2", "8.1")),
		)
		require.Equal(t, node1.Protocol.MainEngineInstance().Storage.Settings().LatestCommitment().Commitment(), node2.Protocol.MainEngineInstance().Storage.Settings().LatestCommitment().Commitment())

		ts.AssertNodeState(ts.Nodes("node1"),
			testsuite.WithStorageRootBlocks(ts.Blocks("1.1", "1.1*", "2.2", "2.2*", "3.1", "4.2", "5.1", "6.2", "8.1")),
			testsuite.WithPrunedSlot(0, true),
		)

		ts.AssertNodeState(ts.Nodes("node2"),
			testsuite.WithStorageRootBlocks(ts.Blocks("Genesis", "1.1", "1.1*", "2.2", "2.2*", "3.1", "4.2", "5.1", "6.2", "8.1")),
			testsuite.WithPrunedSlot(0, false),
		)
	}

	// Slot 14
	{
		slot8Commitment := lo.PanicOnErr(node1.Protocol.MainEngineInstance().Storage.Commitments().Load(8)).Commitment()
		ts.IssueBlockAtSlot("14.1", 14, slot8Commitment, node1, ts.BlockIDs("13.2", "13.1")...)
		ts.IssueBlockAtSlot("14.2", 14, slot8Commitment, node2, ts.BlockIDs("13.2", "13.1")...)
		ts.IssueBlockAtSlot("14.1.1", 14, slot8Commitment, node1, ts.BlockIDs("14.1", "14.2")...)
		ts.IssueBlockAtSlot("14.2.1", 14, slot8Commitment, node2, ts.BlockIDs("14.1", "14.2")...)

		ts.AssertBlocksInCachePreAccepted(ts.Blocks("13.2", "13.1", "14.2", "14.1"), true, ts.Nodes()...)
		ts.AssertBlocksInCachePreConfirmed(ts.Blocks("13.2", "13.1", "14.2", "14.1"), true, ts.Nodes()...)
		ts.AssertBlocksInCachePreAccepted(ts.Blocks("14.1.1", "14.2.1"), false, ts.Nodes()...)
		ts.AssertBlocksInCachePreConfirmed(ts.Blocks("14.1.1", "14.2.1"), false, ts.Nodes()...)

		ts.AssertBlocksInCacheAccepted(ts.Blocks("12.1", "13.2", "13.1"), true, ts.Nodes()...)
		ts.AssertBlocksInCacheConfirmed(ts.Blocks("12.1", "13.2", "13.1"), true, ts.Nodes()...)

		// Verify nodes' states:
		// - Slot 10 should be committed as the MinCommittableAge is 1, and we accepted a block at slot 12.
		// - rootblocks are evicted until slot 8 as RootBlocksEvictionDelay is 3.
		// - slot 7 is finalized: there is a supermajority of confirmed blocks that commits to it.
		ts.AssertNodeState(ts.Nodes(),
			testsuite.WithSnapshotImported(true),
			testsuite.WithProtocolParameters(ts.ProtocolParameters),
			testsuite.WithLatestCommitmentSlotIndex(11),
			testsuite.WithEqualStoredCommitmentAtIndex(11),
			testsuite.WithLatestFinalizedSlot(8),
			testsuite.WithChainID(iotago.NewEmptyCommitment().MustID()),
			testsuite.WithSybilProtectionCommittee(14, expectedCommittee),
			testsuite.WithSybilProtectionOnlineCommittee(expectedOnlineCommittee...),
			testsuite.WithEvictedSlot(11),
			testsuite.WithActiveRootBlocks(ts.Blocks("9.2", "10.2", "11.2")),
		)
		require.Equal(t, node1.Protocol.MainEngineInstance().Storage.Settings().LatestCommitment().Commitment(), node2.Protocol.MainEngineInstance().Storage.Settings().LatestCommitment().Commitment())

		ts.AssertNodeState(ts.Nodes("node1"),
			testsuite.WithStorageRootBlocks(ts.Blocks("6.2", "8.1", "9.2", "10.2")),
			testsuite.WithPrunedSlot(5, true),
		)

		ts.AssertNodeState(ts.Nodes("node2"),
			testsuite.WithStorageRootBlocks(ts.Blocks("5.1", "6.2", "8.1", "9.2", "10.2")),
			testsuite.WithPrunedSlot(4, true),
		)
	}

	// Slot 15
	{
		slot9Commitment := lo.PanicOnErr(node1.Protocol.MainEngineInstance().Storage.Commitments().Load(9)).Commitment()
		ts.IssueBlockAtSlot("15.2", 15, slot9Commitment, node2, ts.BlockIDs("14.1.1", "14.2.1")...)

		ts.AssertBlocksInCachePreAccepted(ts.Blocks("14.1.1"), true, ts.Nodes()...)
		ts.AssertBlocksInCachePreConfirmed(ts.Blocks("14.1.1"), true, ts.Nodes()...)
		ts.AssertBlocksInCachePreAccepted(ts.Blocks("14.2.1", "15.2"), false, ts.Nodes()...)
		ts.AssertBlocksInCachePreConfirmed(ts.Blocks("14.2.1", "15.2"), false, ts.Nodes()...)

		ts.AssertBlocksInCacheAccepted(ts.Blocks("13.2", "13.1"), true, ts.Nodes()...)
		ts.AssertBlocksInCacheConfirmed(ts.Blocks("13.2", "13.1"), true, ts.Nodes()...)

		// Verify nodes' states:
		// - Slot 11 should be committed as the MinCommittableAge is 1, and we accepted a block at slot 13.
		ts.AssertNodeState(ts.Nodes(),
			testsuite.WithSnapshotImported(true),
			testsuite.WithProtocolParameters(ts.ProtocolParameters),
			testsuite.WithLatestCommitmentSlotIndex(11),
			testsuite.WithEqualStoredCommitmentAtIndex(11),
			testsuite.WithLatestFinalizedSlot(8),
			testsuite.WithChainID(iotago.NewEmptyCommitment().MustID()),
			testsuite.WithSybilProtectionCommittee(15, expectedCommittee),
			testsuite.WithSybilProtectionOnlineCommittee(expectedOnlineCommittee...),
			testsuite.WithEvictedSlot(11),
			testsuite.WithActiveRootBlocks(ts.Blocks("9.2", "10.2", "11.2")),
		)
		require.Equal(t, node1.Protocol.MainEngineInstance().Storage.Settings().LatestCommitment().Commitment(), node2.Protocol.MainEngineInstance().Storage.Settings().LatestCommitment().Commitment())

		// We have committed to slot 10 where we referenced slot 8 with commitments -> there should be cumulative weight and attestations for slot 9.
		ts.AssertLatestCommitmentCumulativeWeight(6, ts.Nodes()...)
		ts.AssertAttestationsForSlot(10, ts.Blocks("10.1", "10.2"), ts.Nodes()...)
		ts.AssertAttestationsForSlot(11, ts.Blocks("10.1", "11.2"), ts.Nodes()...)

		ts.AssertNodeState(ts.Nodes("node1"),
			testsuite.WithStorageRootBlocks(ts.Blocks("6.2", "8.1", "9.2", "10.2")),
			testsuite.WithPrunedSlot(5, true),
		)

		ts.AssertNodeState(ts.Nodes("node2"),
			testsuite.WithStorageRootBlocks(ts.Blocks("5.1", "6.2", "8.1", "9.2", "10.2")),
			testsuite.WithPrunedSlot(4, true),
		)
	}

	// Shutdown node2 and restart it from disk. Verify state.
	{
		node2.Shutdown()
		ts.RemoveNode("node2")

		node21 := ts.AddNode("node2.1")
		node21.CopyIdentityFromNode(node2)
		node21.Initialize(
			protocol.WithBaseDirectory(ts.Directory.Path(node2.Name)),
			protocol.WithSybilProtectionProvider(
				poa.NewProvider(ts.Validators()),
			),
			protocol.WithStorageOptions(
				storage.WithPrunableManagerOptions(prunable.WithGranularity(1)),
				storage.WithPruningDelay(4),
			),
			protocol.WithNotarizationProvider(
				slotnotarization.NewProvider(1),
			),
			protocol.WithAttestationProvider(
				slotattestation.NewProvider(3),
			),
		)
		ts.Wait()

		ts.AssertNodeState(ts.Nodes("node2.1"),
			testsuite.WithSnapshotImported(true),
			testsuite.WithProtocolParameters(ts.ProtocolParameters),
			testsuite.WithLatestCommitmentSlotIndex(11),
			testsuite.WithEqualStoredCommitmentAtIndex(11),
			testsuite.WithLatestFinalizedSlot(8),
			testsuite.WithChainID(iotago.NewEmptyCommitment().MustID()),
			testsuite.WithSybilProtectionCommittee(11, expectedCommittee),
			testsuite.WithSybilProtectionOnlineCommittee(expectedOnlineCommittee...),
			testsuite.WithEvictedSlot(11),
			testsuite.WithActiveRootBlocks(ts.Blocks("9.2", "10.2", "11.2")),
			testsuite.WithStorageRootBlocks(ts.Blocks("5.1", "6.2", "8.1", "9.2", "10.2")),
			testsuite.WithPrunedSlot(4, true),
			testsuite.WithChainManagerIsSolid(),
		)
		require.Equal(t, node1.Protocol.MainEngineInstance().Storage.Settings().LatestCommitment().Commitment(), node21.Protocol.MainEngineInstance().Storage.Settings().LatestCommitment().Commitment())

		// Verify attestations state.
		ts.AssertLatestCommitmentCumulativeWeight(6, ts.Nodes()...)
		ts.AssertAttestationsForSlot(10, ts.Blocks("10.1", "10.2"), ts.Nodes()...)
		ts.AssertAttestationsForSlot(11, ts.Blocks("10.1", "11.2"), ts.Nodes()...)
	}

	// Create snapshot.
	snapshotPath := ts.Directory.Path(fmt.Sprintf("%d_snapshot", time.Now().Unix()))
	require.NoError(t, node1.Protocol.MainEngineInstance().WriteSnapshot(snapshotPath))

	// Load node3 from created snapshot and verify state.
	{
		node3 := ts.AddNode("node3")
		node3.Initialize(
			protocol.WithSnapshotPath(snapshotPath),
			protocol.WithBaseDirectory(ts.Directory.PathWithCreate(node3.Name)),
			protocol.WithSybilProtectionProvider(
				poa.NewProvider(ts.Validators()),
			),
			protocol.WithStorageOptions(
				storage.WithPrunableManagerOptions(prunable.WithGranularity(1)),
				storage.WithPruningDelay(4),
			),
			protocol.WithNotarizationProvider(
				slotnotarization.NewProvider(1),
			),
			protocol.WithAttestationProvider(
				slotattestation.NewProvider(3),
			),
		)
		ts.Wait()

		latestCommitment := lo.PanicOnErr(node1.Protocol.MainEngineInstance().Storage.Commitments().Load(11)).Commitment()
		// Verify node3 state:
		// - Commitment at slot 11 should be the latest commitment.
		// - 11-3 (RootBlocksEvictionDelay) = 8 -> rootblocks from slot 9 until 11 (count of 2).
		// - ChainID is defined by the earliest commitment of the rootblocks -> block 9.2 commits to slot 1.
		// - slot 4 is finalized as per snapshot.
		ts.AssertNodeState(ts.Nodes("node3"),
			testsuite.WithSnapshotImported(true),
			testsuite.WithProtocolParameters(ts.ProtocolParameters),
			testsuite.WithLatestCommitmentSlotIndex(11),
			testsuite.WithLatestCommitment(latestCommitment),
			testsuite.WithLatestFinalizedSlot(8),
			testsuite.WithChainID(iotago.NewEmptyCommitment().MustID()),
			testsuite.WithSybilProtectionCommittee(11, expectedCommittee),
			testsuite.WithSybilProtectionOnlineCommittee(expectedOnlineCommittee...),
			testsuite.WithEvictedSlot(11),
			testsuite.WithActiveRootBlocks(ts.Blocks("9.2", "10.2", "11.2")),
			testsuite.WithStorageRootBlocks(ts.Blocks("6.2", "8.1", "9.2", "10.2", "11.2")),
			testsuite.WithPrunedSlot(4, true), // latestFinalizedSlot - PruningDelay
			testsuite.WithChainManagerIsSolid(),
		)
		require.Nil(t, node3.Protocol.MainEngineInstance().Storage.RootBlocks(2))
		require.Equal(t, node1.Protocol.MainEngineInstance().Storage.Settings().LatestCommitment().Commitment(), node3.Protocol.MainEngineInstance().Storage.Settings().LatestCommitment().Commitment())

		// Verify attestations state.
		ts.AssertLatestCommitmentCumulativeWeight(6, ts.Nodes()...)
	}

	{
		// Slot 16-17
		{
			node21 := ts.Node("node2.1")
			node3 := ts.Node("node3")

			slot10Commitment := lo.PanicOnErr(node1.Protocol.MainEngineInstance().Storage.Commitments().Load(10)).Commitment()
			ts.IssueBlockAtSlot("16.1", 16, slot10Commitment, node1, ts.BlockID("15.2"))
			ts.IssueBlockAtSlot("17.2", 17, slot10Commitment, node21, ts.BlockID("16.1"))

			ts.AssertBlocksInCachePreAccepted(ts.Blocks("15.2", "16.1"), true, ts.Nodes()...)
			ts.AssertBlocksInCachePreConfirmed(ts.Blocks("15.2", "16.1"), true, ts.Nodes()...)

			ts.AssertBlocksInCachePreAccepted(ts.Blocks("17.2"), false, ts.Nodes()...)
			ts.AssertBlocksInCachePreConfirmed(ts.Blocks("17.2"), false, ts.Nodes()...)

			ts.AssertBlocksInCacheAccepted(ts.Blocks("14.1", "14.2", "14.1.1", "14.2.1"), true, ts.Nodes()...)
			ts.AssertBlocksInCacheConfirmed(ts.Blocks("14.1", "14.2"), true, ts.Nodes()...)
			ts.AssertBlocksInCacheConfirmed(ts.Blocks("14.1.1", "14.2.1"), false, ts.Nodes()...) // too old. confirmation ratification threshold = 2

			ts.AssertNodeState(ts.Nodes(),
				testsuite.WithSnapshotImported(true),
				testsuite.WithProtocolParameters(ts.ProtocolParameters),
				testsuite.WithLatestCommitmentSlotIndex(12),
				testsuite.WithLatestFinalizedSlot(8),
				testsuite.WithSybilProtectionCommittee(17, expectedCommittee),
				testsuite.WithSybilProtectionOnlineCommittee(expectedOnlineCommittee...),
				testsuite.WithEvictedSlot(12),
				testsuite.WithActiveRootBlocks(ts.Blocks("10.2", "11.2", "12.1")),
				testsuite.WithChainManagerIsSolid(),
			)
			require.Equal(t, node1.Protocol.MainEngineInstance().Storage.Settings().LatestCommitment().Commitment(), node21.Protocol.MainEngineInstance().Storage.Settings().LatestCommitment().Commitment())
			require.Equal(t, node1.Protocol.MainEngineInstance().Storage.Settings().LatestCommitment().Commitment(), node3.Protocol.MainEngineInstance().Storage.Settings().LatestCommitment().Commitment())

			ts.AssertLatestCommitmentCumulativeWeight(6, ts.Nodes()...)
			// TODO: for node3: we are not actually exporting already created attestations. Do we need to?
			ts.AssertAttestationsForSlot(11, ts.Blocks("10.1", "11.2"), ts.Nodes("node1", "node2.1")...)
			ts.AssertAttestationsForSlot(12, ts.Blocks(), ts.Nodes()...)
		}
	}
}
=======
// TODO: refactor the test to test the empty slots in a simpler way
//func TestProtocol_StartNodeFromSnapshotAndDiskWithEmptySlot(t *testing.T) {
//	ts := testsuite.NewTestSuite(t, testsuite.WithGenesisTimestampOffset(100*10))
//	defer ts.Shutdown()
//
//	node1 := ts.AddValidatorNode("node1")
//	node2 := ts.AddValidatorNode("node2")
//
//	ts.Run(map[string][]options.Option[protocol.Protocol]{
//		"node1": {
//			protocol.WithStorageOptions(
//				storage.WithPrunableManagerOptions(prunable.WithGranularity(1)),
//				storage.WithPruningDelay(3),
//			),
//			protocol.WithNotarizationProvider(
//				slotnotarization.NewProvider(1),
//			),
//			protocol.WithAttestationProvider(
//				slotattestation.NewProvider(3),
//			),
//		},
//		"node2": {
//			protocol.WithStorageOptions(
//				storage.WithPrunableManagerOptions(prunable.WithGranularity(1)),
//				storage.WithPruningDelay(4),
//			),
//			protocol.WithNotarizationProvider(
//				slotnotarization.NewProvider(1),
//			),
//			protocol.WithAttestationProvider(
//				slotattestation.NewProvider(3),
//			),
//		},
//	})
//	//ts.HookLogging()
//
//	ts.Wait()
//
//	expectedCommittee := []iotago.AccountID{
//		node1.AccountID,
//		node2.AccountID,
//	}
//
//	expectedOnlineCommittee := []account.SeatIndex{
//		node1.ValidatorSeat,
//		node2.ValidatorSeat,
//	}
//
//	// Verify that nodes have the expected states.
//	ts.AssertNodeState(ts.Nodes(),
//		testsuite.WithSnapshotImported(true),
//		testsuite.WithProtocolParameters(ts.ProtocolParameters),
//		testsuite.WithLatestCommitment(iotago.NewEmptyCommitment()),
//		testsuite.WithLatestFinalizedSlot(0),
//		testsuite.WithChainID(iotago.NewEmptyCommitment().MustID()),
//		testsuite.WithStorageCommitments([]*iotago.Commitment{iotago.NewEmptyCommitment()}),
//		testsuite.WithSybilProtectionCommittee(0, expectedCommittee),
//		testsuite.WithSybilProtectionOnlineCommittee(expectedOnlineCommittee...),
//		testsuite.WithEvictedSlot(0),
//		testsuite.WithActiveRootBlocks(ts.Blocks("Genesis")),
//		testsuite.WithStorageRootBlocks(ts.Blocks("Genesis")),
//	)
//
//	// Slot 1-2
//	{
//		// Slot 1
//		ts.IssueBlockAtSlot("1.1", 1, iotago.NewEmptyCommitment(), node1, iotago.EmptyBlockID())
//		ts.IssueBlockAtSlot("1.2", 1, iotago.NewEmptyCommitment(), node2, iotago.EmptyBlockID())
//		ts.IssueBlockAtSlot("1.1*", 1, iotago.NewEmptyCommitment(), node1, ts.BlockID("1.2"))
//
//		// Slot 2
//		ts.IssueBlockAtSlot("2.2", 2, iotago.NewEmptyCommitment(), node2, ts.BlockID("1.1"))
//		ts.IssueBlockAtSlot("2.2*", 2, iotago.NewEmptyCommitment(), node2, ts.BlockID("1.1*"))
//
//		ts.AssertBlocksExist(ts.Blocks("1.1", "1.2", "1.1*", "2.2", "2.2*"), true, ts.Nodes()...)
//		ts.AssertBlocksInCachePreAccepted(ts.Blocks("1.1", "1.2", "1.1*"), true, ts.Nodes()...)
//		ts.AssertBlocksInCachePreAccepted(ts.Blocks("2.2", "2.2*"), false, ts.Nodes()...)
//	}
//
//	// Slot 3-6
//	{
//		// Slot 3
//		ts.IssueBlockAtSlot("3.1", 3, iotago.NewEmptyCommitment(), node1, ts.BlockIDs("2.2", "2.2*")...)
//
//		ts.AssertBlocksExist(ts.Blocks("3.1"), true, ts.Nodes()...)
//
//		ts.AssertBlocksInCachePreAccepted(ts.Blocks("2.2", "2.2*"), true, ts.Nodes()...)
//		ts.AssertBlocksInCachePreConfirmed(ts.Blocks("2.2", "2.2*"), true, ts.Nodes()...)
//		ts.AssertBlocksInCachePreAccepted(ts.Blocks("3.1"), false, ts.Nodes()...)
//		ts.AssertBlocksInCachePreConfirmed(ts.Blocks("3.1"), false, ts.Nodes()...)
//
//		ts.AssertBlocksInCacheAccepted(ts.Blocks("1.2"), true, ts.Nodes()...)
//		ts.AssertBlocksInCacheConfirmed(ts.Blocks("1.2"), true, ts.Nodes()...)
//
//		// Slot 4
//		ts.IssueBlockAtSlot("4.2", 4, iotago.NewEmptyCommitment(), node2, ts.BlockID("3.1"))
//
//		ts.AssertBlocksExist(ts.Blocks("4.2"), true, ts.Nodes()...)
//
//		ts.AssertBlocksInCachePreAccepted(ts.Blocks("3.1"), true, ts.Nodes()...)
//		ts.AssertBlocksInCachePreConfirmed(ts.Blocks("3.1"), true, ts.Nodes()...)
//		ts.AssertBlocksInCachePreAccepted(ts.Blocks("4.2"), false, ts.Nodes()...)
//		ts.AssertBlocksInCachePreConfirmed(ts.Blocks("4.2"), false, ts.Nodes()...)
//
//		ts.AssertBlocksInCacheAccepted(ts.Blocks("1.1", "1.1*"), true, ts.Nodes()...)
//		ts.AssertBlocksInCacheConfirmed(ts.Blocks("1.1", "1.1*"), false, ts.Nodes()...) // too old. confirmation ratification threshold = 2
//
//		// Slot 5
//		ts.IssueBlockAtSlot("5.1", 5, iotago.NewEmptyCommitment(), node1, ts.BlockID("4.2"))
//
//		ts.AssertBlocksExist(ts.Blocks("5.1"), true, ts.Nodes()...)
//		ts.AssertBlocksInCachePreAccepted(ts.Blocks("4.2"), true, ts.Nodes()...)
//		ts.AssertBlocksInCachePreConfirmed(ts.Blocks("4.2"), true, ts.Nodes()...)
//		ts.AssertBlocksInCachePreAccepted(ts.Blocks("5.1"), false, ts.Nodes()...)
//		ts.AssertBlocksInCachePreConfirmed(ts.Blocks("5.1"), false, ts.Nodes()...)
//
//		ts.AssertBlocksInCacheAccepted(ts.Blocks("2.2", "2.2*"), true, ts.Nodes()...)
//		ts.AssertBlocksInCacheConfirmed(ts.Blocks("2.2", "2.2*"), false, ts.Nodes()...) // too old. confirmation ratification threshold = 2
//
//		// Slot 6
//		ts.IssueBlockAtSlot("6.2", 6, iotago.NewEmptyCommitment(), node2, ts.BlockID("5.1"))
//
//		ts.AssertBlocksExist(ts.Blocks("6.2"), true, ts.Nodes()...)
//		ts.AssertBlocksInCachePreAccepted(ts.Blocks("5.1"), true, ts.Nodes()...)
//		ts.AssertBlocksInCachePreConfirmed(ts.Blocks("5.1"), true, ts.Nodes()...)
//		ts.AssertBlocksInCachePreAccepted(ts.Blocks("6.2"), false, ts.Nodes()...)
//		ts.AssertBlocksInCachePreConfirmed(ts.Blocks("6.2"), false, ts.Nodes()...)
//
//		ts.AssertBlocksInCacheAccepted(ts.Blocks("3.1"), true, ts.Nodes()...)
//		ts.AssertBlocksInCacheConfirmed(ts.Blocks("3.1"), false, ts.Nodes()...) // too old. confirmation ratification threshold = 2
//
//		// Verify nodes' states: Slot 1 should be committed as the MinCommittableSlotAge is 1, and we accepted a block at slot 3.
//		ts.AssertNodeState(ts.Nodes(),
//			testsuite.WithSnapshotImported(true),
//			testsuite.WithProtocolParameters(ts.ProtocolParameters),
//			testsuite.WithLatestCommitmentSlotIndex(1),
//			testsuite.WithEqualStoredCommitmentAtIndex(1),
//			testsuite.WithLatestFinalizedSlot(0),
//			testsuite.WithChainID(iotago.NewEmptyCommitment().MustID()),
//			testsuite.WithSybilProtectionCommittee(6, expectedCommittee),
//			testsuite.WithSybilProtectionOnlineCommittee(expectedOnlineCommittee...),
//			testsuite.WithEvictedSlot(1),
//			testsuite.WithActiveRootBlocks(ts.Blocks("Genesis", "1.1", "1.1*")),
//			testsuite.WithStorageRootBlocks(ts.Blocks("Genesis", "1.1", "1.1*", "2.2", "2.2*")),
//		)
//		require.Equal(t, node1.Protocol.MainEngineInstance().Storage.Settings().LatestCommitment().Commitment(), node2.Protocol.MainEngineInstance().Storage.Settings().LatestCommitment().Commitment())
//	}
//
//	// Slot 7 does not contain any blocks
//	// Slot 8-9
//	{
//		slot1Commitment := lo.PanicOnErr(node1.Protocol.MainEngineInstance().Storage.Commitments().Load(1)).Commitment()
//
//		// Slot 8
//		ts.IssueBlockAtSlot("8.1", 8, slot1Commitment, node1, ts.BlockID("6.2"))
//		// Slot 9
//		ts.IssueBlockAtSlot("9.2", 9, slot1Commitment, node2, ts.BlockID("8.1"))
//
//		ts.AssertBlocksExist(ts.Blocks("8.1", "9.2"), true, ts.Nodes()...)
//		ts.AssertBlocksInCachePreAccepted(ts.Blocks("6.2", "8.1"), true, ts.Nodes()...)
//		ts.AssertBlocksInCachePreConfirmed(ts.Blocks("6.2", "8.1"), true, ts.Nodes()...)
//		ts.AssertBlocksInCachePreAccepted(ts.Blocks("9.2"), false, ts.Nodes()...)
//		ts.AssertBlocksInCachePreConfirmed(ts.Blocks("9.2"), false, ts.Nodes()...)
//
//		ts.AssertBlocksInCacheAccepted(ts.Blocks("4.2", "5.1"), true, ts.Nodes()...)
//		ts.AssertBlocksInCacheConfirmed(ts.Blocks("4.2", "5.1"), false, ts.Nodes()...) // too old. confirmation ratification threshold = 2
//
//		// Verify nodes' states:
//		// - Slot 3 should be committed as the MinCommittableSlotAge is 1, and we accepted a block at slot 5.
//		// - 5.1 is accepted and commits to slot 1 -> slot 1 should be evicted.
//		// - rootblocks are still not evicted as RootBlocksEvictionDelay is 3.
//		// - slot 1 is still not finalized: there is no supermajority of confirmed blocks that commits to it.
//		ts.AssertNodeState(ts.Nodes(),
//			testsuite.WithSnapshotImported(true),
//			testsuite.WithProtocolParameters(ts.ProtocolParameters),
//			testsuite.WithLatestCommitmentSlotIndex(3),
//			testsuite.WithEqualStoredCommitmentAtIndex(3),
//			testsuite.WithLatestFinalizedSlot(0),
//			testsuite.WithChainID(iotago.NewEmptyCommitment().MustID()),
//			testsuite.WithSybilProtectionCommittee(9, expectedCommittee),
//			testsuite.WithSybilProtectionOnlineCommittee(expectedOnlineCommittee...),
//			testsuite.WithEvictedSlot(3),
//			testsuite.WithActiveRootBlocks(ts.Blocks("1.1", "1.1*", "2.2", "2.2*", "3.1")),
//			testsuite.WithStorageRootBlocks(ts.Blocks("Genesis", "1.1", "1.1*", "2.2", "2.2*", "3.1", "4.2")),
//		)
//		require.Equal(t, node1.Protocol.MainEngineInstance().Storage.Settings().LatestCommitment().Commitment(), node2.Protocol.MainEngineInstance().Storage.Settings().LatestCommitment().Commitment())
//
//		ts.AssertLatestCommitmentCumulativeWeight(2, ts.Nodes()...)
//		ts.AssertAttestationsForSlot(3, ts.Blocks("3.1", "2.2*"), ts.Nodes()...)
//	}
//
//	// Make slot 7 and 8 committed.
//	{
//		slot3Commitment := lo.PanicOnErr(node1.Protocol.MainEngineInstance().Storage.Commitments().Load(3)).Commitment()
//		ts.IssueBlockAtSlot("10.1.2", 10, slot3Commitment, node1, ts.BlockID("9.2"))
//		ts.IssueBlockAtSlot("10.2.2", 10, slot3Commitment, node2, ts.BlockID("10.1.2"))
//		ts.IssueBlockAtSlot("10.1.3", 10, slot3Commitment, node1, ts.BlockID("10.2.2"))
//		ts.IssueBlockAtSlot("10.2.3", 10, slot3Commitment, node2, ts.BlockID("10.1.3"))
//
//		ts.AssertBlocksExist(ts.Blocks("10.1.2", "10.2.2", "10.1.3", "10.2.3"), true, ts.Nodes()...)
//
//		ts.AssertBlocksInCachePreAccepted(ts.Blocks("10.1.2", "10.2.2", "10.1.3"), true, ts.Nodes()...)
//		ts.AssertBlocksInCachePreConfirmed(ts.Blocks("10.1.2", "10.2.2", "10.1.3"), true, ts.Nodes()...)
//
//		ts.AssertBlocksInCachePreAccepted(ts.Blocks("10.2.3"), false, ts.Nodes()...)
//		ts.AssertBlocksInCachePreConfirmed(ts.Blocks("10.2.3"), false, ts.Nodes()...)
//
//		ts.AssertBlocksInCacheAccepted(ts.Blocks("9.2", "10.1.2"), true, ts.Nodes()...)
//		ts.AssertBlocksInCacheConfirmed(ts.Blocks("9.2", "10.1.2"), true, ts.Nodes()...)
//
//		// Verify nodes' states:
//		// - Slot 3 should be committed as the MinCommittableSlotAge is 1, and we accepted a block at slot 5.
//		ts.AssertNodeState(ts.Nodes(),
//			testsuite.WithSnapshotImported(true),
//			testsuite.WithProtocolParameters(ts.ProtocolParameters),
//			testsuite.WithLatestCommitmentSlotIndex(8),
//			testsuite.WithEqualStoredCommitmentAtIndex(8),
//			testsuite.WithLatestFinalizedSlot(0),
//			testsuite.WithChainID(iotago.NewEmptyCommitment().MustID()),
//			testsuite.WithSybilProtectionCommittee(10, expectedCommittee),
//			testsuite.WithSybilProtectionOnlineCommittee(expectedOnlineCommittee...),
//			testsuite.WithEvictedSlot(8),
//			testsuite.WithActiveRootBlocks(ts.Blocks("6.2", "8.1")),
//		)
//		require.Equal(t, node1.Protocol.MainEngineInstance().Storage.Settings().LatestCommitment().Commitment(), node2.Protocol.MainEngineInstance().Storage.Settings().LatestCommitment().Commitment())
//	}
//
//	// Slot 10-13
//	{
//		slot7Commitment := lo.PanicOnErr(node1.Protocol.MainEngineInstance().Storage.Commitments().Load(8)).Commitment()
//
//		// Slot 10
//		ts.IssueBlockAtSlot("10.1", 10, slot7Commitment, node1, ts.BlockID("10.2.3"))
//		ts.IssueBlockAtSlot("10.2", 10, slot7Commitment, node2, ts.BlockID("10.1"))
//		// Slot 11
//		ts.IssueBlockAtSlot("11.2", 11, slot7Commitment, node2, ts.BlockID("10.2"))
//		// Slot 12
//		ts.IssueBlockAtSlot("12.1", 12, slot7Commitment, node1, ts.BlockID("11.2"))
//		// Slot 13
//		ts.IssueBlockAtSlot("13.2", 13, slot7Commitment, node2, ts.BlockID("12.1"))
//		ts.IssueBlockAtSlot("13.1", 13, slot7Commitment, node1, ts.BlockID("12.1"))
//
//		ts.AssertBlocksInCachePreAccepted(ts.Blocks("11.2", "12.1"), true, ts.Nodes()...)
//		ts.AssertBlocksInCachePreConfirmed(ts.Blocks("11.2", "12.1"), true, ts.Nodes()...)
//
//		ts.AssertBlocksInCachePreAccepted(ts.Blocks("13.2", "13.1"), false, ts.Nodes()...)
//		ts.AssertBlocksInCachePreConfirmed(ts.Blocks("13.2", "13.1"), false, ts.Nodes()...)
//
//		ts.AssertBlocksInCacheAccepted(ts.Blocks("10.1.2", "10.2.2", "10.1.3", "10.2.3", "10.1", "10.2"), true, ts.Nodes()...)
//		ts.AssertBlocksInCacheConfirmed(ts.Blocks("10.1.2", "10.2.2", "10.1.3", "10.2.3"), true, ts.Nodes()...) // too old. confirmation ratification threshold = 2
//
//		// Verify nodes' states:
//		// - Slot 8 should be committed as the MinCommittableSlotAge is 1, and we accepted a block at slot 10.
//		// - rootblocks are evicted until slot 5 as RootBlocksEvictionDelay is 3.
//		// - slot 3 is finalized as "10.1.2", "10.2.2", "10.1.3", "10.2.3" are confirmed within slot 9 being a supermajority.
//		ts.AssertNodeState(ts.Nodes(),
//			testsuite.WithSnapshotImported(true),
//			testsuite.WithProtocolParameters(ts.ProtocolParameters),
//			testsuite.WithLatestCommitmentSlotIndex(8),
//			testsuite.WithEqualStoredCommitmentAtIndex(8),
//			testsuite.WithLatestFinalizedSlot(3),
//			testsuite.WithChainID(iotago.NewEmptyCommitment().MustID()),
//			testsuite.WithSybilProtectionCommittee(13, expectedCommittee),
//			testsuite.WithSybilProtectionOnlineCommittee(expectedOnlineCommittee...),
//			testsuite.WithEvictedSlot(8),
//			testsuite.WithActiveRootBlocks(ts.Blocks("6.2", "8.1")),
//		)
//		require.Equal(t, node1.Protocol.MainEngineInstance().Storage.Settings().LatestCommitment().Commitment(), node2.Protocol.MainEngineInstance().Storage.Settings().LatestCommitment().Commitment())
//
//		ts.AssertNodeState(ts.Nodes("node1"),
//			testsuite.WithStorageRootBlocks(ts.Blocks("1.1", "1.1*", "2.2", "2.2*", "3.1", "4.2", "5.1", "6.2", "8.1")),
//			testsuite.WithPrunedSlot(0, true),
//		)
//
//		ts.AssertNodeState(ts.Nodes("node2"),
//			testsuite.WithStorageRootBlocks(ts.Blocks("Genesis", "1.1", "1.1*", "2.2", "2.2*", "3.1", "4.2", "5.1", "6.2", "8.1")),
//			testsuite.WithPrunedSlot(0, false),
//		)
//	}
//
//	// Slot 14
//	{
//		slot8Commitment := lo.PanicOnErr(node1.Protocol.MainEngineInstance().Storage.Commitments().Load(8)).Commitment()
//		ts.IssueBlockAtSlot("14.1", 14, slot8Commitment, node1, ts.BlockIDs("13.2", "13.1")...)
//		ts.IssueBlockAtSlot("14.2", 14, slot8Commitment, node2, ts.BlockIDs("13.2", "13.1")...)
//		ts.IssueBlockAtSlot("14.1.1", 14, slot8Commitment, node1, ts.BlockIDs("14.1", "14.2")...)
//		ts.IssueBlockAtSlot("14.2.1", 14, slot8Commitment, node2, ts.BlockIDs("14.1", "14.2")...)
//
//		ts.AssertBlocksInCachePreAccepted(ts.Blocks("13.2", "13.1", "14.2", "14.1"), true, ts.Nodes()...)
//		ts.AssertBlocksInCachePreConfirmed(ts.Blocks("13.2", "13.1", "14.2", "14.1"), true, ts.Nodes()...)
//		ts.AssertBlocksInCachePreAccepted(ts.Blocks("14.1.1", "14.2.1"), false, ts.Nodes()...)
//		ts.AssertBlocksInCachePreConfirmed(ts.Blocks("14.1.1", "14.2.1"), false, ts.Nodes()...)
//
//		ts.AssertBlocksInCacheAccepted(ts.Blocks("12.1", "13.2", "13.1"), true, ts.Nodes()...)
//		ts.AssertBlocksInCacheConfirmed(ts.Blocks("12.1", "13.2", "13.1"), true, ts.Nodes()...)
//
//		// Verify nodes' states:
//		// - Slot 10 should be committed as the MinCommittableSlotAge is 1, and we accepted a block at slot 12.
//		// - rootblocks are evicted until slot 8 as RootBlocksEvictionDelay is 3.
//		// - slot 7 is finalized: there is a supermajority of confirmed blocks that commits to it.
//		ts.AssertNodeState(ts.Nodes(),
//			testsuite.WithSnapshotImported(true),
//			testsuite.WithProtocolParameters(ts.ProtocolParameters),
//			testsuite.WithLatestCommitmentSlotIndex(11),
//			testsuite.WithEqualStoredCommitmentAtIndex(11),
//			testsuite.WithLatestFinalizedSlot(8),
//			testsuite.WithChainID(iotago.NewEmptyCommitment().MustID()),
//			testsuite.WithSybilProtectionCommittee(14, expectedCommittee),
//			testsuite.WithSybilProtectionOnlineCommittee(expectedOnlineCommittee...),
//			testsuite.WithEvictedSlot(11),
//			testsuite.WithActiveRootBlocks(ts.Blocks("9.2", "10.2", "11.2")),
//		)
//		require.Equal(t, node1.Protocol.MainEngineInstance().Storage.Settings().LatestCommitment().Commitment(), node2.Protocol.MainEngineInstance().Storage.Settings().LatestCommitment().Commitment())
//
//		ts.AssertNodeState(ts.Nodes("node1"),
//			testsuite.WithStorageRootBlocks(ts.Blocks("6.2", "8.1", "9.2", "10.2")),
//			testsuite.WithPrunedSlot(5, true),
//		)
//
//		ts.AssertNodeState(ts.Nodes("node2"),
//			testsuite.WithStorageRootBlocks(ts.Blocks("5.1", "6.2", "8.1", "9.2", "10.2")),
//			testsuite.WithPrunedSlot(4, true),
//		)
//	}
//
//	// Slot 15
//	{
//		slot9Commitment := lo.PanicOnErr(node1.Protocol.MainEngineInstance().Storage.Commitments().Load(9)).Commitment()
//		ts.IssueBlockAtSlot("15.2", 15, slot9Commitment, node2, ts.BlockIDs("14.1.1", "14.2.1")...)
//
//		ts.AssertBlocksInCachePreAccepted(ts.Blocks("14.1.1"), true, ts.Nodes()...)
//		ts.AssertBlocksInCachePreConfirmed(ts.Blocks("14.1.1"), true, ts.Nodes()...)
//		ts.AssertBlocksInCachePreAccepted(ts.Blocks("14.2.1", "15.2"), false, ts.Nodes()...)
//		ts.AssertBlocksInCachePreConfirmed(ts.Blocks("14.2.1", "15.2"), false, ts.Nodes()...)
//
//		ts.AssertBlocksInCacheAccepted(ts.Blocks("13.2", "13.1"), true, ts.Nodes()...)
//		ts.AssertBlocksInCacheConfirmed(ts.Blocks("13.2", "13.1"), true, ts.Nodes()...)
//
//		// Verify nodes' states:
//		// - Slot 11 should be committed as the MinCommittableSlotAge is 1, and we accepted a block at slot 13.
//		ts.AssertNodeState(ts.Nodes(),
//			testsuite.WithSnapshotImported(true),
//			testsuite.WithProtocolParameters(ts.ProtocolParameters),
//			testsuite.WithLatestCommitmentSlotIndex(11),
//			testsuite.WithEqualStoredCommitmentAtIndex(11),
//			testsuite.WithLatestFinalizedSlot(8),
//			testsuite.WithChainID(iotago.NewEmptyCommitment().MustID()),
//			testsuite.WithSybilProtectionCommittee(15, expectedCommittee),
//			testsuite.WithSybilProtectionOnlineCommittee(expectedOnlineCommittee...),
//			testsuite.WithEvictedSlot(11),
//			testsuite.WithActiveRootBlocks(ts.Blocks("9.2", "10.2", "11.2")),
//		)
//		require.Equal(t, node1.Protocol.MainEngineInstance().Storage.Settings().LatestCommitment().Commitment(), node2.Protocol.MainEngineInstance().Storage.Settings().LatestCommitment().Commitment())
//
//		// We have committed to slot 10 where we referenced slot 8 with commitments -> there should be cumulative weight and attestations for slot 9.
//		ts.AssertLatestCommitmentCumulativeWeight(6, ts.Nodes()...)
//		ts.AssertAttestationsForSlot(10, ts.Blocks("10.1", "10.2"), ts.Nodes()...)
//		ts.AssertAttestationsForSlot(11, ts.Blocks("10.1", "11.2"), ts.Nodes()...)
//
//		ts.AssertNodeState(ts.Nodes("node1"),
//			testsuite.WithStorageRootBlocks(ts.Blocks("6.2", "8.1", "9.2", "10.2")),
//			testsuite.WithPrunedSlot(5, true),
//		)
//
//		ts.AssertNodeState(ts.Nodes("node2"),
//			testsuite.WithStorageRootBlocks(ts.Blocks("5.1", "6.2", "8.1", "9.2", "10.2")),
//			testsuite.WithPrunedSlot(4, true),
//		)
//	}
//
//	// Shutdown node2 and restart it from disk. Verify state.
//	{
//		node2.Shutdown()
//		ts.RemoveNode("node2")
//
//		node21 := ts.AddNode("node2.1")
//		node21.CopyIdentityFromNode(node2)
//		node21.Initialize(
//			protocol.WithBaseDirectory(ts.Directory.Path(node2.Name)),
//			protocol.WithSybilProtectionProvider(
//				poa.NewProvider(ts.Validators()),
//			),
//			protocol.WithStorageOptions(
//				storage.WithPrunableManagerOptions(prunable.WithGranularity(1)),
//				storage.WithPruningDelay(4),
//			),
//			protocol.WithNotarizationProvider(
//				slotnotarization.NewProvider(1),
//			),
//			protocol.WithAttestationProvider(
//				slotattestation.NewProvider(3),
//			),
//		)
//		ts.Wait()
//
//		ts.AssertNodeState(ts.Nodes("node2.1"),
//			testsuite.WithSnapshotImported(true),
//			testsuite.WithProtocolParameters(ts.ProtocolParameters),
//			testsuite.WithLatestCommitmentSlotIndex(11),
//			testsuite.WithEqualStoredCommitmentAtIndex(11),
//			testsuite.WithLatestFinalizedSlot(8),
//			testsuite.WithChainID(iotago.NewEmptyCommitment().MustID()),
//			testsuite.WithSybilProtectionCommittee(11, expectedCommittee),
//			testsuite.WithSybilProtectionOnlineCommittee(expectedOnlineCommittee...),
//			testsuite.WithEvictedSlot(11),
//			testsuite.WithActiveRootBlocks(ts.Blocks("9.2", "10.2", "11.2")),
//			testsuite.WithStorageRootBlocks(ts.Blocks("5.1", "6.2", "8.1", "9.2", "10.2")),
//			testsuite.WithPrunedSlot(4, true),
//			testsuite.WithChainManagerIsSolid(),
//		)
//		require.Equal(t, node1.Protocol.MainEngineInstance().Storage.Settings().LatestCommitment().Commitment(), node21.Protocol.MainEngineInstance().Storage.Settings().LatestCommitment().Commitment())
//
//		// Verify attestations state.
//		ts.AssertLatestCommitmentCumulativeWeight(6, ts.Nodes()...)
//		ts.AssertAttestationsForSlot(10, ts.Blocks("10.1", "10.2"), ts.Nodes()...)
//		ts.AssertAttestationsForSlot(11, ts.Blocks("10.1", "11.2"), ts.Nodes()...)
//	}
//
//	// Create snapshot.
//	snapshotPath := ts.Directory.Path(fmt.Sprintf("%d_snapshot", time.Now().Unix()))
//	require.NoError(t, node1.Protocol.MainEngineInstance().WriteSnapshot(snapshotPath))
//
//	// Load node3 from created snapshot and verify state.
//	{
//		node3 := ts.AddNode("node3")
//		node3.Initialize(
//			protocol.WithSnapshotPath(snapshotPath),
//			protocol.WithBaseDirectory(ts.Directory.PathWithCreate(node3.Name)),
//			protocol.WithSybilProtectionProvider(
//				poa.NewProvider(ts.Validators()),
//			),
//			protocol.WithStorageOptions(
//				storage.WithPrunableManagerOptions(prunable.WithGranularity(1)),
//				storage.WithPruningDelay(4),
//			),
//			protocol.WithNotarizationProvider(
//				slotnotarization.NewProvider(1),
//			),
//			protocol.WithAttestationProvider(
//				slotattestation.NewProvider(3),
//			),
//		)
//		ts.Wait()
//
//		latestCommitment := lo.PanicOnErr(node1.Protocol.MainEngineInstance().Storage.Commitments().Load(11)).Commitment()
//		// Verify node3 state:
//		// - Commitment at slot 11 should be the latest commitment.
//		// - 11-3 (RootBlocksEvictionDelay) = 8 -> rootblocks from slot 9 until 11 (count of 2).
//		// - ChainID is defined by the earliest commitment of the rootblocks -> block 9.2 commits to slot 1.
//		// - slot 4 is finalized as per snapshot.
//		ts.AssertNodeState(ts.Nodes("node3"),
//			testsuite.WithSnapshotImported(true),
//			testsuite.WithProtocolParameters(ts.ProtocolParameters),
//			testsuite.WithLatestCommitmentSlotIndex(11),
//			testsuite.WithLatestCommitment(latestCommitment),
//			testsuite.WithLatestFinalizedSlot(8),
//			testsuite.WithChainID(iotago.NewEmptyCommitment().MustID()),
//			testsuite.WithSybilProtectionCommittee(11, expectedCommittee),
//			testsuite.WithSybilProtectionOnlineCommittee(expectedOnlineCommittee...),
//			testsuite.WithEvictedSlot(11),
//			testsuite.WithActiveRootBlocks(ts.Blocks("9.2", "10.2", "11.2")),
//			testsuite.WithStorageRootBlocks(ts.Blocks("6.2", "8.1", "9.2", "10.2", "11.2")),
//			testsuite.WithPrunedSlot(4, true), // latestFinalizedSlot - PruningDelay
//			testsuite.WithChainManagerIsSolid(),
//		)
//		require.Nil(t, node3.Protocol.MainEngineInstance().Storage.RootBlocks(2))
//		require.Equal(t, node1.Protocol.MainEngineInstance().Storage.Settings().LatestCommitment().Commitment(), node3.Protocol.MainEngineInstance().Storage.Settings().LatestCommitment().Commitment())
//
//		// Verify attestations state.
//		ts.AssertLatestCommitmentCumulativeWeight(6, ts.Nodes()...)
//	}
//
//	{
//		// Slot 16-17
//		{
//			node21 := ts.Node("node2.1")
//			node3 := ts.Node("node3")
//
//			slot10Commitment := lo.PanicOnErr(node1.Protocol.MainEngineInstance().Storage.Commitments().Load(10)).Commitment()
//			ts.IssueBlockAtSlot("16.1", 16, slot10Commitment, node1, ts.BlockID("15.2"))
//			ts.IssueBlockAtSlot("17.2", 17, slot10Commitment, node21, ts.BlockID("16.1"))
//
//			ts.AssertBlocksInCachePreAccepted(ts.Blocks("15.2", "16.1"), true, ts.Nodes()...)
//			ts.AssertBlocksInCachePreConfirmed(ts.Blocks("15.2", "16.1"), true, ts.Nodes()...)
//
//			ts.AssertBlocksInCachePreAccepted(ts.Blocks("17.2"), false, ts.Nodes()...)
//			ts.AssertBlocksInCachePreConfirmed(ts.Blocks("17.2"), false, ts.Nodes()...)
//
//			ts.AssertBlocksInCacheAccepted(ts.Blocks("14.1", "14.2", "14.1.1", "14.2.1"), true, ts.Nodes()...)
//			ts.AssertBlocksInCacheConfirmed(ts.Blocks("14.1", "14.2"), true, ts.Nodes()...)
//			ts.AssertBlocksInCacheConfirmed(ts.Blocks("14.1.1", "14.2.1"), false, ts.Nodes()...) // too old. confirmation ratification threshold = 2
//
//			ts.AssertNodeState(ts.Nodes(),
//				testsuite.WithSnapshotImported(true),
//				testsuite.WithProtocolParameters(ts.ProtocolParameters),
//				testsuite.WithLatestCommitmentSlotIndex(12),
//				testsuite.WithLatestFinalizedSlot(8),
//				testsuite.WithSybilProtectionCommittee(17, expectedCommittee),
//				testsuite.WithSybilProtectionOnlineCommittee(expectedOnlineCommittee...),
//				testsuite.WithEvictedSlot(12),
//				testsuite.WithActiveRootBlocks(ts.Blocks("10.2", "11.2", "12.1")),
//				testsuite.WithChainManagerIsSolid(),
//			)
//			require.Equal(t, node1.Protocol.MainEngineInstance().Storage.Settings().LatestCommitment().Commitment(), node21.Protocol.MainEngineInstance().Storage.Settings().LatestCommitment().Commitment())
//			require.Equal(t, node1.Protocol.MainEngineInstance().Storage.Settings().LatestCommitment().Commitment(), node3.Protocol.MainEngineInstance().Storage.Settings().LatestCommitment().Commitment())
//
//			ts.AssertLatestCommitmentCumulativeWeight(6, ts.Nodes()...)
//			// TODO: for node3: we are not actually exporting already created attestations. Do we need to?
//			ts.AssertAttestationsForSlot(11, ts.Blocks("10.1", "11.2"), ts.Nodes("node1", "node2.1")...)
//			ts.AssertAttestationsForSlot(12, ts.Blocks(), ts.Nodes()...)
//		}
//	}
//}
>>>>>>> 2812888e
<|MERGE_RESOLUTION|>--- conflicted
+++ resolved
@@ -540,520 +540,6 @@
 	}
 }
 
-<<<<<<< HEAD
-func TestProtocol_StartNodeFromSnapshotAndDiskWithEmptySlot(t *testing.T) {
-	ts := testsuite.NewTestSuite(t, testsuite.WithGenesisTimestampOffset(100*10))
-	defer ts.Shutdown()
-
-	node1 := ts.AddValidatorNode("node1")
-	node2 := ts.AddValidatorNode("node2")
-
-	ts.Run(map[string][]options.Option[protocol.Protocol]{
-		"node1": {
-			protocol.WithStorageOptions(
-				storage.WithPrunableManagerOptions(prunable.WithGranularity(1)),
-				storage.WithPruningDelay(3),
-			),
-			protocol.WithNotarizationProvider(
-				slotnotarization.NewProvider(1),
-			),
-			protocol.WithAttestationProvider(
-				slotattestation.NewProvider(3),
-			),
-		},
-		"node2": {
-			protocol.WithStorageOptions(
-				storage.WithPrunableManagerOptions(prunable.WithGranularity(1)),
-				storage.WithPruningDelay(4),
-			),
-			protocol.WithNotarizationProvider(
-				slotnotarization.NewProvider(1),
-			),
-			protocol.WithAttestationProvider(
-				slotattestation.NewProvider(3),
-			),
-		},
-	})
-	//ts.HookLogging()
-
-	ts.Wait()
-
-	expectedCommittee := []iotago.AccountID{
-		node1.AccountID,
-		node2.AccountID,
-	}
-
-	expectedOnlineCommittee := []account.SeatIndex{
-		node1.ValidatorSeat,
-		node2.ValidatorSeat,
-	}
-
-	// Verify that nodes have the expected states.
-	ts.AssertNodeState(ts.Nodes(),
-		testsuite.WithSnapshotImported(true),
-		testsuite.WithProtocolParameters(ts.ProtocolParameters),
-		testsuite.WithLatestCommitment(iotago.NewEmptyCommitment()),
-		testsuite.WithLatestFinalizedSlot(0),
-		testsuite.WithChainID(iotago.NewEmptyCommitment().MustID()),
-		testsuite.WithStorageCommitments([]*iotago.Commitment{iotago.NewEmptyCommitment()}),
-		testsuite.WithSybilProtectionCommittee(0, expectedCommittee),
-		testsuite.WithSybilProtectionOnlineCommittee(expectedOnlineCommittee...),
-		testsuite.WithEvictedSlot(0),
-		testsuite.WithActiveRootBlocks(ts.Blocks("Genesis")),
-		testsuite.WithStorageRootBlocks(ts.Blocks("Genesis")),
-	)
-
-	// Slot 1-2
-	{
-		// Slot 1
-		ts.IssueBlockAtSlot("1.1", 1, iotago.NewEmptyCommitment(), node1, iotago.EmptyBlockID())
-		ts.IssueBlockAtSlot("1.2", 1, iotago.NewEmptyCommitment(), node2, iotago.EmptyBlockID())
-		ts.IssueBlockAtSlot("1.1*", 1, iotago.NewEmptyCommitment(), node1, ts.BlockID("1.2"))
-
-		// Slot 2
-		ts.IssueBlockAtSlot("2.2", 2, iotago.NewEmptyCommitment(), node2, ts.BlockID("1.1"))
-		ts.IssueBlockAtSlot("2.2*", 2, iotago.NewEmptyCommitment(), node2, ts.BlockID("1.1*"))
-
-		ts.AssertBlocksExist(ts.Blocks("1.1", "1.2", "1.1*", "2.2", "2.2*"), true, ts.Nodes()...)
-		ts.AssertBlocksInCachePreAccepted(ts.Blocks("1.1", "1.2", "1.1*"), true, ts.Nodes()...)
-		ts.AssertBlocksInCachePreAccepted(ts.Blocks("2.2", "2.2*"), false, ts.Nodes()...)
-	}
-
-	// Slot 3-6
-	{
-		// Slot 3
-		ts.IssueBlockAtSlot("3.1", 3, iotago.NewEmptyCommitment(), node1, ts.BlockIDs("2.2", "2.2*")...)
-
-		ts.AssertBlocksExist(ts.Blocks("3.1"), true, ts.Nodes()...)
-
-		ts.AssertBlocksInCachePreAccepted(ts.Blocks("2.2", "2.2*"), true, ts.Nodes()...)
-		ts.AssertBlocksInCachePreConfirmed(ts.Blocks("2.2", "2.2*"), true, ts.Nodes()...)
-		ts.AssertBlocksInCachePreAccepted(ts.Blocks("3.1"), false, ts.Nodes()...)
-		ts.AssertBlocksInCachePreConfirmed(ts.Blocks("3.1"), false, ts.Nodes()...)
-
-		ts.AssertBlocksInCacheAccepted(ts.Blocks("1.2"), true, ts.Nodes()...)
-		ts.AssertBlocksInCacheConfirmed(ts.Blocks("1.2"), true, ts.Nodes()...)
-
-		// Slot 4
-		ts.IssueBlockAtSlot("4.2", 4, iotago.NewEmptyCommitment(), node2, ts.BlockID("3.1"))
-
-		ts.AssertBlocksExist(ts.Blocks("4.2"), true, ts.Nodes()...)
-
-		ts.AssertBlocksInCachePreAccepted(ts.Blocks("3.1"), true, ts.Nodes()...)
-		ts.AssertBlocksInCachePreConfirmed(ts.Blocks("3.1"), true, ts.Nodes()...)
-		ts.AssertBlocksInCachePreAccepted(ts.Blocks("4.2"), false, ts.Nodes()...)
-		ts.AssertBlocksInCachePreConfirmed(ts.Blocks("4.2"), false, ts.Nodes()...)
-
-		ts.AssertBlocksInCacheAccepted(ts.Blocks("1.1", "1.1*"), true, ts.Nodes()...)
-		ts.AssertBlocksInCacheConfirmed(ts.Blocks("1.1", "1.1*"), false, ts.Nodes()...) // too old. confirmation ratification threshold = 2
-
-		// Slot 5
-		ts.IssueBlockAtSlot("5.1", 5, iotago.NewEmptyCommitment(), node1, ts.BlockID("4.2"))
-
-		ts.AssertBlocksExist(ts.Blocks("5.1"), true, ts.Nodes()...)
-		ts.AssertBlocksInCachePreAccepted(ts.Blocks("4.2"), true, ts.Nodes()...)
-		ts.AssertBlocksInCachePreConfirmed(ts.Blocks("4.2"), true, ts.Nodes()...)
-		ts.AssertBlocksInCachePreAccepted(ts.Blocks("5.1"), false, ts.Nodes()...)
-		ts.AssertBlocksInCachePreConfirmed(ts.Blocks("5.1"), false, ts.Nodes()...)
-
-		ts.AssertBlocksInCacheAccepted(ts.Blocks("2.2", "2.2*"), true, ts.Nodes()...)
-		ts.AssertBlocksInCacheConfirmed(ts.Blocks("2.2", "2.2*"), false, ts.Nodes()...) // too old. confirmation ratification threshold = 2
-
-		// Slot 6
-		ts.IssueBlockAtSlot("6.2", 6, iotago.NewEmptyCommitment(), node2, ts.BlockID("5.1"))
-
-		ts.AssertBlocksExist(ts.Blocks("6.2"), true, ts.Nodes()...)
-		ts.AssertBlocksInCachePreAccepted(ts.Blocks("5.1"), true, ts.Nodes()...)
-		ts.AssertBlocksInCachePreConfirmed(ts.Blocks("5.1"), true, ts.Nodes()...)
-		ts.AssertBlocksInCachePreAccepted(ts.Blocks("6.2"), false, ts.Nodes()...)
-		ts.AssertBlocksInCachePreConfirmed(ts.Blocks("6.2"), false, ts.Nodes()...)
-
-		ts.AssertBlocksInCacheAccepted(ts.Blocks("3.1"), true, ts.Nodes()...)
-		ts.AssertBlocksInCacheConfirmed(ts.Blocks("3.1"), false, ts.Nodes()...) // too old. confirmation ratification threshold = 2
-
-		// Verify nodes' states: Slot 1 should be committed as the MinCommittableAge is 1, and we accepted a block at slot 3.
-		ts.AssertNodeState(ts.Nodes(),
-			testsuite.WithSnapshotImported(true),
-			testsuite.WithProtocolParameters(ts.ProtocolParameters),
-			testsuite.WithLatestCommitmentSlotIndex(1),
-			testsuite.WithEqualStoredCommitmentAtIndex(1),
-			testsuite.WithLatestFinalizedSlot(0),
-			testsuite.WithChainID(iotago.NewEmptyCommitment().MustID()),
-			testsuite.WithSybilProtectionCommittee(6, expectedCommittee),
-			testsuite.WithSybilProtectionOnlineCommittee(expectedOnlineCommittee...),
-			testsuite.WithEvictedSlot(1),
-			testsuite.WithActiveRootBlocks(ts.Blocks("Genesis", "1.1", "1.1*")),
-			testsuite.WithStorageRootBlocks(ts.Blocks("Genesis", "1.1", "1.1*", "2.2", "2.2*")),
-		)
-		require.Equal(t, node1.Protocol.MainEngineInstance().Storage.Settings().LatestCommitment().Commitment(), node2.Protocol.MainEngineInstance().Storage.Settings().LatestCommitment().Commitment())
-	}
-
-	// Slot 7 does not contain any blocks
-	// Slot 8-9
-	{
-		slot1Commitment := lo.PanicOnErr(node1.Protocol.MainEngineInstance().Storage.Commitments().Load(1)).Commitment()
-
-		// Slot 8
-		ts.IssueBlockAtSlot("8.1", 8, slot1Commitment, node1, ts.BlockID("6.2"))
-		// Slot 9
-		ts.IssueBlockAtSlot("9.2", 9, slot1Commitment, node2, ts.BlockID("8.1"))
-
-		ts.AssertBlocksExist(ts.Blocks("8.1", "9.2"), true, ts.Nodes()...)
-		ts.AssertBlocksInCachePreAccepted(ts.Blocks("6.2", "8.1"), true, ts.Nodes()...)
-		ts.AssertBlocksInCachePreConfirmed(ts.Blocks("6.2", "8.1"), true, ts.Nodes()...)
-		ts.AssertBlocksInCachePreAccepted(ts.Blocks("9.2"), false, ts.Nodes()...)
-		ts.AssertBlocksInCachePreConfirmed(ts.Blocks("9.2"), false, ts.Nodes()...)
-
-		ts.AssertBlocksInCacheAccepted(ts.Blocks("4.2", "5.1"), true, ts.Nodes()...)
-		ts.AssertBlocksInCacheConfirmed(ts.Blocks("4.2", "5.1"), false, ts.Nodes()...) // too old. confirmation ratification threshold = 2
-
-		// Verify nodes' states:
-		// - Slot 3 should be committed as the MinCommittableAge is 1, and we accepted a block at slot 5.
-		// - 5.1 is accepted and commits to slot 1 -> slot 1 should be evicted.
-		// - rootblocks are still not evicted as RootBlocksEvictionDelay is 3.
-		// - slot 1 is still not finalized: there is no supermajority of confirmed blocks that commits to it.
-		ts.AssertNodeState(ts.Nodes(),
-			testsuite.WithSnapshotImported(true),
-			testsuite.WithProtocolParameters(ts.ProtocolParameters),
-			testsuite.WithLatestCommitmentSlotIndex(3),
-			testsuite.WithEqualStoredCommitmentAtIndex(3),
-			testsuite.WithLatestFinalizedSlot(0),
-			testsuite.WithChainID(iotago.NewEmptyCommitment().MustID()),
-			testsuite.WithSybilProtectionCommittee(9, expectedCommittee),
-			testsuite.WithSybilProtectionOnlineCommittee(expectedOnlineCommittee...),
-			testsuite.WithEvictedSlot(3),
-			testsuite.WithActiveRootBlocks(ts.Blocks("1.1", "1.1*", "2.2", "2.2*", "3.1")),
-			testsuite.WithStorageRootBlocks(ts.Blocks("Genesis", "1.1", "1.1*", "2.2", "2.2*", "3.1", "4.2")),
-		)
-		require.Equal(t, node1.Protocol.MainEngineInstance().Storage.Settings().LatestCommitment().Commitment(), node2.Protocol.MainEngineInstance().Storage.Settings().LatestCommitment().Commitment())
-
-		ts.AssertLatestCommitmentCumulativeWeight(2, ts.Nodes()...)
-		ts.AssertAttestationsForSlot(3, ts.Blocks("3.1", "2.2*"), ts.Nodes()...)
-	}
-
-	// Make slot 7 and 8 committed.
-	{
-		slot3Commitment := lo.PanicOnErr(node1.Protocol.MainEngineInstance().Storage.Commitments().Load(3)).Commitment()
-		ts.IssueBlockAtSlot("10.1.2", 10, slot3Commitment, node1, ts.BlockID("9.2"))
-		ts.IssueBlockAtSlot("10.2.2", 10, slot3Commitment, node2, ts.BlockID("10.1.2"))
-		ts.IssueBlockAtSlot("10.1.3", 10, slot3Commitment, node1, ts.BlockID("10.2.2"))
-		ts.IssueBlockAtSlot("10.2.3", 10, slot3Commitment, node2, ts.BlockID("10.1.3"))
-
-		ts.AssertBlocksExist(ts.Blocks("10.1.2", "10.2.2", "10.1.3", "10.2.3"), true, ts.Nodes()...)
-
-		ts.AssertBlocksInCachePreAccepted(ts.Blocks("10.1.2", "10.2.2", "10.1.3"), true, ts.Nodes()...)
-		ts.AssertBlocksInCachePreConfirmed(ts.Blocks("10.1.2", "10.2.2", "10.1.3"), true, ts.Nodes()...)
-
-		ts.AssertBlocksInCachePreAccepted(ts.Blocks("10.2.3"), false, ts.Nodes()...)
-		ts.AssertBlocksInCachePreConfirmed(ts.Blocks("10.2.3"), false, ts.Nodes()...)
-
-		ts.AssertBlocksInCacheAccepted(ts.Blocks("9.2", "10.1.2"), true, ts.Nodes()...)
-		ts.AssertBlocksInCacheConfirmed(ts.Blocks("9.2", "10.1.2"), true, ts.Nodes()...)
-
-		// Verify nodes' states:
-		// - Slot 3 should be committed as the MinCommittableAge is 1, and we accepted a block at slot 5.
-		ts.AssertNodeState(ts.Nodes(),
-			testsuite.WithSnapshotImported(true),
-			testsuite.WithProtocolParameters(ts.ProtocolParameters),
-			testsuite.WithLatestCommitmentSlotIndex(8),
-			testsuite.WithEqualStoredCommitmentAtIndex(8),
-			testsuite.WithLatestFinalizedSlot(0),
-			testsuite.WithChainID(iotago.NewEmptyCommitment().MustID()),
-			testsuite.WithSybilProtectionCommittee(10, expectedCommittee),
-			testsuite.WithSybilProtectionOnlineCommittee(expectedOnlineCommittee...),
-			testsuite.WithEvictedSlot(8),
-			testsuite.WithActiveRootBlocks(ts.Blocks("6.2", "8.1")),
-		)
-		require.Equal(t, node1.Protocol.MainEngineInstance().Storage.Settings().LatestCommitment().Commitment(), node2.Protocol.MainEngineInstance().Storage.Settings().LatestCommitment().Commitment())
-	}
-
-	// Slot 10-13
-	{
-		slot7Commitment := lo.PanicOnErr(node1.Protocol.MainEngineInstance().Storage.Commitments().Load(8)).Commitment()
-
-		// Slot 10
-		ts.IssueBlockAtSlot("10.1", 10, slot7Commitment, node1, ts.BlockID("10.2.3"))
-		ts.IssueBlockAtSlot("10.2", 10, slot7Commitment, node2, ts.BlockID("10.1"))
-		// Slot 11
-		ts.IssueBlockAtSlot("11.2", 11, slot7Commitment, node2, ts.BlockID("10.2"))
-		// Slot 12
-		ts.IssueBlockAtSlot("12.1", 12, slot7Commitment, node1, ts.BlockID("11.2"))
-		// Slot 13
-		ts.IssueBlockAtSlot("13.2", 13, slot7Commitment, node2, ts.BlockID("12.1"))
-		ts.IssueBlockAtSlot("13.1", 13, slot7Commitment, node1, ts.BlockID("12.1"))
-
-		ts.AssertBlocksInCachePreAccepted(ts.Blocks("11.2", "12.1"), true, ts.Nodes()...)
-		ts.AssertBlocksInCachePreConfirmed(ts.Blocks("11.2", "12.1"), true, ts.Nodes()...)
-
-		ts.AssertBlocksInCachePreAccepted(ts.Blocks("13.2", "13.1"), false, ts.Nodes()...)
-		ts.AssertBlocksInCachePreConfirmed(ts.Blocks("13.2", "13.1"), false, ts.Nodes()...)
-
-		ts.AssertBlocksInCacheAccepted(ts.Blocks("10.1.2", "10.2.2", "10.1.3", "10.2.3", "10.1", "10.2"), true, ts.Nodes()...)
-		ts.AssertBlocksInCacheConfirmed(ts.Blocks("10.1.2", "10.2.2", "10.1.3", "10.2.3"), true, ts.Nodes()...) // too old. confirmation ratification threshold = 2
-
-		// Verify nodes' states:
-		// - Slot 8 should be committed as the MinCommittableAge is 1, and we accepted a block at slot 10.
-		// - rootblocks are evicted until slot 5 as RootBlocksEvictionDelay is 3.
-		// - slot 3 is finalized as "10.1.2", "10.2.2", "10.1.3", "10.2.3" are confirmed within slot 9 being a supermajority.
-		ts.AssertNodeState(ts.Nodes(),
-			testsuite.WithSnapshotImported(true),
-			testsuite.WithProtocolParameters(ts.ProtocolParameters),
-			testsuite.WithLatestCommitmentSlotIndex(8),
-			testsuite.WithEqualStoredCommitmentAtIndex(8),
-			testsuite.WithLatestFinalizedSlot(3),
-			testsuite.WithChainID(iotago.NewEmptyCommitment().MustID()),
-			testsuite.WithSybilProtectionCommittee(13, expectedCommittee),
-			testsuite.WithSybilProtectionOnlineCommittee(expectedOnlineCommittee...),
-			testsuite.WithEvictedSlot(8),
-			testsuite.WithActiveRootBlocks(ts.Blocks("6.2", "8.1")),
-		)
-		require.Equal(t, node1.Protocol.MainEngineInstance().Storage.Settings().LatestCommitment().Commitment(), node2.Protocol.MainEngineInstance().Storage.Settings().LatestCommitment().Commitment())
-
-		ts.AssertNodeState(ts.Nodes("node1"),
-			testsuite.WithStorageRootBlocks(ts.Blocks("1.1", "1.1*", "2.2", "2.2*", "3.1", "4.2", "5.1", "6.2", "8.1")),
-			testsuite.WithPrunedSlot(0, true),
-		)
-
-		ts.AssertNodeState(ts.Nodes("node2"),
-			testsuite.WithStorageRootBlocks(ts.Blocks("Genesis", "1.1", "1.1*", "2.2", "2.2*", "3.1", "4.2", "5.1", "6.2", "8.1")),
-			testsuite.WithPrunedSlot(0, false),
-		)
-	}
-
-	// Slot 14
-	{
-		slot8Commitment := lo.PanicOnErr(node1.Protocol.MainEngineInstance().Storage.Commitments().Load(8)).Commitment()
-		ts.IssueBlockAtSlot("14.1", 14, slot8Commitment, node1, ts.BlockIDs("13.2", "13.1")...)
-		ts.IssueBlockAtSlot("14.2", 14, slot8Commitment, node2, ts.BlockIDs("13.2", "13.1")...)
-		ts.IssueBlockAtSlot("14.1.1", 14, slot8Commitment, node1, ts.BlockIDs("14.1", "14.2")...)
-		ts.IssueBlockAtSlot("14.2.1", 14, slot8Commitment, node2, ts.BlockIDs("14.1", "14.2")...)
-
-		ts.AssertBlocksInCachePreAccepted(ts.Blocks("13.2", "13.1", "14.2", "14.1"), true, ts.Nodes()...)
-		ts.AssertBlocksInCachePreConfirmed(ts.Blocks("13.2", "13.1", "14.2", "14.1"), true, ts.Nodes()...)
-		ts.AssertBlocksInCachePreAccepted(ts.Blocks("14.1.1", "14.2.1"), false, ts.Nodes()...)
-		ts.AssertBlocksInCachePreConfirmed(ts.Blocks("14.1.1", "14.2.1"), false, ts.Nodes()...)
-
-		ts.AssertBlocksInCacheAccepted(ts.Blocks("12.1", "13.2", "13.1"), true, ts.Nodes()...)
-		ts.AssertBlocksInCacheConfirmed(ts.Blocks("12.1", "13.2", "13.1"), true, ts.Nodes()...)
-
-		// Verify nodes' states:
-		// - Slot 10 should be committed as the MinCommittableAge is 1, and we accepted a block at slot 12.
-		// - rootblocks are evicted until slot 8 as RootBlocksEvictionDelay is 3.
-		// - slot 7 is finalized: there is a supermajority of confirmed blocks that commits to it.
-		ts.AssertNodeState(ts.Nodes(),
-			testsuite.WithSnapshotImported(true),
-			testsuite.WithProtocolParameters(ts.ProtocolParameters),
-			testsuite.WithLatestCommitmentSlotIndex(11),
-			testsuite.WithEqualStoredCommitmentAtIndex(11),
-			testsuite.WithLatestFinalizedSlot(8),
-			testsuite.WithChainID(iotago.NewEmptyCommitment().MustID()),
-			testsuite.WithSybilProtectionCommittee(14, expectedCommittee),
-			testsuite.WithSybilProtectionOnlineCommittee(expectedOnlineCommittee...),
-			testsuite.WithEvictedSlot(11),
-			testsuite.WithActiveRootBlocks(ts.Blocks("9.2", "10.2", "11.2")),
-		)
-		require.Equal(t, node1.Protocol.MainEngineInstance().Storage.Settings().LatestCommitment().Commitment(), node2.Protocol.MainEngineInstance().Storage.Settings().LatestCommitment().Commitment())
-
-		ts.AssertNodeState(ts.Nodes("node1"),
-			testsuite.WithStorageRootBlocks(ts.Blocks("6.2", "8.1", "9.2", "10.2")),
-			testsuite.WithPrunedSlot(5, true),
-		)
-
-		ts.AssertNodeState(ts.Nodes("node2"),
-			testsuite.WithStorageRootBlocks(ts.Blocks("5.1", "6.2", "8.1", "9.2", "10.2")),
-			testsuite.WithPrunedSlot(4, true),
-		)
-	}
-
-	// Slot 15
-	{
-		slot9Commitment := lo.PanicOnErr(node1.Protocol.MainEngineInstance().Storage.Commitments().Load(9)).Commitment()
-		ts.IssueBlockAtSlot("15.2", 15, slot9Commitment, node2, ts.BlockIDs("14.1.1", "14.2.1")...)
-
-		ts.AssertBlocksInCachePreAccepted(ts.Blocks("14.1.1"), true, ts.Nodes()...)
-		ts.AssertBlocksInCachePreConfirmed(ts.Blocks("14.1.1"), true, ts.Nodes()...)
-		ts.AssertBlocksInCachePreAccepted(ts.Blocks("14.2.1", "15.2"), false, ts.Nodes()...)
-		ts.AssertBlocksInCachePreConfirmed(ts.Blocks("14.2.1", "15.2"), false, ts.Nodes()...)
-
-		ts.AssertBlocksInCacheAccepted(ts.Blocks("13.2", "13.1"), true, ts.Nodes()...)
-		ts.AssertBlocksInCacheConfirmed(ts.Blocks("13.2", "13.1"), true, ts.Nodes()...)
-
-		// Verify nodes' states:
-		// - Slot 11 should be committed as the MinCommittableAge is 1, and we accepted a block at slot 13.
-		ts.AssertNodeState(ts.Nodes(),
-			testsuite.WithSnapshotImported(true),
-			testsuite.WithProtocolParameters(ts.ProtocolParameters),
-			testsuite.WithLatestCommitmentSlotIndex(11),
-			testsuite.WithEqualStoredCommitmentAtIndex(11),
-			testsuite.WithLatestFinalizedSlot(8),
-			testsuite.WithChainID(iotago.NewEmptyCommitment().MustID()),
-			testsuite.WithSybilProtectionCommittee(15, expectedCommittee),
-			testsuite.WithSybilProtectionOnlineCommittee(expectedOnlineCommittee...),
-			testsuite.WithEvictedSlot(11),
-			testsuite.WithActiveRootBlocks(ts.Blocks("9.2", "10.2", "11.2")),
-		)
-		require.Equal(t, node1.Protocol.MainEngineInstance().Storage.Settings().LatestCommitment().Commitment(), node2.Protocol.MainEngineInstance().Storage.Settings().LatestCommitment().Commitment())
-
-		// We have committed to slot 10 where we referenced slot 8 with commitments -> there should be cumulative weight and attestations for slot 9.
-		ts.AssertLatestCommitmentCumulativeWeight(6, ts.Nodes()...)
-		ts.AssertAttestationsForSlot(10, ts.Blocks("10.1", "10.2"), ts.Nodes()...)
-		ts.AssertAttestationsForSlot(11, ts.Blocks("10.1", "11.2"), ts.Nodes()...)
-
-		ts.AssertNodeState(ts.Nodes("node1"),
-			testsuite.WithStorageRootBlocks(ts.Blocks("6.2", "8.1", "9.2", "10.2")),
-			testsuite.WithPrunedSlot(5, true),
-		)
-
-		ts.AssertNodeState(ts.Nodes("node2"),
-			testsuite.WithStorageRootBlocks(ts.Blocks("5.1", "6.2", "8.1", "9.2", "10.2")),
-			testsuite.WithPrunedSlot(4, true),
-		)
-	}
-
-	// Shutdown node2 and restart it from disk. Verify state.
-	{
-		node2.Shutdown()
-		ts.RemoveNode("node2")
-
-		node21 := ts.AddNode("node2.1")
-		node21.CopyIdentityFromNode(node2)
-		node21.Initialize(
-			protocol.WithBaseDirectory(ts.Directory.Path(node2.Name)),
-			protocol.WithSybilProtectionProvider(
-				poa.NewProvider(ts.Validators()),
-			),
-			protocol.WithStorageOptions(
-				storage.WithPrunableManagerOptions(prunable.WithGranularity(1)),
-				storage.WithPruningDelay(4),
-			),
-			protocol.WithNotarizationProvider(
-				slotnotarization.NewProvider(1),
-			),
-			protocol.WithAttestationProvider(
-				slotattestation.NewProvider(3),
-			),
-		)
-		ts.Wait()
-
-		ts.AssertNodeState(ts.Nodes("node2.1"),
-			testsuite.WithSnapshotImported(true),
-			testsuite.WithProtocolParameters(ts.ProtocolParameters),
-			testsuite.WithLatestCommitmentSlotIndex(11),
-			testsuite.WithEqualStoredCommitmentAtIndex(11),
-			testsuite.WithLatestFinalizedSlot(8),
-			testsuite.WithChainID(iotago.NewEmptyCommitment().MustID()),
-			testsuite.WithSybilProtectionCommittee(11, expectedCommittee),
-			testsuite.WithSybilProtectionOnlineCommittee(expectedOnlineCommittee...),
-			testsuite.WithEvictedSlot(11),
-			testsuite.WithActiveRootBlocks(ts.Blocks("9.2", "10.2", "11.2")),
-			testsuite.WithStorageRootBlocks(ts.Blocks("5.1", "6.2", "8.1", "9.2", "10.2")),
-			testsuite.WithPrunedSlot(4, true),
-			testsuite.WithChainManagerIsSolid(),
-		)
-		require.Equal(t, node1.Protocol.MainEngineInstance().Storage.Settings().LatestCommitment().Commitment(), node21.Protocol.MainEngineInstance().Storage.Settings().LatestCommitment().Commitment())
-
-		// Verify attestations state.
-		ts.AssertLatestCommitmentCumulativeWeight(6, ts.Nodes()...)
-		ts.AssertAttestationsForSlot(10, ts.Blocks("10.1", "10.2"), ts.Nodes()...)
-		ts.AssertAttestationsForSlot(11, ts.Blocks("10.1", "11.2"), ts.Nodes()...)
-	}
-
-	// Create snapshot.
-	snapshotPath := ts.Directory.Path(fmt.Sprintf("%d_snapshot", time.Now().Unix()))
-	require.NoError(t, node1.Protocol.MainEngineInstance().WriteSnapshot(snapshotPath))
-
-	// Load node3 from created snapshot and verify state.
-	{
-		node3 := ts.AddNode("node3")
-		node3.Initialize(
-			protocol.WithSnapshotPath(snapshotPath),
-			protocol.WithBaseDirectory(ts.Directory.PathWithCreate(node3.Name)),
-			protocol.WithSybilProtectionProvider(
-				poa.NewProvider(ts.Validators()),
-			),
-			protocol.WithStorageOptions(
-				storage.WithPrunableManagerOptions(prunable.WithGranularity(1)),
-				storage.WithPruningDelay(4),
-			),
-			protocol.WithNotarizationProvider(
-				slotnotarization.NewProvider(1),
-			),
-			protocol.WithAttestationProvider(
-				slotattestation.NewProvider(3),
-			),
-		)
-		ts.Wait()
-
-		latestCommitment := lo.PanicOnErr(node1.Protocol.MainEngineInstance().Storage.Commitments().Load(11)).Commitment()
-		// Verify node3 state:
-		// - Commitment at slot 11 should be the latest commitment.
-		// - 11-3 (RootBlocksEvictionDelay) = 8 -> rootblocks from slot 9 until 11 (count of 2).
-		// - ChainID is defined by the earliest commitment of the rootblocks -> block 9.2 commits to slot 1.
-		// - slot 4 is finalized as per snapshot.
-		ts.AssertNodeState(ts.Nodes("node3"),
-			testsuite.WithSnapshotImported(true),
-			testsuite.WithProtocolParameters(ts.ProtocolParameters),
-			testsuite.WithLatestCommitmentSlotIndex(11),
-			testsuite.WithLatestCommitment(latestCommitment),
-			testsuite.WithLatestFinalizedSlot(8),
-			testsuite.WithChainID(iotago.NewEmptyCommitment().MustID()),
-			testsuite.WithSybilProtectionCommittee(11, expectedCommittee),
-			testsuite.WithSybilProtectionOnlineCommittee(expectedOnlineCommittee...),
-			testsuite.WithEvictedSlot(11),
-			testsuite.WithActiveRootBlocks(ts.Blocks("9.2", "10.2", "11.2")),
-			testsuite.WithStorageRootBlocks(ts.Blocks("6.2", "8.1", "9.2", "10.2", "11.2")),
-			testsuite.WithPrunedSlot(4, true), // latestFinalizedSlot - PruningDelay
-			testsuite.WithChainManagerIsSolid(),
-		)
-		require.Nil(t, node3.Protocol.MainEngineInstance().Storage.RootBlocks(2))
-		require.Equal(t, node1.Protocol.MainEngineInstance().Storage.Settings().LatestCommitment().Commitment(), node3.Protocol.MainEngineInstance().Storage.Settings().LatestCommitment().Commitment())
-
-		// Verify attestations state.
-		ts.AssertLatestCommitmentCumulativeWeight(6, ts.Nodes()...)
-	}
-
-	{
-		// Slot 16-17
-		{
-			node21 := ts.Node("node2.1")
-			node3 := ts.Node("node3")
-
-			slot10Commitment := lo.PanicOnErr(node1.Protocol.MainEngineInstance().Storage.Commitments().Load(10)).Commitment()
-			ts.IssueBlockAtSlot("16.1", 16, slot10Commitment, node1, ts.BlockID("15.2"))
-			ts.IssueBlockAtSlot("17.2", 17, slot10Commitment, node21, ts.BlockID("16.1"))
-
-			ts.AssertBlocksInCachePreAccepted(ts.Blocks("15.2", "16.1"), true, ts.Nodes()...)
-			ts.AssertBlocksInCachePreConfirmed(ts.Blocks("15.2", "16.1"), true, ts.Nodes()...)
-
-			ts.AssertBlocksInCachePreAccepted(ts.Blocks("17.2"), false, ts.Nodes()...)
-			ts.AssertBlocksInCachePreConfirmed(ts.Blocks("17.2"), false, ts.Nodes()...)
-
-			ts.AssertBlocksInCacheAccepted(ts.Blocks("14.1", "14.2", "14.1.1", "14.2.1"), true, ts.Nodes()...)
-			ts.AssertBlocksInCacheConfirmed(ts.Blocks("14.1", "14.2"), true, ts.Nodes()...)
-			ts.AssertBlocksInCacheConfirmed(ts.Blocks("14.1.1", "14.2.1"), false, ts.Nodes()...) // too old. confirmation ratification threshold = 2
-
-			ts.AssertNodeState(ts.Nodes(),
-				testsuite.WithSnapshotImported(true),
-				testsuite.WithProtocolParameters(ts.ProtocolParameters),
-				testsuite.WithLatestCommitmentSlotIndex(12),
-				testsuite.WithLatestFinalizedSlot(8),
-				testsuite.WithSybilProtectionCommittee(17, expectedCommittee),
-				testsuite.WithSybilProtectionOnlineCommittee(expectedOnlineCommittee...),
-				testsuite.WithEvictedSlot(12),
-				testsuite.WithActiveRootBlocks(ts.Blocks("10.2", "11.2", "12.1")),
-				testsuite.WithChainManagerIsSolid(),
-			)
-			require.Equal(t, node1.Protocol.MainEngineInstance().Storage.Settings().LatestCommitment().Commitment(), node21.Protocol.MainEngineInstance().Storage.Settings().LatestCommitment().Commitment())
-			require.Equal(t, node1.Protocol.MainEngineInstance().Storage.Settings().LatestCommitment().Commitment(), node3.Protocol.MainEngineInstance().Storage.Settings().LatestCommitment().Commitment())
-
-			ts.AssertLatestCommitmentCumulativeWeight(6, ts.Nodes()...)
-			// TODO: for node3: we are not actually exporting already created attestations. Do we need to?
-			ts.AssertAttestationsForSlot(11, ts.Blocks("10.1", "11.2"), ts.Nodes("node1", "node2.1")...)
-			ts.AssertAttestationsForSlot(12, ts.Blocks(), ts.Nodes()...)
-		}
-	}
-}
-=======
 // TODO: refactor the test to test the empty slots in a simpler way
 //func TestProtocol_StartNodeFromSnapshotAndDiskWithEmptySlot(t *testing.T) {
 //	ts := testsuite.NewTestSuite(t, testsuite.WithGenesisTimestampOffset(100*10))
@@ -1566,5 +1052,4 @@
 //			ts.AssertAttestationsForSlot(12, ts.Blocks(), ts.Nodes()...)
 //		}
 //	}
-//}
->>>>>>> 2812888e
+//}