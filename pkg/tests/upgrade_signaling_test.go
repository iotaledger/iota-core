--- conflicted
+++ resolved
@@ -18,11 +18,8 @@
 	"github.com/iotaledger/iota-core/pkg/protocol/engine"
 	"github.com/iotaledger/iota-core/pkg/protocol/engine/accounts"
 	"github.com/iotaledger/iota-core/pkg/protocol/engine/blocks"
-<<<<<<< HEAD
 	"github.com/iotaledger/iota-core/pkg/protocol/snapshotcreator"
-=======
 	"github.com/iotaledger/iota-core/pkg/storage"
->>>>>>> 7b1a79d1
 	"github.com/iotaledger/iota-core/pkg/testsuite"
 	iotago "github.com/iotaledger/iota.go/v4"
 )
@@ -111,7 +108,7 @@
 	ts.Node("nodeC").SetProtocolParametersHash(hash1)
 	ts.Node("nodeD").SetHighestSupportedVersion(3)
 	ts.Node("nodeD").SetProtocolParametersHash(hash2)
-	ts.IssueBlocksAtEpoch("", 1, 4, "Genesis", ts.Nodes(), true, nil)
+	ts.IssueBlocksAtEpoch("", 0, 4, "Genesis", ts.Nodes(), true, nil)
 
 	// check account data before all nodes set the current version
 	ts.AssertAccountData(&accounts.AccountData{
@@ -146,8 +143,7 @@
 	ts.Node("nodeD").SetHighestSupportedVersion(5)
 	ts.Node("nodeD").SetProtocolParametersHash(hash2)
 
-<<<<<<< HEAD
-	ts.IssueBlocksAtEpoch("", 2, 4, "7.3", ts.Nodes(), true, nil)
+	ts.IssueBlocksAtEpoch("", 1, 4, "7.3", ts.Nodes(), true, nil)
 
 	ts.AssertAccountData(&accounts.AccountData{
 		ID:                                    ts.Node("nodeA").AccountID,
@@ -168,14 +164,8 @@
 	require.True(t, exists)
 	require.Equal(t, iotago.VersionAndHash{Version: 4, Hash: hash2}, account.LatestSupportedProtocolVersionAndHash)
 
-	ts.IssueBlocksAtEpoch("", 3, 4, "15.3", ts.Nodes(), true, nil)
-	ts.IssueBlocksAtEpoch("", 4, 4, "23.3", ts.Nodes(), true, nil)
-=======
-	ts.IssueBlocksAtEpoch("", 0, 4, "Genesis", ts.Nodes(), true, nil)
-	ts.IssueBlocksAtEpoch("", 1, 4, "7.3", ts.Nodes(), true, nil)
 	ts.IssueBlocksAtEpoch("", 2, 4, "15.3", ts.Nodes(), true, nil)
 	ts.IssueBlocksAtEpoch("", 3, 4, "23.3", ts.Nodes(), true, nil)
->>>>>>> 7b1a79d1
 
 	// Epoch 5: revoke vote of nodeA in last slot of epoch.
 	ts.IssueBlocksAtSlots("", ts.SlotsForEpoch(4)[:ts.API.TimeProvider().EpochDurationSlots()-1], 4, "31.3", ts.Nodes(), true, nil)
@@ -249,11 +239,7 @@
 
 	ts.AssertEpochVersions(map[iotago.Version]iotago.EpochIndex{
 		3: 0,
-<<<<<<< HEAD
-		5: 14,
-=======
-		5: 12,
->>>>>>> 7b1a79d1
+		5: 13,
 	}, ts.Nodes()...)
 
 	ts.AssertVersionAndProtocolParameters(map[iotago.Version]iotago.ProtocolParameters{
