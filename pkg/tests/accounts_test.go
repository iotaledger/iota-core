package tests

import (
	"math"
	"testing"

	"github.com/iotaledger/hive.go/crypto/ed25519"
	"github.com/iotaledger/hive.go/ds"
	"github.com/iotaledger/hive.go/lo"
	"github.com/iotaledger/hive.go/runtime/options"
	"github.com/iotaledger/iota-core/pkg/blockfactory"
	"github.com/iotaledger/iota-core/pkg/protocol"
	"github.com/iotaledger/iota-core/pkg/protocol/engine/accounts"
	"github.com/iotaledger/iota-core/pkg/protocol/snapshotcreator"
	"github.com/iotaledger/iota-core/pkg/storage/prunable"
	"github.com/iotaledger/iota-core/pkg/testsuite"
	"github.com/iotaledger/iota-core/pkg/testsuite/mock"
	"github.com/iotaledger/iota-core/pkg/utils"
	iotago "github.com/iotaledger/iota.go/v4"
)

// TODO: implement tests for staking and delegation transitions
func Test_TransitionAccount(t *testing.T) {

	oldGenesisOutputKey := utils.RandPubKey().ToEd25519()
	ts := testsuite.NewTestSuite(t, testsuite.WithAccounts(snapshotcreator.AccountDetails{
		// Nil address will be replaced with the address generated from genesis seed.
		// A single key may unlock multiple accounts; that's why it can't be used as a source for AccountID derivation.
		Address: nil,
		// Set 3 time min amount to cover the rent. If it's too little, then the snapshot creation will fail.
		// We need more to cover an additional key that is added in the test.
		Amount: testsuite.MinIssuerAccountDeposit * 3,
		Mana:   0,
		// AccountID is derived from this field, so this must be set uniquely for each account.
		IssuerKey: oldGenesisOutputKey,
		// Expiry Slot is the slot index at which the account expires.
		ExpirySlot: math.MaxUint64,
	}),
		testsuite.WithGenesisTimestampOffset(100*10),
		testsuite.WithMaxCommittableAge(100),
		testsuite.WithSlotsPerEpochExponent(8),
	)
	defer ts.Shutdown()

	node1 := ts.AddValidatorNode("node1")
	_ = ts.AddNode("node2")

	ts.Run(map[string][]options.Option[protocol.Protocol]{})
	ts.HookLogging()

	genesisAccount := ts.AccountOutput("Genesis:1")
	genesisAccountOutput := genesisAccount.Output().(*iotago.AccountOutput)

	ts.AssertAccountData(&accounts.AccountData{
		ID: genesisAccountOutput.AccountID,
		// TODO: why do we use the deposit here as credits?
<<<<<<< HEAD
		Credits:    accounts.NewBlockIssuanceCredits(iotago.BlockIssuanceCredits(testsuite.MinIssuerAccountDeposit), 0),
		OutputID:   genesisAccount.OutputID(),
		ExpirySlot: math.MaxUint64,
		PubKeys:    advancedset.New(ed25519.PublicKey(oldGenesisOutputKey)),
	}, node1)
=======
		Credits:  accounts.NewBlockIssuanceCredits(iotago.BlockIssuanceCredits(testsuite.MinIssuerAccountDeposit*3), 0),
		OutputID: genesisAccount.OutputID(),
		PubKeys:  ds.NewSet(ed25519.PublicKey(oldGenesisOutputKey)),
	}, ts.Nodes()...)
>>>>>>> 07ef4c55

	// MODIFY EXISTING GENESIS ACCOUNT AND PREPARE SOME BASIC OUTPUTS

	newGenesisOutputKey := utils.RandPubKey()
<<<<<<< HEAD
	newAccountBlockIssuerKey := utils.RandPubKey()

	accountInput, accountOutputs, accountWallets := ts.TransactionFramework.TransitionAccount(
		"Genesis:1",
		testsuite.AddBlockIssuerKey(newGenesisOutputKey[:]),
		testsuite.WithBlockIssuerExpirySlot(1),
	)
	consumedInputs, equalOutputs, equalWallets := ts.TransactionFramework.CreateBasicOutputsEqually(5, "Genesis:0")

	tx1 := lo.PanicOnErr(ts.TransactionFramework.CreateTransactionWithOptions("TX1", append(accountWallets, equalWallets...),
		testsuite.WithAccountInput(accountInput, true),
		testsuite.WithInputs(consumedInputs),
		testsuite.WithOutputs(append(accountOutputs, equalOutputs...)),
		testsuite.WithAllotments(iotago.Allotments{&iotago.Allotment{
			AccountID: genesisAccountOutput.AccountID,
			Value:     0,
		}}),
	))

	var slotIndexBlock1 iotago.SlotIndex = 1
	var activeNodes []*mock.Node = []*mock.Node{node1}

	block1 := ts.IssueBlockAtSlotWithOptions("block1", slotIndexBlock1, iotago.NewEmptyCommitment(ts.API.ProtocolParameters().Version()), node1, blockfactory.WithPayload(tx1))

	latestParent := ts.CommitUntilSlot(ts.BlockID("block1").Index(), activeNodes, block1)
	//slotIndexChildrenBlock1 := ts.BlockID("block1").Index() + minSlotCommittableAge + 1
	//ts.IssueBlockAtSlot("block2", slotIndexChildrenBlock1, iotago.NewEmptyCommitment(ts.API.ProtocolParameters().Version()), node1, ts.BlockIDs("block1")...)
	//ts.IssueBlockAtSlot("block3", slotIndexChildrenBlock1, iotago.NewEmptyCommitment(ts.API.ProtocolParameters().Version()), node1, ts.BlockIDs("block2")...)

	//ts.AssertLatestCommitmentSlotIndex(slotIndexBlock1, node1)

	ts.AssertAccountDiff(genesisAccountOutput.AccountID, slotIndexBlock1, &prunable.AccountDiff{
		BICChange:           0,
		PreviousUpdatedTime: 0,
		PreviousExpirySlot:  math.MaxUint64,
		NewExpirySlot:       1,
		NewOutputID:         iotago.OutputIDFromTransactionIDAndIndex(lo.PanicOnErr(ts.TransactionFramework.Transaction("TX1").ID(ts.API)), 0),
		PreviousOutputID:    genesisAccount.OutputID(),
		PubKeysRemoved:      []ed25519.PublicKey{},
		PubKeysAdded:        []ed25519.PublicKey{newGenesisOutputKey},
	}, false, node1)

	ts.AssertAccountData(&accounts.AccountData{
		ID: genesisAccountOutput.AccountID,
		// TODO: why do we use the deposit here as credits?
		Credits:    accounts.NewBlockIssuanceCredits(iotago.BlockIssuanceCredits(testsuite.MinIssuerAccountDeposit), 0),
		OutputID:   iotago.OutputIDFromTransactionIDAndIndex(lo.PanicOnErr(ts.TransactionFramework.Transaction("TX1").ID(ts.API)), 0),
		PubKeys:    advancedset.New(ed25519.PublicKey(oldGenesisOutputKey), newGenesisOutputKey),
		ExpirySlot: 1,
	}, node1)

	// DESTROY GENESIS ACCOUNT, CREATE NEW ACCOUNT WITH BLOCK ISSUER AND STAKING FEATURES FROM BASIC UTXO

	// commit until the expiry slot of the transitioned genesis account plus one
	latestParent = ts.CommitUntilSlot(accountOutputs[0].FeatureSet().BlockIssuer().ExpirySlot+1, activeNodes, latestParent)
	// set the expiry slof of the transitioned genesis account to the latest committed + Max CommittableAge + 1
	newAccountExpirySlot := node1.Protocol.MainEngineInstance().Storage.Settings().LatestCommitment().Index() + ts.API.ProtocolParameters().MaxCommittableAge() + 1
	inputForNewAccount, newAccountOutputs, newAccountWallets := ts.TransactionFramework.CreateAccountFromInput("TX1:1",
		testsuite.WithAccountConditions(iotago.AccountOutputUnlockConditions{
			&iotago.StateControllerAddressUnlockCondition{Address: ts.TransactionFramework.DefaultAddress()},
			&iotago.GovernorAddressUnlockCondition{Address: ts.TransactionFramework.DefaultAddress()},
		}),
		testsuite.WithBlockIssuerFeature(&iotago.BlockIssuerFeature{
			BlockIssuerKeys: iotago.BlockIssuerKeys{newAccountBlockIssuerKey[:]},
			ExpirySlot:      newAccountExpirySlot,
		}),
		testsuite.WithStakingFeature(&iotago.StakingFeature{
			StakedAmount: 10000,
			FixedCost:    421,
			StartEpoch:   1,
			EndEpoch:     10,
		}),
	)

	destroyedAccountInput, destructionOutputs, destroyWallets := ts.TransactionFramework.DestroyAccount("TX1:0")

	var slotIndexBlock2 iotago.SlotIndex = latestParent.ID().Index()

	tx2 := lo.PanicOnErr(ts.TransactionFramework.CreateTransactionWithOptions("TX2", append(newAccountWallets, destroyWallets...),
		testsuite.WithContextInputs(iotago.TxEssenceContextInputs{
			&iotago.BlockIssuanceCreditInput{
				AccountID: genesisAccountOutput.AccountID,
			},
			&iotago.CommitmentInput{
				CommitmentID: node1.Protocol.MainEngineInstance().Storage.Settings().LatestCommitment().Commitment().MustID(),
			},
		}),
		testsuite.WithInputs(inputForNewAccount),
		testsuite.WithAccountInput(destroyedAccountInput, true),
		testsuite.WithOutputs(append(newAccountOutputs, destructionOutputs...)),
		testsuite.WithCreationTime(slotIndexBlock2),
	))

	block2 := ts.IssueBlockAtSlotWithOptions("block2", slotIndexBlock2, node1.Protocol.MainEngineInstance().Storage.Settings().LatestCommitment().Commitment(), node1, blockfactory.WithStrongParents(latestParent.ID()), blockfactory.WithPayload(tx2))

	latestParent = ts.CommitUntilSlot(slotIndexBlock2, activeNodes, block2)

	// assert diff of a destroyed account, to make sure we can correctly restore it
	ts.AssertAccountDiff(genesisAccountOutput.AccountID, slotIndexBlock2, &prunable.AccountDiff{
		BICChange:             -iotago.BlockIssuanceCredits(testsuite.MinIssuerAccountDeposit),
		PreviousUpdatedTime:   0,
		NewExpirySlot:         0,
		PreviousExpirySlot:    1,
		NewOutputID:           iotago.EmptyOutputID,
		PreviousOutputID:      iotago.OutputIDFromTransactionIDAndIndex(lo.PanicOnErr(ts.TransactionFramework.Transaction("TX1").ID(ts.API)), 0),
		PubKeysAdded:          []ed25519.PublicKey{},
		PubKeysRemoved:        []ed25519.PublicKey{ed25519.PublicKey(oldGenesisOutputKey), newGenesisOutputKey},
		ValidatorStakeChange:  0,
		StakeEndEpochChange:   0,
		FixedCostChange:       0,
		DelegationStakeChange: 0,
	}, true, node1)

	newAccount := ts.AccountOutput("TX2:0")
	newAccountOutput := newAccount.Output().(*iotago.AccountOutput)

	ts.AssertAccountDiff(newAccountOutput.AccountID, slotIndexBlock2, &prunable.AccountDiff{
		BICChange:             0,
		PreviousUpdatedTime:   0,
		NewExpirySlot:         newAccountExpirySlot,
		PreviousExpirySlot:    0,
		NewOutputID:           newAccount.OutputID(),
		PreviousOutputID:      iotago.EmptyOutputID,
		PubKeysAdded:          []ed25519.PublicKey{newAccountBlockIssuerKey},
		PubKeysRemoved:        []ed25519.PublicKey{},
		ValidatorStakeChange:  10000,
		StakeEndEpochChange:   10,
		FixedCostChange:       421,
		DelegationStakeChange: 0,
	}, false, node1)

	ts.AssertAccountData(&accounts.AccountData{
		ID:              newAccountOutput.AccountID,
		Credits:         accounts.NewBlockIssuanceCredits(0, slotIndexBlock2),
		ExpirySlot:      newAccountExpirySlot,
		OutputID:        newAccount.OutputID(),
		PubKeys:         advancedset.New(newAccountBlockIssuerKey),
		StakeEndEpoch:   10,
		FixedCost:       421,
		DelegationStake: 0,
		ValidatorStake:  10000,
	}, node1)
=======
	{
		accountInput, accountOutputs, accountWallets := ts.TransactionFramework.TransitionAccount("Genesis:1", testsuite.AddBlockIssuerKey(newGenesisOutputKey[:]), testsuite.WithBlockIssuerExpirySlot(1))
		consumedInputs, equalOutputs, equalWallets := ts.TransactionFramework.CreateBasicOutputsEqually(5, "Genesis:0")

		tx1 := lo.PanicOnErr(ts.TransactionFramework.CreateTransactionWithOptions("TX1", append(accountWallets, equalWallets...),
			testsuite.WithAccountInput(accountInput, true),
			testsuite.WithInputs(consumedInputs),
			testsuite.WithOutputs(append(accountOutputs, equalOutputs...)),
			testsuite.WithAllotments(iotago.Allotments{&iotago.Allotment{
				AccountID: genesisAccountOutput.AccountID,
				Value:     0,
			}}),
		))

		var slotIndexBlock1 iotago.SlotIndex = 1

		ts.IssueBlockAtSlotWithOptions("block1", slotIndexBlock1, iotago.NewEmptyCommitment(ts.API.ProtocolParameters().Version()), node1, blockfactory.WithPayload(tx1))

		slotIndexChildrenBlock1 := ts.BlockID("block1").Index() + minSlotCommittableAge + 1
		ts.IssueBlockAtSlot("block2", slotIndexChildrenBlock1, iotago.NewEmptyCommitment(ts.API.ProtocolParameters().Version()), node1, ts.BlockIDs("block1")...)
		ts.IssueBlockAtSlot("block3", slotIndexChildrenBlock1, iotago.NewEmptyCommitment(ts.API.ProtocolParameters().Version()), node1, ts.BlockIDs("block2")...)

		ts.AssertLatestCommitmentSlotIndex(slotIndexBlock1, node1)

		ts.AssertAccountDiff(genesisAccountOutput.AccountID, slotIndexBlock1, &prunable.AccountDiff{
			BICChange:           0,
			PreviousUpdatedTime: 0,
			NewOutputID:         iotago.OutputIDFromTransactionIDAndIndex(lo.PanicOnErr(ts.TransactionFramework.Transaction("TX1").ID(ts.API)), 0),
			PreviousOutputID:    genesisAccount.OutputID(),
			PubKeysRemoved:      []ed25519.PublicKey{},
			PubKeysAdded:        []ed25519.PublicKey{newGenesisOutputKey},
		}, false, ts.Nodes()...)

		ts.AssertAccountData(&accounts.AccountData{
			ID: genesisAccountOutput.AccountID,
			// TODO: why do we use the deposit here as credits?
			Credits:  accounts.NewBlockIssuanceCredits(iotago.BlockIssuanceCredits(testsuite.MinIssuerAccountDeposit*3), 0),
			OutputID: iotago.OutputIDFromTransactionIDAndIndex(lo.PanicOnErr(ts.TransactionFramework.Transaction("TX1").ID(ts.API)), 0),
			PubKeys:  ds.NewSet(ed25519.PublicKey(oldGenesisOutputKey), newGenesisOutputKey),
		}, ts.Nodes()...)
	}

	// DESTROY GENESIS ACCOUNT, CREATE NEW ACCOUNT WITH BLOCK ISSUER AND STAKING FEATURES FROM BASIC UTXO
	newAccountBlockIssuerKey := utils.RandPubKey()
	{
		inputForNewAccount, newAccountOutputs, newAccountWallets := ts.TransactionFramework.CreateAccountFromInput("TX1:1",
			testsuite.WithAccountConditions(iotago.AccountOutputUnlockConditions{
				&iotago.StateControllerAddressUnlockCondition{Address: ts.TransactionFramework.DefaultAddress()},
				&iotago.GovernorAddressUnlockCondition{Address: ts.TransactionFramework.DefaultAddress()},
			}),
			testsuite.WithBlockIssuerFeature(&iotago.BlockIssuerFeature{
				BlockIssuerKeys: iotago.BlockIssuerKeys{newAccountBlockIssuerKey[:]},
			}),
			testsuite.WithStakingFeature(&iotago.StakingFeature{
				StakedAmount: 10000,
				FixedCost:    421,
				StartEpoch:   1,
				EndEpoch:     10,
			}),
		)

		destroyedAccountInput, destroyAccountOutputs, destroyWallets := ts.TransactionFramework.DestroyAccount("TX1:0")

		var slotIndexBlock4 iotago.SlotIndex = ts.BlockID("block3").Index() + 2

		tx2 := lo.PanicOnErr(ts.TransactionFramework.CreateTransactionWithOptions("TX2", append(newAccountWallets, destroyWallets...),
			testsuite.WithContextInputs(iotago.TxEssenceContextInputs{
				&iotago.BlockIssuanceCreditInput{
					AccountID: genesisAccountOutput.AccountID,
				},
				&iotago.CommitmentInput{
					CommitmentID: node1.Protocol.MainEngineInstance().Storage.Settings().LatestCommitment().Commitment().MustID(),
				},
			}),
			testsuite.WithInputs(inputForNewAccount),
			testsuite.WithAccountInput(destroyedAccountInput, true),
			testsuite.WithOutputs(append(newAccountOutputs, destroyAccountOutputs...)),
			testsuite.WithCreationTime(slotIndexBlock4),
		))

		ts.IssueBlockAtSlotWithOptions("block4", slotIndexBlock4, node1.Protocol.MainEngineInstance().Storage.Settings().LatestCommitment().Commitment(), node1, blockfactory.WithStrongParents(ts.BlockID("block3")), blockfactory.WithPayload(tx2))

		slotIndexChildrenBlock4 := ts.BlockID("block4").Index() + minSlotCommittableAge + 1
		ts.IssueBlockAtSlot("block5", slotIndexChildrenBlock4, node1.Protocol.MainEngineInstance().Storage.Settings().LatestCommitment().Commitment(), node1, ts.BlockIDs("block4")...)
		ts.IssueBlockAtSlot("block6", slotIndexChildrenBlock4, node1.Protocol.MainEngineInstance().Storage.Settings().LatestCommitment().Commitment(), node1, ts.BlockIDs("block5")...)

		ts.AssertLatestCommitmentSlotIndex(slotIndexBlock4, node1)

		// assert diff of a destroyed account, to make sure we can correctly restore it
		ts.AssertAccountDiff(genesisAccountOutput.AccountID, slotIndexBlock4, &prunable.AccountDiff{
			BICChange:             -iotago.BlockIssuanceCredits(testsuite.MinIssuerAccountDeposit * 3),
			PreviousUpdatedTime:   0,
			NewOutputID:           iotago.EmptyOutputID,
			PreviousOutputID:      iotago.OutputIDFromTransactionIDAndIndex(lo.PanicOnErr(ts.TransactionFramework.Transaction("TX1").ID(ts.API)), 0),
			PubKeysAdded:          []ed25519.PublicKey{},
			PubKeysRemoved:        []ed25519.PublicKey{ed25519.PublicKey(oldGenesisOutputKey), newGenesisOutputKey},
			ValidatorStakeChange:  0,
			StakeEndEpochChange:   0,
			FixedCostChange:       0,
			DelegationStakeChange: 0,
		}, true, ts.Nodes()...)

		newAccount := ts.AccountOutput("TX2:0")
		newAccountOutput := newAccount.Output().(*iotago.AccountOutput)

		ts.AssertAccountDiff(newAccountOutput.AccountID, slotIndexBlock4, &prunable.AccountDiff{
			BICChange:             0,
			PreviousUpdatedTime:   0,
			NewOutputID:           newAccount.OutputID(),
			PreviousOutputID:      iotago.EmptyOutputID,
			PubKeysAdded:          []ed25519.PublicKey{newAccountBlockIssuerKey},
			PubKeysRemoved:        []ed25519.PublicKey{},
			ValidatorStakeChange:  10000,
			StakeEndEpochChange:   10,
			FixedCostChange:       421,
			DelegationStakeChange: 0,
		}, false, ts.Nodes()...)

		ts.AssertAccountData(&accounts.AccountData{
			ID:              newAccountOutput.AccountID,
			Credits:         accounts.NewBlockIssuanceCredits(0, 10),
			OutputID:        newAccount.OutputID(),
			PubKeys:         ds.NewSet(newAccountBlockIssuerKey),
			StakeEndEpoch:   10,
			FixedCost:       421,
			DelegationStake: 0,
			ValidatorStake:  10000,
		}, ts.Nodes()...)
	}

	// create a delegation output delegating to the newly created account
	{
		newAccount := ts.AccountOutput("TX2:0")
		newAccountOutput := newAccount.Output().(*iotago.AccountOutput)

		inputForNewDelegation, newDelegationOutputs, newDelegationWallets := ts.TransactionFramework.CreateDelegationFromInput("TX1:2",
			testsuite.WithDelegatedValidatorID(newAccountOutput.AccountID),
			testsuite.WithDelegationStartEpoch(2),
		)

		var slotIndexBlock7 iotago.SlotIndex = ts.BlockID("block6").Index() + 3

		tx2 := lo.PanicOnErr(ts.TransactionFramework.CreateTransactionWithOptions("TX2", newDelegationWallets,
			testsuite.WithInputs(inputForNewDelegation),
			testsuite.WithOutputs(newDelegationOutputs),
			testsuite.WithCreationTime(slotIndexBlock7),
		))

		ts.IssueBlockAtSlotWithOptions("block7", slotIndexBlock7, node1.Protocol.MainEngineInstance().Storage.Settings().LatestCommitment().Commitment(), node1, blockfactory.WithStrongParents(ts.BlockID("block6")), blockfactory.WithPayload(tx2))

		slotIndexChildrenBlock3 := ts.BlockID("block7").Index() + minSlotCommittableAge + 1
		ts.IssueBlockAtSlot("block8", slotIndexChildrenBlock3, node1.Protocol.MainEngineInstance().Storage.Settings().LatestCommitment().Commitment(), node1, ts.BlockIDs("block7")...)
		ts.IssueBlockAtSlot("block9", slotIndexChildrenBlock3, node1.Protocol.MainEngineInstance().Storage.Settings().LatestCommitment().Commitment(), node1, ts.BlockIDs("block8")...)

		ts.AssertLatestCommitmentSlotIndex(slotIndexBlock7, node1)

		ts.AssertAccountDiff(newAccountOutput.AccountID, slotIndexBlock7, &prunable.AccountDiff{
			BICChange:             0,
			PreviousUpdatedTime:   0,
			NewOutputID:           iotago.EmptyOutputID,
			PreviousOutputID:      iotago.EmptyOutputID,
			PubKeysAdded:          []ed25519.PublicKey{},
			PubKeysRemoved:        []ed25519.PublicKey{},
			ValidatorStakeChange:  0,
			StakeEndEpochChange:   0,
			FixedCostChange:       0,
			DelegationStakeChange: 1914280,
		}, false, ts.Nodes()...)

		ts.AssertAccountData(&accounts.AccountData{
			ID:              newAccountOutput.AccountID,
			Credits:         accounts.NewBlockIssuanceCredits(0, 10),
			OutputID:        newAccount.OutputID(),
			PubKeys:         ds.NewSet(newAccountBlockIssuerKey),
			StakeEndEpoch:   10,
			FixedCost:       421,
			DelegationStake: 1966240,
			ValidatorStake:  10000,
		}, ts.Nodes()...)
	}
	ts.Wait(ts.Nodes()...)
>>>>>>> 07ef4c55
}

/*
For Mana allotment and stored:
1. Collect potential and stored on the input side.
2. Add options to allot amounts to accounts upon TX creation.
3. Add option to store mana on the output side.
4. Optionally add option to split amount on outputs unevenly.

WithAllotments
{
	A1: amount
	A3: amount
}
WithStoredOnOutput
{
	0: amount
	3: amount
}
*/

/*
TX involving Accounts:
1. Add option to add accounts as inputs.
2. Add option to add accounts as outputs.
3. Create account.
4. Destroy accounts.
5. Accounts w/out and w/ BIC.

Testcases:
1. Create account w/out BIC from normal UTXO.
2. Create account w/ BIC from normal UTXO.
3. Transition non-BIC account to BIC account.
4. Transition BIC account to non-BIC account.
5. Transition BIC account to BIC account changing amount/keys/expiry.
6. Destroy account w/out BIC feature.
7. Destroy account w/ BIC feature.
*/<|MERGE_RESOLUTION|>--- conflicted
+++ resolved
@@ -54,23 +54,15 @@
 	ts.AssertAccountData(&accounts.AccountData{
 		ID: genesisAccountOutput.AccountID,
 		// TODO: why do we use the deposit here as credits?
-<<<<<<< HEAD
-		Credits:    accounts.NewBlockIssuanceCredits(iotago.BlockIssuanceCredits(testsuite.MinIssuerAccountDeposit), 0),
+		Credits:    accounts.NewBlockIssuanceCredits(iotago.BlockIssuanceCredits(testsuite.MinIssuerAccountDeposit*3), 0),
 		OutputID:   genesisAccount.OutputID(),
 		ExpirySlot: math.MaxUint64,
-		PubKeys:    advancedset.New(ed25519.PublicKey(oldGenesisOutputKey)),
-	}, node1)
-=======
-		Credits:  accounts.NewBlockIssuanceCredits(iotago.BlockIssuanceCredits(testsuite.MinIssuerAccountDeposit*3), 0),
-		OutputID: genesisAccount.OutputID(),
-		PubKeys:  ds.NewSet(ed25519.PublicKey(oldGenesisOutputKey)),
+		PubKeys:    ds.NewSet(ed25519.PublicKey(oldGenesisOutputKey)),
 	}, ts.Nodes()...)
->>>>>>> 07ef4c55
 
 	// MODIFY EXISTING GENESIS ACCOUNT AND PREPARE SOME BASIC OUTPUTS
 
 	newGenesisOutputKey := utils.RandPubKey()
-<<<<<<< HEAD
 	newAccountBlockIssuerKey := utils.RandPubKey()
 
 	accountInput, accountOutputs, accountWallets := ts.TransactionFramework.TransitionAccount(
@@ -100,8 +92,6 @@
 	//ts.IssueBlockAtSlot("block2", slotIndexChildrenBlock1, iotago.NewEmptyCommitment(ts.API.ProtocolParameters().Version()), node1, ts.BlockIDs("block1")...)
 	//ts.IssueBlockAtSlot("block3", slotIndexChildrenBlock1, iotago.NewEmptyCommitment(ts.API.ProtocolParameters().Version()), node1, ts.BlockIDs("block2")...)
 
-	//ts.AssertLatestCommitmentSlotIndex(slotIndexBlock1, node1)
-
 	ts.AssertAccountDiff(genesisAccountOutput.AccountID, slotIndexBlock1, &prunable.AccountDiff{
 		BICChange:           0,
 		PreviousUpdatedTime: 0,
@@ -111,16 +101,16 @@
 		PreviousOutputID:    genesisAccount.OutputID(),
 		PubKeysRemoved:      []ed25519.PublicKey{},
 		PubKeysAdded:        []ed25519.PublicKey{newGenesisOutputKey},
-	}, false, node1)
+	}, false, ts.Nodes()...)
 
 	ts.AssertAccountData(&accounts.AccountData{
 		ID: genesisAccountOutput.AccountID,
 		// TODO: why do we use the deposit here as credits?
-		Credits:    accounts.NewBlockIssuanceCredits(iotago.BlockIssuanceCredits(testsuite.MinIssuerAccountDeposit), 0),
+		Credits:    accounts.NewBlockIssuanceCredits(iotago.BlockIssuanceCredits(testsuite.MinIssuerAccountDeposit*3), 0),
 		OutputID:   iotago.OutputIDFromTransactionIDAndIndex(lo.PanicOnErr(ts.TransactionFramework.Transaction("TX1").ID(ts.API)), 0),
-		PubKeys:    advancedset.New(ed25519.PublicKey(oldGenesisOutputKey), newGenesisOutputKey),
+		PubKeys:    ds.NewSet(ed25519.PublicKey(oldGenesisOutputKey), newGenesisOutputKey),
 		ExpirySlot: 1,
-	}, node1)
+	}, ts.Nodes()...)
 
 	// DESTROY GENESIS ACCOUNT, CREATE NEW ACCOUNT WITH BLOCK ISSUER AND STAKING FEATURES FROM BASIC UTXO
 
@@ -169,8 +159,8 @@
 	latestParent = ts.CommitUntilSlot(slotIndexBlock2, activeNodes, block2)
 
 	// assert diff of a destroyed account, to make sure we can correctly restore it
-	ts.AssertAccountDiff(genesisAccountOutput.AccountID, slotIndexBlock2, &prunable.AccountDiff{
-		BICChange:             -iotago.BlockIssuanceCredits(testsuite.MinIssuerAccountDeposit),
+	ts.AssertAccountDiff(genesisAccountOutput.AccountID, slotIndexBlock4, &prunable.AccountDiff{
+		BICChange:             -iotago.BlockIssuanceCredits(testsuite.MinIssuerAccountDeposit * 3),
 		PreviousUpdatedTime:   0,
 		NewExpirySlot:         0,
 		PreviousExpirySlot:    1,
@@ -182,12 +172,12 @@
 		StakeEndEpochChange:   0,
 		FixedCostChange:       0,
 		DelegationStakeChange: 0,
-	}, true, node1)
+	}, true, ts.Nodes()...)
 
 	newAccount := ts.AccountOutput("TX2:0")
 	newAccountOutput := newAccount.Output().(*iotago.AccountOutput)
 
-	ts.AssertAccountDiff(newAccountOutput.AccountID, slotIndexBlock2, &prunable.AccountDiff{
+	ts.AssertAccountDiff(newAccountOutput.AccountID, slotIndexBlock4, &prunable.AccountDiff{
 		BICChange:             0,
 		PreviousUpdatedTime:   0,
 		NewExpirySlot:         newAccountExpirySlot,
@@ -200,149 +190,19 @@
 		StakeEndEpochChange:   10,
 		FixedCostChange:       421,
 		DelegationStakeChange: 0,
-	}, false, node1)
+	}, false, ts.Nodes()...)
 
 	ts.AssertAccountData(&accounts.AccountData{
 		ID:              newAccountOutput.AccountID,
-		Credits:         accounts.NewBlockIssuanceCredits(0, slotIndexBlock2),
+		Credits:         accounts.NewBlockIssuanceCredits(0, 10),
 		ExpirySlot:      newAccountExpirySlot,
 		OutputID:        newAccount.OutputID(),
-		PubKeys:         advancedset.New(newAccountBlockIssuerKey),
+		PubKeys:         ds.NewSet(newAccountBlockIssuerKey),
 		StakeEndEpoch:   10,
 		FixedCost:       421,
 		DelegationStake: 0,
 		ValidatorStake:  10000,
-	}, node1)
-=======
-	{
-		accountInput, accountOutputs, accountWallets := ts.TransactionFramework.TransitionAccount("Genesis:1", testsuite.AddBlockIssuerKey(newGenesisOutputKey[:]), testsuite.WithBlockIssuerExpirySlot(1))
-		consumedInputs, equalOutputs, equalWallets := ts.TransactionFramework.CreateBasicOutputsEqually(5, "Genesis:0")
-
-		tx1 := lo.PanicOnErr(ts.TransactionFramework.CreateTransactionWithOptions("TX1", append(accountWallets, equalWallets...),
-			testsuite.WithAccountInput(accountInput, true),
-			testsuite.WithInputs(consumedInputs),
-			testsuite.WithOutputs(append(accountOutputs, equalOutputs...)),
-			testsuite.WithAllotments(iotago.Allotments{&iotago.Allotment{
-				AccountID: genesisAccountOutput.AccountID,
-				Value:     0,
-			}}),
-		))
-
-		var slotIndexBlock1 iotago.SlotIndex = 1
-
-		ts.IssueBlockAtSlotWithOptions("block1", slotIndexBlock1, iotago.NewEmptyCommitment(ts.API.ProtocolParameters().Version()), node1, blockfactory.WithPayload(tx1))
-
-		slotIndexChildrenBlock1 := ts.BlockID("block1").Index() + minSlotCommittableAge + 1
-		ts.IssueBlockAtSlot("block2", slotIndexChildrenBlock1, iotago.NewEmptyCommitment(ts.API.ProtocolParameters().Version()), node1, ts.BlockIDs("block1")...)
-		ts.IssueBlockAtSlot("block3", slotIndexChildrenBlock1, iotago.NewEmptyCommitment(ts.API.ProtocolParameters().Version()), node1, ts.BlockIDs("block2")...)
-
-		ts.AssertLatestCommitmentSlotIndex(slotIndexBlock1, node1)
-
-		ts.AssertAccountDiff(genesisAccountOutput.AccountID, slotIndexBlock1, &prunable.AccountDiff{
-			BICChange:           0,
-			PreviousUpdatedTime: 0,
-			NewOutputID:         iotago.OutputIDFromTransactionIDAndIndex(lo.PanicOnErr(ts.TransactionFramework.Transaction("TX1").ID(ts.API)), 0),
-			PreviousOutputID:    genesisAccount.OutputID(),
-			PubKeysRemoved:      []ed25519.PublicKey{},
-			PubKeysAdded:        []ed25519.PublicKey{newGenesisOutputKey},
-		}, false, ts.Nodes()...)
-
-		ts.AssertAccountData(&accounts.AccountData{
-			ID: genesisAccountOutput.AccountID,
-			// TODO: why do we use the deposit here as credits?
-			Credits:  accounts.NewBlockIssuanceCredits(iotago.BlockIssuanceCredits(testsuite.MinIssuerAccountDeposit*3), 0),
-			OutputID: iotago.OutputIDFromTransactionIDAndIndex(lo.PanicOnErr(ts.TransactionFramework.Transaction("TX1").ID(ts.API)), 0),
-			PubKeys:  ds.NewSet(ed25519.PublicKey(oldGenesisOutputKey), newGenesisOutputKey),
-		}, ts.Nodes()...)
-	}
-
-	// DESTROY GENESIS ACCOUNT, CREATE NEW ACCOUNT WITH BLOCK ISSUER AND STAKING FEATURES FROM BASIC UTXO
-	newAccountBlockIssuerKey := utils.RandPubKey()
-	{
-		inputForNewAccount, newAccountOutputs, newAccountWallets := ts.TransactionFramework.CreateAccountFromInput("TX1:1",
-			testsuite.WithAccountConditions(iotago.AccountOutputUnlockConditions{
-				&iotago.StateControllerAddressUnlockCondition{Address: ts.TransactionFramework.DefaultAddress()},
-				&iotago.GovernorAddressUnlockCondition{Address: ts.TransactionFramework.DefaultAddress()},
-			}),
-			testsuite.WithBlockIssuerFeature(&iotago.BlockIssuerFeature{
-				BlockIssuerKeys: iotago.BlockIssuerKeys{newAccountBlockIssuerKey[:]},
-			}),
-			testsuite.WithStakingFeature(&iotago.StakingFeature{
-				StakedAmount: 10000,
-				FixedCost:    421,
-				StartEpoch:   1,
-				EndEpoch:     10,
-			}),
-		)
-
-		destroyedAccountInput, destroyAccountOutputs, destroyWallets := ts.TransactionFramework.DestroyAccount("TX1:0")
-
-		var slotIndexBlock4 iotago.SlotIndex = ts.BlockID("block3").Index() + 2
-
-		tx2 := lo.PanicOnErr(ts.TransactionFramework.CreateTransactionWithOptions("TX2", append(newAccountWallets, destroyWallets...),
-			testsuite.WithContextInputs(iotago.TxEssenceContextInputs{
-				&iotago.BlockIssuanceCreditInput{
-					AccountID: genesisAccountOutput.AccountID,
-				},
-				&iotago.CommitmentInput{
-					CommitmentID: node1.Protocol.MainEngineInstance().Storage.Settings().LatestCommitment().Commitment().MustID(),
-				},
-			}),
-			testsuite.WithInputs(inputForNewAccount),
-			testsuite.WithAccountInput(destroyedAccountInput, true),
-			testsuite.WithOutputs(append(newAccountOutputs, destroyAccountOutputs...)),
-			testsuite.WithCreationTime(slotIndexBlock4),
-		))
-
-		ts.IssueBlockAtSlotWithOptions("block4", slotIndexBlock4, node1.Protocol.MainEngineInstance().Storage.Settings().LatestCommitment().Commitment(), node1, blockfactory.WithStrongParents(ts.BlockID("block3")), blockfactory.WithPayload(tx2))
-
-		slotIndexChildrenBlock4 := ts.BlockID("block4").Index() + minSlotCommittableAge + 1
-		ts.IssueBlockAtSlot("block5", slotIndexChildrenBlock4, node1.Protocol.MainEngineInstance().Storage.Settings().LatestCommitment().Commitment(), node1, ts.BlockIDs("block4")...)
-		ts.IssueBlockAtSlot("block6", slotIndexChildrenBlock4, node1.Protocol.MainEngineInstance().Storage.Settings().LatestCommitment().Commitment(), node1, ts.BlockIDs("block5")...)
-
-		ts.AssertLatestCommitmentSlotIndex(slotIndexBlock4, node1)
-
-		// assert diff of a destroyed account, to make sure we can correctly restore it
-		ts.AssertAccountDiff(genesisAccountOutput.AccountID, slotIndexBlock4, &prunable.AccountDiff{
-			BICChange:             -iotago.BlockIssuanceCredits(testsuite.MinIssuerAccountDeposit * 3),
-			PreviousUpdatedTime:   0,
-			NewOutputID:           iotago.EmptyOutputID,
-			PreviousOutputID:      iotago.OutputIDFromTransactionIDAndIndex(lo.PanicOnErr(ts.TransactionFramework.Transaction("TX1").ID(ts.API)), 0),
-			PubKeysAdded:          []ed25519.PublicKey{},
-			PubKeysRemoved:        []ed25519.PublicKey{ed25519.PublicKey(oldGenesisOutputKey), newGenesisOutputKey},
-			ValidatorStakeChange:  0,
-			StakeEndEpochChange:   0,
-			FixedCostChange:       0,
-			DelegationStakeChange: 0,
-		}, true, ts.Nodes()...)
-
-		newAccount := ts.AccountOutput("TX2:0")
-		newAccountOutput := newAccount.Output().(*iotago.AccountOutput)
-
-		ts.AssertAccountDiff(newAccountOutput.AccountID, slotIndexBlock4, &prunable.AccountDiff{
-			BICChange:             0,
-			PreviousUpdatedTime:   0,
-			NewOutputID:           newAccount.OutputID(),
-			PreviousOutputID:      iotago.EmptyOutputID,
-			PubKeysAdded:          []ed25519.PublicKey{newAccountBlockIssuerKey},
-			PubKeysRemoved:        []ed25519.PublicKey{},
-			ValidatorStakeChange:  10000,
-			StakeEndEpochChange:   10,
-			FixedCostChange:       421,
-			DelegationStakeChange: 0,
-		}, false, ts.Nodes()...)
-
-		ts.AssertAccountData(&accounts.AccountData{
-			ID:              newAccountOutput.AccountID,
-			Credits:         accounts.NewBlockIssuanceCredits(0, 10),
-			OutputID:        newAccount.OutputID(),
-			PubKeys:         ds.NewSet(newAccountBlockIssuerKey),
-			StakeEndEpoch:   10,
-			FixedCost:       421,
-			DelegationStake: 0,
-			ValidatorStake:  10000,
-		}, ts.Nodes()...)
-	}
+	}, ts.Nodes()...)
 
 	// create a delegation output delegating to the newly created account
 	{
@@ -395,7 +255,6 @@
 		}, ts.Nodes()...)
 	}
 	ts.Wait(ts.Nodes()...)
->>>>>>> 07ef4c55
 }
 
 /*
