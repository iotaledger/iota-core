package tests

import (
	"testing"

	"github.com/stretchr/testify/require"

	"github.com/iotaledger/hive.go/lo"
	"github.com/iotaledger/iota-core/pkg/model"
	"github.com/iotaledger/iota-core/pkg/protocol/engine/accounts"
	"github.com/iotaledger/iota-core/pkg/protocol/engine/blocks"
	"github.com/iotaledger/iota-core/pkg/testsuite"
	"github.com/iotaledger/iota-core/pkg/testsuite/depositcalculator"
	"github.com/iotaledger/iota-core/pkg/testsuite/mock"
	"github.com/iotaledger/iota-core/pkg/testsuite/snapshotcreator"
	iotago "github.com/iotaledger/iota.go/v4"
	"github.com/iotaledger/iota.go/v4/tpkg"
)

func Test_TransitionAndDestroyAccount(t *testing.T) {
	oldGenesisOutputKey := tpkg.RandBlockIssuerKey()

	ts := testsuite.NewTestSuite(t,
		testsuite.WithProtocolParametersOptions(
			iotago.WithTimeProviderOptions(
				0,
				testsuite.GenesisTimeWithOffsetBySlots(200, testsuite.DefaultSlotDurationInSeconds),
				testsuite.DefaultSlotDurationInSeconds,
				testsuite.DefaultSlotsPerEpochExponent,
			),
		),
	)
	defer ts.Shutdown()

	ts.AddGenesisAccount(snapshotcreator.AccountDetails{
		// Nil address will be replaced with the address generated from genesis seed.
		Address: nil,
		// Set an amount enough to cover storage deposit and more issuer keys.
		Amount: mock.MinIssuerAccountAmount(ts.API.ProtocolParameters()) * 2,
		Mana:   0,
		// AccountID is derived from this field, so this must be set uniquely for each account.
		IssuerKey: oldGenesisOutputKey,
		// Expiry Slot is the slot index at which the account expires.
		ExpirySlot: iotago.MaxSlotIndex,
		// BlockIssuanceCredits on this account is custom because it never needs to issue.
		BlockIssuanceCredits: iotago.BlockIssuanceCredits(123),
	})

	// Add a validator node to the network. This will add a validator account to the snapshot.
	node1 := ts.AddValidatorNode("node1")
	// Add a non-validator node to the network. This will not add any accounts to the snapshot.
	_ = ts.AddNode("node2")
	// Add a default block issuer to the network. This will add another block issuer account to the snapshot.
	wallet := ts.AddDefaultWallet(node1)

	ts.Run(true)

	// check that the accounts added in the genesis snapshot were added to account manager correctly.
	// genesis account.
	genesisAccount := ts.AccountOutput("Genesis:1")
	genesisAccountOutput := genesisAccount.Output().(*iotago.AccountOutput)
	ts.AssertAccountData(&accounts.AccountData{
		ID:              genesisAccountOutput.AccountID,
		Credits:         accounts.NewBlockIssuanceCredits(iotago.BlockIssuanceCredits(123), 0),
		OutputID:        genesisAccount.OutputID(),
		ExpirySlot:      iotago.MaxSlotIndex,
		BlockIssuerKeys: iotago.NewBlockIssuerKeys(oldGenesisOutputKey),
	}, ts.Nodes()...)

	// validator node account.
	validatorAccountOutput := ts.AccountOutput("Genesis:2")
	ts.AssertAccountData(&accounts.AccountData{
		ID:              node1.Validator.AccountID,
		Credits:         accounts.NewBlockIssuanceCredits(iotago.MaxBlockIssuanceCredits/2, 0),
		OutputID:        validatorAccountOutput.OutputID(),
		ExpirySlot:      iotago.MaxSlotIndex,
		BlockIssuerKeys: node1.Validator.BlockIssuerKeys(),
		StakeEndEpoch:   iotago.MaxEpochIndex,
		ValidatorStake:  mock.MinValidatorAccountAmount(ts.API.ProtocolParameters()),
	}, ts.Nodes()...)

	// default wallet block issuer account.
	blockIssuerAccountOutput := ts.AccountOutput("Genesis:3")
	ts.AssertAccountData(&accounts.AccountData{
		ID:              wallet.BlockIssuer.AccountID,
		Credits:         accounts.NewBlockIssuanceCredits(iotago.MaxBlockIssuanceCredits/2, 0),
		OutputID:        blockIssuerAccountOutput.OutputID(),
		ExpirySlot:      iotago.MaxSlotIndex,
		BlockIssuerKeys: wallet.BlockIssuer.BlockIssuerKeys(),
	}, ts.Nodes()...)

	// MODIFY EXISTING GENESIS ACCOUNT
	newGenesisOutputKey := tpkg.RandBlockIssuerKey()
	var block1Slot iotago.SlotIndex = 1
	// set the expiry of the genesis account to be the block slot + max committable age.
	newExpirySlot := block1Slot + ts.API.ProtocolParameters().MaxCommittableAge()

	tx1 := ts.DefaultWallet().TransitionAccount(
		"TX1",
		"Genesis:1",
		mock.WithAddBlockIssuerKey(newGenesisOutputKey),
		mock.WithBlockIssuerExpirySlot(newExpirySlot),
	)

	// default block issuer issues a block containing the transaction in slot 1.
	genesisCommitment := iotago.NewEmptyCommitment(ts.API)
	genesisCommitment.ReferenceManaCost = ts.API.ProtocolParameters().CongestionControlParameters().MinReferenceManaCost
	ts.SetCurrentSlot(block1Slot)
	block1 := ts.IssueBasicBlockWithOptions("block1", ts.DefaultWallet(), tx1, mock.WithSlotCommitment(genesisCommitment))
	latestParents := ts.CommitUntilSlot(ts.BlockID("block1").Slot(), block1.ID())

	// assert diff of the genesis account, it should have a new output ID, new expiry slot and a new block issuer key.
	ts.AssertAccountDiff(genesisAccountOutput.AccountID, block1Slot, &model.AccountDiff{
		BICChange:              0,
		PreviousUpdatedSlot:    0,
		PreviousExpirySlot:     iotago.MaxSlotIndex,
		NewExpirySlot:          newExpirySlot,
		NewOutputID:            ts.DefaultWallet().Output("TX1:0").OutputID(),
		PreviousOutputID:       genesisAccount.OutputID(),
		BlockIssuerKeysRemoved: iotago.NewBlockIssuerKeys(),
		BlockIssuerKeysAdded:   iotago.NewBlockIssuerKeys(newGenesisOutputKey),
	}, false, ts.Nodes()...)

	ts.AssertAccountData(&accounts.AccountData{
		ID:              genesisAccountOutput.AccountID,
		Credits:         accounts.NewBlockIssuanceCredits(iotago.BlockIssuanceCredits(123), 0),
		OutputID:        ts.DefaultWallet().Output("TX1:0").OutputID(),
		BlockIssuerKeys: iotago.NewBlockIssuerKeys(oldGenesisOutputKey, newGenesisOutputKey),
		ExpirySlot:      newExpirySlot,
	}, ts.Nodes()...)

	// DESTROY GENESIS ACCOUNT
	// commit until the expiry slot of the transitioned genesis account plus one.
	latestParents = ts.CommitUntilSlot(newExpirySlot+1, latestParents...)

	// issue the block containing the transaction in the same slot as the latest parent block.
	block2Slot := ts.CurrentSlot()
	// create a transaction which destroys the genesis account.
	tx2 := ts.DefaultWallet().DestroyAccount("TX2", "TX1:0")
	block2 := ts.IssueBasicBlockWithOptions("block2", ts.DefaultWallet(), tx2, mock.WithStrongParents(latestParents...))
	latestParents = ts.CommitUntilSlot(block2Slot, block2.ID())

	// assert diff of the destroyed account.
	ts.AssertAccountDiff(genesisAccountOutput.AccountID, block2Slot, &model.AccountDiff{
		BICChange:              -iotago.BlockIssuanceCredits(123),
		PreviousUpdatedSlot:    0,
		NewExpirySlot:          0,
		PreviousExpirySlot:     newExpirySlot,
		NewOutputID:            iotago.EmptyOutputID,
		PreviousOutputID:       ts.DefaultWallet().Output("TX1:0").OutputID(),
		BlockIssuerKeysAdded:   iotago.NewBlockIssuerKeys(),
		BlockIssuerKeysRemoved: iotago.NewBlockIssuerKeys(oldGenesisOutputKey, newGenesisOutputKey),
		ValidatorStakeChange:   0,
		StakeEndEpochChange:    0,
		FixedCostChange:        0,
		DelegationStakeChange:  0,
	}, true, ts.Nodes()...)
}

func Test_StakeDelegateAndDelayedClaim(t *testing.T) {
	ts := testsuite.NewTestSuite(t,
		testsuite.WithProtocolParametersOptions(
			iotago.WithTimeProviderOptions(
				0,
				testsuite.GenesisTimeWithOffsetBySlots(100, testsuite.DefaultSlotDurationInSeconds),
				testsuite.DefaultSlotDurationInSeconds,
				testsuite.DefaultSlotsPerEpochExponent,
			),
		),
	)
	defer ts.Shutdown()

	// Add a validator node to the network. This will add a validator account to the snapshot.
	node1 := ts.AddValidatorNode("node1")
	// Add a non-validator node to the network. This will not add any accounts to the snapshot.
	_ = ts.AddNode("node2")
	// Add a default block issuer to the network. This will add another block issuer account to the snapshot.
	wallet := ts.AddDefaultWallet(node1)

	ts.Run(true)

	// Assert validator and block issuer accounts in genesis snapshot.
	// Validator node account.
	validatorAccountOutput := ts.AccountOutput("Genesis:1")
	ts.AssertAccountData(&accounts.AccountData{
		ID:              node1.Validator.AccountID,
		Credits:         accounts.NewBlockIssuanceCredits(iotago.MaxBlockIssuanceCredits/2, 0),
		OutputID:        validatorAccountOutput.OutputID(),
		ExpirySlot:      iotago.MaxSlotIndex,
		BlockIssuerKeys: node1.Validator.BlockIssuerKeys(),
		StakeEndEpoch:   iotago.MaxEpochIndex,
		ValidatorStake:  mock.MinValidatorAccountAmount(ts.API.ProtocolParameters()),
	}, ts.Nodes()...)

	// Default wallet block issuer account.
	blockIssuerAccountOutput := ts.AccountOutput("Genesis:2")
	ts.AssertAccountData(&accounts.AccountData{
		ID:              wallet.BlockIssuer.AccountID,
		Credits:         accounts.NewBlockIssuanceCredits(iotago.MaxBlockIssuanceCredits/2, 0),
		OutputID:        blockIssuerAccountOutput.OutputID(),
		ExpirySlot:      iotago.MaxSlotIndex,
		BlockIssuerKeys: wallet.BlockIssuer.BlockIssuerKeys(),
	}, ts.Nodes()...)

	// CREATE NEW ACCOUNT WITH BLOCK ISSUER AND STAKING FEATURES FROM BASIC UTXO
	newAccountBlockIssuerKey := tpkg.RandBlockIssuerKey()
	// set the expiry slot of the transitioned genesis account to the latest committed + MaxCommittableAge
	newAccountExpirySlot := node1.Protocol.Engines.Main.Get().SyncManager.LatestCommitment().Slot() + ts.API.ProtocolParameters().MaxCommittableAge()

	stakedAmount := iotago.BaseToken(10000)

	validatorAccountAmount, err := depositcalculator.MinDeposit(ts.API.ProtocolParameters(), iotago.OutputAccount,
		depositcalculator.WithAddress(&iotago.Ed25519Address{}),
		depositcalculator.WithBlockIssuerKeys(1),
		depositcalculator.WithStakedAmount(stakedAmount),
	)
	require.NoError(t, err)

	var block1Slot iotago.SlotIndex = 1
	tx1 := ts.DefaultWallet().CreateAccountFromInput(
		"TX1",
		"Genesis:0",
		ts.DefaultWallet(),
		mock.WithBlockIssuerFeature(iotago.BlockIssuerKeys{newAccountBlockIssuerKey}, newAccountExpirySlot),
		mock.WithStakingFeature(stakedAmount, 421, 0, 10),
		mock.WithAccountAmount(validatorAccountAmount),
		mock.WithAccountMana(mock.MaxBlockManaCost(ts.DefaultWallet().Node.Protocol.CommittedAPI().ProtocolParameters())),
	)

	ts.SetCurrentSlot(block1Slot)
	block1 := ts.IssueBasicBlockWithOptions("block1", ts.DefaultWallet(), tx1)
	latestParents := ts.CommitUntilSlot(block1Slot, block1.ID())

	newAccount := ts.DefaultWallet().AccountOutput("TX1:0")
	newAccountOutput := newAccount.Output().(*iotago.AccountOutput)

	ts.AssertAccountDiff(newAccountOutput.AccountID, block1Slot, &model.AccountDiff{
		BICChange:              0,
		PreviousUpdatedSlot:    0,
		NewExpirySlot:          newAccountExpirySlot,
		PreviousExpirySlot:     0,
		NewOutputID:            newAccount.OutputID(),
		PreviousOutputID:       iotago.EmptyOutputID,
		BlockIssuerKeysAdded:   iotago.NewBlockIssuerKeys(newAccountBlockIssuerKey),
		BlockIssuerKeysRemoved: iotago.NewBlockIssuerKeys(),
		ValidatorStakeChange:   int64(stakedAmount),
		StakeEndEpochChange:    10,
		FixedCostChange:        421,
		DelegationStakeChange:  0,
	}, false, ts.Nodes()...)

	ts.AssertAccountData(&accounts.AccountData{
		ID:              newAccountOutput.AccountID,
		Credits:         accounts.NewBlockIssuanceCredits(0, block1Slot),
		ExpirySlot:      newAccountExpirySlot,
		OutputID:        newAccount.OutputID(),
		BlockIssuerKeys: iotago.NewBlockIssuerKeys(newAccountBlockIssuerKey),
		StakeEndEpoch:   10,
		FixedCost:       421,
		DelegationStake: 0,
		ValidatorStake:  stakedAmount,
	}, ts.Nodes()...)

	// CREATE DELEGATION TO NEW ACCOUNT FROM BASIC UTXO
	accountAddress := iotago.AccountAddress(newAccountOutput.AccountID)
	block2Slot := ts.CurrentSlot()
	tx2 := ts.DefaultWallet().CreateDelegationFromInput(
		"TX2",
		"TX1:1",
		mock.WithDelegatedValidatorAddress(&accountAddress),
		mock.WithDelegationStartEpoch(1),
	)
	block2 := ts.IssueBasicBlockWithOptions("block2", ts.DefaultWallet(), tx2, mock.WithStrongParents(latestParents...))

	latestParents = ts.CommitUntilSlot(block2Slot, block2.ID())
	delegatedAmount := ts.DefaultWallet().Output("TX1:1").BaseTokenAmount()

	ts.AssertAccountDiff(newAccountOutput.AccountID, block2Slot, &model.AccountDiff{
		BICChange:              0,
		PreviousUpdatedSlot:    0,
		NewOutputID:            iotago.EmptyOutputID,
		PreviousOutputID:       iotago.EmptyOutputID,
		BlockIssuerKeysAdded:   iotago.NewBlockIssuerKeys(),
		BlockIssuerKeysRemoved: iotago.NewBlockIssuerKeys(),
		ValidatorStakeChange:   0,
		StakeEndEpochChange:    0,
		FixedCostChange:        0,
		DelegationStakeChange:  int64(delegatedAmount),
	}, false, ts.Nodes()...)

	ts.AssertAccountData(&accounts.AccountData{
		ID:              newAccountOutput.AccountID,
		Credits:         accounts.NewBlockIssuanceCredits(0, block1Slot),
		ExpirySlot:      newAccountExpirySlot,
		OutputID:        newAccount.OutputID(),
		BlockIssuerKeys: iotago.NewBlockIssuerKeys(newAccountBlockIssuerKey),
		StakeEndEpoch:   10,
		FixedCost:       421,
		DelegationStake: iotago.BaseToken(delegatedAmount),
		ValidatorStake:  stakedAmount,
	}, ts.Nodes()...)

	// transition a delegation output to a delayed claiming state
	block3Slot := ts.CurrentSlot()
	tx3 := ts.DefaultWallet().DelayedClaimingTransition("TX3", "TX2:0", 0)
	block3 := ts.IssueBasicBlockWithOptions("block3", ts.DefaultWallet(), tx3, mock.WithStrongParents(latestParents...))

	latestParents = ts.CommitUntilSlot(block3Slot, block3.ID())

	// Transitioning to delayed claiming effectively removes the delegation, so we expect a negative delegation stake change.
	ts.AssertAccountDiff(newAccountOutput.AccountID, block3Slot, &model.AccountDiff{
		BICChange:              0,
		PreviousUpdatedSlot:    0,
		NewOutputID:            iotago.EmptyOutputID,
		PreviousOutputID:       iotago.EmptyOutputID,
		BlockIssuerKeysAdded:   iotago.NewBlockIssuerKeys(),
		BlockIssuerKeysRemoved: iotago.NewBlockIssuerKeys(),
		ValidatorStakeChange:   0,
		StakeEndEpochChange:    0,
		FixedCostChange:        0,
		DelegationStakeChange:  -int64(delegatedAmount),
	}, false, ts.Nodes()...)

	ts.AssertAccountData(&accounts.AccountData{
		ID:              newAccountOutput.AccountID,
		Credits:         accounts.NewBlockIssuanceCredits(0, block1Slot),
		ExpirySlot:      newAccountExpirySlot,
		OutputID:        newAccount.OutputID(),
		BlockIssuerKeys: iotago.NewBlockIssuerKeys(newAccountBlockIssuerKey),
		StakeEndEpoch:   10,
		FixedCost:       421,
		DelegationStake: iotago.BaseToken(0),
		ValidatorStake:  stakedAmount,
	}, ts.Nodes()...)
}

func Test_ImplicitAccounts(t *testing.T) {
	ts := testsuite.NewTestSuite(t,
		testsuite.WithProtocolParametersOptions(
			iotago.WithTimeProviderOptions(
				0,
				testsuite.GenesisTimeWithOffsetBySlots(100, testsuite.DefaultSlotDurationInSeconds),
				testsuite.DefaultSlotDurationInSeconds,
				testsuite.DefaultSlotsPerEpochExponent,
			),
		),
	)
	defer ts.Shutdown()

	// Add a validator node to the network. This will add a validator account to the snapshot.
	node1 := ts.AddValidatorNode("node1")
	// Add a non-validator node to the network. This will not add any accounts to the snapshot.
	_ = ts.AddNode("node2")
	// Add a default block issuer to the network. This will add another block issuer account to the snapshot.
	wallet := ts.AddDefaultWallet(node1)

	ts.Run(true)

	// assert validator and block issuer accounts in genesis snapshot.
	// validator node account.
	validatorAccountOutput := ts.AccountOutput("Genesis:1")
	ts.AssertAccountData(&accounts.AccountData{
		ID:              node1.Validator.AccountID,
		Credits:         accounts.NewBlockIssuanceCredits(iotago.MaxBlockIssuanceCredits/2, 0),
		OutputID:        validatorAccountOutput.OutputID(),
		ExpirySlot:      iotago.MaxSlotIndex,
		BlockIssuerKeys: node1.Validator.BlockIssuerKeys(),
		StakeEndEpoch:   iotago.MaxEpochIndex,
		ValidatorStake:  mock.MinValidatorAccountAmount(ts.API.ProtocolParameters()),
	}, ts.Nodes()...)

	// default wallet block issuer account.
	blockIssuerAccountOutput := ts.AccountOutput("Genesis:2")
	ts.AssertAccountData(&accounts.AccountData{
		ID:              wallet.BlockIssuer.AccountID,
		Credits:         accounts.NewBlockIssuanceCredits(iotago.MaxBlockIssuanceCredits/2, 0),
		OutputID:        blockIssuerAccountOutput.OutputID(),
		ExpirySlot:      iotago.MaxSlotIndex,
		BlockIssuerKeys: wallet.BlockIssuer.BlockIssuerKeys(),
	}, ts.Nodes()...)

	// CREATE IMPLICIT ACCOUNT FROM GENESIS BASIC UTXO, SENT TO A NEW USER WALLET.
	// this wallet is not registered in the ledger yet.
	newUserWallet := ts.AddWallet("newUser", node1, iotago.EmptyAccountID)
	// a default wallet, already registered in the ledger, will issue the transaction and block.
	tx1 := ts.DefaultWallet().CreateImplicitAccountFromInput(
		"TX1",
		"Genesis:0",
		newUserWallet,
	)
	var block1Slot iotago.SlotIndex = 1
	ts.SetCurrentSlot(block1Slot)
	block1 := ts.IssueBasicBlockWithOptions("block1", ts.DefaultWallet(), tx1)
	latestParents := ts.CommitUntilSlot(block1Slot, block1.ID())

	implicitAccountOutput := newUserWallet.Output("TX1:0")
	implicitAccountOutputID := implicitAccountOutput.OutputID()
	implicitAccountID := iotago.AccountIDFromOutputID(implicitAccountOutputID)
	var implicitBlockIssuerKey iotago.BlockIssuerKey = iotago.Ed25519PublicKeyHashBlockIssuerKeyFromImplicitAccountCreationAddress(newUserWallet.ImplicitAccountCreationAddress())

	// the new implicit account should now be registered in the accounts ledger.
	ts.AssertAccountData(&accounts.AccountData{
		ID:              implicitAccountID,
		Credits:         accounts.NewBlockIssuanceCredits(0, block1Slot),
		ExpirySlot:      iotago.MaxSlotIndex,
		OutputID:        implicitAccountOutputID,
		BlockIssuerKeys: iotago.NewBlockIssuerKeys(implicitBlockIssuerKey),
	}, ts.Nodes()...)

	// TRANSITION IMPLICIT ACCOUNT TO ACCOUNT OUTPUT.
	// USE IMPLICIT ACCOUNT AS BLOCK ISSUER.
	fullAccountBlockIssuerKey := tpkg.RandBlockIssuerKey()

	block2Slot := ts.CurrentSlot()
	tx2 := newUserWallet.TransitionImplicitAccountToAccountOutput(
		"TX2",
		"TX1:0",
		mock.WithBlockIssuerFeature(
			iotago.BlockIssuerKeys{fullAccountBlockIssuerKey},
			iotago.MaxSlotIndex,
		),
		mock.WithAccountAmount(mock.MinIssuerAccountAmount(ts.API.ProtocolParameters())),
	)
	block2Commitment := node1.Protocol.Engines.Main.Get().SyncManager.LatestCommitment().Commitment()
	block2 := ts.IssueBasicBlockWithOptions("block2", newUserWallet, tx2, mock.WithStrongParents(latestParents...))
	ts.CommitUntilSlot(block2Slot, block2.ID())

	fullAccountOutputID := newUserWallet.Output("TX2:0").OutputID()
	allotted := iotago.BlockIssuanceCredits(tx2.Transaction.Allotments.Get(implicitAccountID))
	burned := iotago.BlockIssuanceCredits(block2.WorkScore()) * iotago.BlockIssuanceCredits(block2Commitment.ReferenceManaCost)
	// the implicit account should now have been transitioned to a full account in the accounts ledger.
	ts.AssertAccountDiff(implicitAccountID, block2Slot, &model.AccountDiff{
		BICChange:              allotted - burned,
		PreviousUpdatedSlot:    block1Slot,
		NewOutputID:            fullAccountOutputID,
		PreviousOutputID:       implicitAccountOutputID,
		PreviousExpirySlot:     iotago.MaxSlotIndex,
		NewExpirySlot:          iotago.MaxSlotIndex,
		BlockIssuerKeysAdded:   iotago.BlockIssuerKeys{fullAccountBlockIssuerKey},
		BlockIssuerKeysRemoved: iotago.BlockIssuerKeys{implicitBlockIssuerKey},
		ValidatorStakeChange:   0,
		StakeEndEpochChange:    0,
		FixedCostChange:        0,
		DelegationStakeChange:  0,
	}, false, ts.Nodes()...)

	ts.AssertAccountData(&accounts.AccountData{
		ID:              implicitAccountID,
		Credits:         accounts.NewBlockIssuanceCredits(allotted-burned, block2Slot),
		ExpirySlot:      iotago.MaxSlotIndex,
		OutputID:        fullAccountOutputID,
		BlockIssuerKeys: iotago.NewBlockIssuerKeys(fullAccountBlockIssuerKey),
	}, ts.Nodes()...)

	ts.Wait(ts.Nodes()...)
}

func Test_NegativeBIC_BlockIssuerLocked(t *testing.T) {
	ts := testsuite.NewTestSuite(t,
		testsuite.WithProtocolParametersOptions(
			iotago.WithTimeProviderOptions(
				iotago.SlotIndex(0),
				testsuite.GenesisTimeWithOffsetBySlots(iotago.SlotIndex(200), testsuite.DefaultSlotDurationInSeconds),
				testsuite.DefaultSlotDurationInSeconds,
				testsuite.DefaultSlotsPerEpochExponent,
			),
		),
	)
	defer ts.Shutdown()

	// Add a validator node to the network. This will add a validator account to the snapshot.
	node1 := ts.AddValidatorNode("node1")
	node2 := ts.AddNode("node2")

<<<<<<< HEAD
	testPayload := &iotago.TaggedData{}
	testPayloadWorkScore := lo.PanicOnErr(testPayload.WorkScore(ts.API.ProtocolParameters().WorkScoreParameters()))
	minRMC := ts.API.ProtocolParameters().CongestionControlParameters().MinReferenceManaCost
	testPayloadCost := iotago.BlockIssuanceCredits(testPayloadWorkScore) * iotago.BlockIssuanceCredits(minRMC)

	// wallet 1 starts with enough BIC to issue two test payloads
	wallet1BIC := 2 * testPayloadCost
=======
	wallet1BIC := iotago.BlockIssuanceCredits(100_000_000)
>>>>>>> a08b74f5
	wallet2BIC := iotago.BlockIssuanceCredits(0)

	wallet1 := ts.AddGenesisWallet("wallet 1", node2, testsuite.WithWalletBlockIssuanceCredits(wallet1BIC))
	wallet2 := ts.AddGenesisWallet("wallet 2", node2, testsuite.WithWalletBlockIssuanceCredits(wallet2BIC))

	ts.Run(false)

	// check that the accounts added in the genesis snapshot were added to the account manager correctly.

	// wallet 1 block issuer account.
	wallet1OutputID := ts.AccountOutput("Genesis:2").OutputID()
	ts.AssertAccountData(&accounts.AccountData{
		ID:              wallet1.BlockIssuer.AccountID,
		Credits:         accounts.NewBlockIssuanceCredits(wallet1BIC, 0),
		OutputID:        wallet1OutputID,
		ExpirySlot:      iotago.MaxSlotIndex,
		BlockIssuerKeys: wallet1.BlockIssuer.BlockIssuerKeys(),
	}, ts.Nodes()...)

	// wallet 2 block issuer account.
	wallet2OutputID := ts.AccountOutput("Genesis:3").OutputID()
	ts.AssertAccountData(&accounts.AccountData{
		ID:              wallet2.BlockIssuer.AccountID,
		Credits:         accounts.NewBlockIssuanceCredits(wallet2BIC, 0),
		OutputID:        wallet2OutputID,
		ExpirySlot:      iotago.MaxSlotIndex,
		BlockIssuerKeys: wallet2.BlockIssuer.BlockIssuerKeys(),
	}, ts.Nodes()...)

	// MODIFY EXISTING GENESIS ACCOUNT
	var block1Slot iotago.SlotIndex = 1
	var latestParents []iotago.BlockID
	// The cost of the block that will make the account go negative.
	// We store it so we can allot that amount later to unlock it.
	block12ManaCost := iotago.Mana(0)
	// Issue one block from each of the two block-issuers - one will go negative and the other has enough BICs.
	{
		block1Commitment := iotago.NewEmptyCommitment(ts.API)
		block1Commitment.ReferenceManaCost = ts.API.ProtocolParameters().CongestionControlParameters().MinReferenceManaCost
		ts.SetCurrentSlot(block1Slot)
		block11 := ts.IssueBasicBlockWithOptions("block1.1", wallet1, testPayload, mock.WithSlotCommitment(block1Commitment))
		block12 := ts.IssueBasicBlockWithOptions("block1.2", wallet2, testPayload, mock.WithStrongParents(block11.ID()), mock.WithSlotCommitment(block1Commitment))

		var err error
		block12ManaCost, err = block12.ProtocolBlock().ManaCost(block1Commitment.ReferenceManaCost)
		require.NoError(t, err)

		// Commit BIC burns and check account states.
		ts.CommitUntilSlot(ts.BlockID("block1.2").Slot(), block12.ID())

		burned := iotago.BlockIssuanceCredits(block11.WorkScore()) * iotago.BlockIssuanceCredits(ts.API.ProtocolParameters().CongestionControlParameters().MinReferenceManaCost)

		wallet1BIC -= burned
		wallet2BIC -= burned

		ts.AssertAccountData(&accounts.AccountData{
			ID:              wallet1.BlockIssuer.AccountID,
			Credits:         accounts.NewBlockIssuanceCredits(wallet1BIC, block1Slot),
			OutputID:        wallet1OutputID,
			ExpirySlot:      iotago.MaxSlotIndex,
			BlockIssuerKeys: wallet1.BlockIssuer.BlockIssuerKeys(),
		}, ts.Nodes()...)

		ts.AssertAccountData(&accounts.AccountData{
			ID:              wallet2.BlockIssuer.AccountID,
			Credits:         accounts.NewBlockIssuanceCredits(wallet2BIC, block1Slot),
			ExpirySlot:      iotago.MaxSlotIndex,
			OutputID:        wallet2OutputID,
			BlockIssuerKeys: wallet2.BlockIssuer.BlockIssuerKeys(),
		}, ts.Nodes()...)
	}

	block2Slot := ts.CurrentSlot()

	// Try to issue more blocks from each of the issuers - one succeeds in issuing a block,
	// the other has the block rejected in the PostSolidFilter as his account has negative BIC value.
	{
		block2Commitment := node1.Protocol.Engines.Main.Get().SyncManager.LatestCommitment().Commitment()

		block21 := ts.IssueBasicBlockWithOptions("block2.1", wallet1, testPayload, mock.WithSlotCommitment(block2Commitment))

		block22 := ts.IssueBasicBlockWithOptions("block2.2", wallet2, testPayload, mock.WithStrongParents(ts.BlockID("block2.1")), mock.WithSlotCommitment(block2Commitment))

		ts.AssertBlockFiltered([]*blocks.Block{block22}, iotago.ErrAccountLocked, wallet2.Node)

		latestParents = ts.CommitUntilSlot(ts.BlockID("block2.1").Slot(), block21.ID())

		burned := iotago.BlockIssuanceCredits(block21.WorkScore()) * iotago.BlockIssuanceCredits(ts.API.ProtocolParameters().CongestionControlParameters().MinReferenceManaCost)

		wallet1BIC -= burned

		ts.AssertAccountData(&accounts.AccountData{
			ID:              wallet1.BlockIssuer.AccountID,
			Credits:         accounts.NewBlockIssuanceCredits(wallet1BIC, block2Slot),
			OutputID:        wallet1OutputID,
			ExpirySlot:      iotago.MaxSlotIndex,
			BlockIssuerKeys: wallet1.BlockIssuer.BlockIssuerKeys(),
		}, ts.Nodes()...)

		ts.AssertAccountData(&accounts.AccountData{
			ID:              wallet2.BlockIssuer.AccountID,
			Credits:         accounts.NewBlockIssuanceCredits(wallet2BIC, block1Slot),
			ExpirySlot:      iotago.MaxSlotIndex,
			OutputID:        wallet2OutputID,
			BlockIssuerKeys: wallet2.BlockIssuer.BlockIssuerKeys(),
		}, ts.Nodes()...)
	}

	block3Slot := ts.CurrentSlot()

	// Allot some mana to the locked account to unlock it.
	// The locked wallet 2 is preparing and signs the transaction, but it's issued by wallet 1 whose account is not locked.
	{
<<<<<<< HEAD
		allottedBIC := testPayloadCost
=======
		allottedBIC := iotago.BlockIssuanceCredits(block12ManaCost)
>>>>>>> a08b74f5
		tx1 := wallet2.AllotManaFromInputs("TX1",
			iotago.Allotments{&iotago.Allotment{
				AccountID: wallet2.BlockIssuer.AccountID,
				Mana:      iotago.Mana(allottedBIC),
			}}, "Genesis:0")

		block3Commitment := node1.Protocol.Engines.Main.Get().SyncManager.LatestCommitment().Commitment()
		// Wallet 1 whose account is not locked is issuing the block to unlock the account of wallet 2.
		block31 := ts.IssueBasicBlockWithOptions("block3.1", wallet1, tx1, mock.WithStrongParents(latestParents...), mock.WithSlotCommitment(block3Commitment))

		latestParents = ts.CommitUntilSlot(ts.BlockID("block3.1").Slot(), block31.ID())

		burned := iotago.BlockIssuanceCredits(block31.WorkScore()) * iotago.BlockIssuanceCredits(ts.API.ProtocolParameters().CongestionControlParameters().MinReferenceManaCost)

		wallet1BIC -= burned
		wallet2BIC += allottedBIC

		ts.AssertAccountData(&accounts.AccountData{
			ID:              wallet1.BlockIssuer.AccountID,
			Credits:         accounts.NewBlockIssuanceCredits(wallet1BIC, block3Slot),
			OutputID:        wallet1OutputID,
			ExpirySlot:      iotago.MaxSlotIndex,
			BlockIssuerKeys: wallet1.BlockIssuer.BlockIssuerKeys(),
		}, ts.Nodes()...)

		ts.AssertAccountData(&accounts.AccountData{
			ID:              wallet2.BlockIssuer.AccountID,
			Credits:         accounts.NewBlockIssuanceCredits(wallet2BIC, block3Slot),
			ExpirySlot:      iotago.MaxSlotIndex,
			OutputID:        wallet2OutputID,
			BlockIssuerKeys: wallet2.BlockIssuer.BlockIssuerKeys(),
		}, ts.Nodes()...)
	}

	block4Slot := ts.CurrentSlot()

	// Issue block from the unlocked account of wallet 2 to make sure that it's actually unlocked.
	{
		block4Commitment := node1.Protocol.Engines.Main.Get().SyncManager.LatestCommitment().Commitment()

		block4 := ts.IssueBasicBlockWithOptions("block4", wallet2, testPayload, mock.WithStrongParents(latestParents...), mock.WithSlotCommitment(block4Commitment))

		ts.CommitUntilSlot(ts.BlockID("block4").Slot(), block4.ID())

		burned := iotago.BlockIssuanceCredits(block4.WorkScore()) * iotago.BlockIssuanceCredits(ts.API.ProtocolParameters().CongestionControlParameters().MinReferenceManaCost)

		wallet2BIC -= burned

		ts.AssertAccountData(&accounts.AccountData{
			ID:              wallet1.BlockIssuer.AccountID,
			Credits:         accounts.NewBlockIssuanceCredits(wallet1BIC, block3Slot),
			OutputID:        wallet1OutputID,
			ExpirySlot:      iotago.MaxSlotIndex,
			BlockIssuerKeys: wallet1.BlockIssuer.BlockIssuerKeys(),
		}, ts.Nodes()...)

		ts.AssertAccountData(&accounts.AccountData{
			ID:              wallet2.BlockIssuer.AccountID,
			Credits:         accounts.NewBlockIssuanceCredits(wallet2BIC, block4Slot),
			ExpirySlot:      iotago.MaxSlotIndex,
			OutputID:        wallet2OutputID,
			BlockIssuerKeys: wallet2.BlockIssuer.BlockIssuerKeys(),
		}, ts.Nodes()...)
	}
}

func Test_NegativeBIC_AccountOutput(t *testing.T) {
	ts := testsuite.NewTestSuite(t,
		testsuite.WithProtocolParametersOptions(
			iotago.WithTimeProviderOptions(
				0,
				testsuite.GenesisTimeWithOffsetBySlots(200, testsuite.DefaultSlotDurationInSeconds),
				testsuite.DefaultSlotDurationInSeconds,
				testsuite.DefaultSlotsPerEpochExponent,
			),
		),
	)
	defer ts.Shutdown()

	// Add a validator node to the network. This will add a validator account to the snapshot.
	node1 := ts.AddValidatorNode("node1")
	_ = ts.AddNode("node2")

	wallet1BIC := iotago.BlockIssuanceCredits(-1)
	wallet2BIC := iotago.MaxBlockIssuanceCredits / 2

	// Add a default block issuer to the network. This will add another block issuer account to the snapshot.
	minDeposit, err := depositcalculator.MinDeposit(ts.API.ProtocolParameters(), iotago.OutputAccount,
		depositcalculator.WithAddress(&iotago.Ed25519Address{}),
		depositcalculator.WithBlockIssuerKeys(2),
	)
	require.NoError(t, err)

	wallet1 := ts.AddGenesisWallet("wallet 1", node1, testsuite.WithWalletAmount(minDeposit), testsuite.WithWalletBlockIssuanceCredits(wallet1BIC))
	wallet2 := ts.AddGenesisWallet("wallet 2", node1, testsuite.WithWalletBlockIssuanceCredits(wallet2BIC))

	ts.Run(true)

	// check that the accounts added in the genesis snapshot were added to the account manager correctly.
	// validator node account.
	validatorAccountOutput := ts.AccountOutput("Genesis:1")
	ts.AssertAccountData(&accounts.AccountData{
		ID:              node1.Validator.AccountID,
		Credits:         accounts.NewBlockIssuanceCredits(iotago.MaxBlockIssuanceCredits/2, 0),
		OutputID:        validatorAccountOutput.OutputID(),
		ExpirySlot:      iotago.MaxSlotIndex,
		BlockIssuerKeys: node1.Validator.BlockIssuerKeys(),
		StakeEndEpoch:   iotago.MaxEpochIndex,
		ValidatorStake:  mock.MinValidatorAccountAmount(ts.API.ProtocolParameters()),
	}, ts.Nodes()...)

	// default wallet block issuer account.
	wallet1AccountOutput := ts.AccountOutput("Genesis:2")
	ts.AssertAccountData(&accounts.AccountData{
		ID:              wallet1.BlockIssuer.AccountID,
		Credits:         accounts.NewBlockIssuanceCredits(-1, 0),
		OutputID:        wallet1AccountOutput.OutputID(),
		ExpirySlot:      iotago.MaxSlotIndex,
		BlockIssuerKeys: wallet1.BlockIssuer.BlockIssuerKeys(),
	}, ts.Nodes()...)

	wallet2AccountOutput := ts.AccountOutput("Genesis:3")
	ts.AssertAccountData(&accounts.AccountData{
		ID:              wallet2.BlockIssuer.AccountID,
		Credits:         accounts.NewBlockIssuanceCredits(iotago.MaxBlockIssuanceCredits/2, 0),
		OutputID:        wallet2AccountOutput.OutputID(),
		ExpirySlot:      iotago.MaxSlotIndex,
		BlockIssuerKeys: wallet2.BlockIssuer.BlockIssuerKeys(),
	}, ts.Nodes()...)

	// MODIFY EXISTING GENESIS ACCOUNT
	newWallet1IssuerKey := tpkg.RandBlockIssuerKey()
	var block1Slot iotago.SlotIndex = 1
	var latestParents []iotago.BlockID
	ts.SetCurrentSlot(block1Slot)

	// set the expiry of the genesis account to be the block slot + max committable age.
	newExpirySlot := block1Slot + ts.API.ProtocolParameters().MaxCommittableAge()
	{
		// Prepare a transaction that will try to spend an AccountOutput of a locked account.
		tx1 := wallet1.TransitionAccount(
			"TX1",
			"Genesis:2",
			mock.WithAddBlockIssuerKey(newWallet1IssuerKey),
			mock.WithBlockIssuerExpirySlot(newExpirySlot),
		)

		// default block issuer issues a block containing the transaction in slot 1.
		genesisCommitment := iotago.NewEmptyCommitment(ts.API)
		genesisCommitment.ReferenceManaCost = ts.API.ProtocolParameters().CongestionControlParameters().MinReferenceManaCost

		// Wallet 2, which has non-negative BIC issues the block.
		ts.IssueBasicBlockWithOptions("block1", wallet2, tx1, mock.WithSlotCommitment(genesisCommitment))

		ts.AssertTransactionsInCacheInvalid([]*iotago.Transaction{tx1.Transaction}, true, node1)

		latestParents = ts.CommitUntilSlot(block1Slot, ts.BlockIDs("Genesis")...)

		// The outputID of wallet1 and wallet2 account should remain the same as neither was successfully spent.
		ts.AssertAccountData(&accounts.AccountData{
			ID:              wallet1.BlockIssuer.AccountID,
			Credits:         accounts.NewBlockIssuanceCredits(wallet1BIC, 0),
			OutputID:        wallet1AccountOutput.OutputID(),
			ExpirySlot:      iotago.MaxSlotIndex,
			BlockIssuerKeys: wallet1.BlockIssuer.BlockIssuerKeys(),
		}, ts.Nodes()...)

		ts.AssertAccountData(&accounts.AccountData{
			ID:              wallet2.BlockIssuer.AccountID,
			Credits:         accounts.NewBlockIssuanceCredits(wallet2BIC, 0),
			OutputID:        wallet2AccountOutput.OutputID(),
			ExpirySlot:      iotago.MaxSlotIndex,
			BlockIssuerKeys: wallet2.BlockIssuer.BlockIssuerKeys(),
		}, ts.Nodes()...)
	}

	block2Slot := ts.CurrentSlot()

	// Allot some mana to the locked account to unlock it.
	// The locked wallet 1 is preparing and signs the transaction, but it's issued by wallet 2 whose account is not locked.
	{
<<<<<<< HEAD
		// create a dummy TX of the kind we want wallet 1 to issue next, so we can calculate it's cost.
		dummyTx := wallet1.TransitionAccount(
			"TX3",
			"Genesis:2",
			mock.WithAddBlockIssuerKey(newWallet1IssuerKey),
			mock.WithBlockIssuerExpirySlot(newExpirySlot),
		)
		dummyTxCost := iotago.BlockIssuanceCredits(lo.PanicOnErr(dummyTx.WorkScore(ts.API.ProtocolParameters().WorkScoreParameters()))) + iotago.BlockIssuanceCredits(ts.API.ProtocolParameters().CongestionControlParameters().MinReferenceManaCost)

		// allot enough Mana to unlock the account AND cover the cost of the next transaction.
		allottedBIC := dummyTxCost + 1
=======
		allottedBIC := iotago.BlockIssuanceCredits(100_000_000)
>>>>>>> a08b74f5
		tx2 := wallet1.AllotManaFromInputs("TX2",
			iotago.Allotments{&iotago.Allotment{
				AccountID: wallet1.BlockIssuer.AccountID,
				Mana:      iotago.Mana(allottedBIC),
			}}, "Genesis:0")

		block2Commitment := node1.Protocol.Engines.Main.Get().SyncManager.LatestCommitment().Commitment()
		// Wallet 2 whose account is not locked is issuing the block to unlock the account of wallet 1.
		block2 := ts.IssueBasicBlockWithOptions("block2", wallet2, tx2, mock.WithStrongParents(latestParents...), mock.WithSlotCommitment(block2Commitment))

		latestParents = ts.CommitUntilSlot(block2Slot, block2.ID())

		wallet1BIC += allottedBIC
		wallet2BIC -= iotago.BlockIssuanceCredits(block2.WorkScore()) * iotago.BlockIssuanceCredits(ts.API.ProtocolParameters().CongestionControlParameters().MinReferenceManaCost)

		ts.AssertAccountData(&accounts.AccountData{
			ID:              wallet1.BlockIssuer.AccountID,
			Credits:         accounts.NewBlockIssuanceCredits(wallet1BIC, block2Slot),
			OutputID:        wallet1AccountOutput.OutputID(),
			ExpirySlot:      iotago.MaxSlotIndex,
			BlockIssuerKeys: wallet1.BlockIssuer.BlockIssuerKeys(),
		}, ts.Nodes()...)

		ts.AssertAccountData(&accounts.AccountData{
			ID:              wallet2.BlockIssuer.AccountID,
			Credits:         accounts.NewBlockIssuanceCredits(wallet2BIC, block2Slot),
			ExpirySlot:      iotago.MaxSlotIndex,
			OutputID:        wallet2AccountOutput.OutputID(),
			BlockIssuerKeys: wallet2.BlockIssuer.BlockIssuerKeys(),
		}, ts.Nodes()...)
	}

	block3Slot := ts.CurrentSlot()
	newExpirySlot = block3Slot + ts.API.ProtocolParameters().MaxCommittableAge()
	{
		// Prepare a transaction that will try to spend an AccountOutput of an already unlocked account.
		tx3 := wallet1.TransitionAccount(
			"TX3",
			"Genesis:2",
			mock.WithAddBlockIssuerKey(newWallet1IssuerKey),
			mock.WithBlockIssuerExpirySlot(newExpirySlot),
		)

		block3Commitment := node1.Protocol.Engines.Main.Get().SyncManager.LatestCommitment().Commitment()

		// Wallet 1, which already has non-negative BIC issues the block.
		block3 := ts.IssueBasicBlockWithOptions("block3", wallet1, tx3, mock.WithStrongParents(latestParents...), mock.WithSlotCommitment(block3Commitment))
		latestParents = ts.CommitUntilSlot(block3Slot, block3.ID())

		wallet1BIC -= iotago.BlockIssuanceCredits(block3.WorkScore()) * iotago.BlockIssuanceCredits(ts.API.ProtocolParameters().CongestionControlParameters().MinReferenceManaCost)

		// The outputID of wallet1 and wallet2 account should remain the same as neither was successfully spent.
		// The mana on wallet2 account should be subtracted
		// because it issued the block with a transaction that didn't mutate the ledger.
		ts.AssertAccountData(&accounts.AccountData{
			ID:              wallet1.BlockIssuer.AccountID,
			Credits:         accounts.NewBlockIssuanceCredits(wallet1BIC, block3Slot),
			OutputID:        wallet1.AccountOutput("TX3:0").OutputID(),
			ExpirySlot:      newExpirySlot,
			BlockIssuerKeys: iotago.NewBlockIssuerKeys(wallet1.BlockIssuer.BlockIssuerKeys()[0], newWallet1IssuerKey),
		}, ts.Nodes()...)

		ts.AssertAccountData(&accounts.AccountData{
			ID:              wallet2.BlockIssuer.AccountID,
			Credits:         accounts.NewBlockIssuanceCredits(wallet2BIC, block2Slot),
			OutputID:        wallet2AccountOutput.OutputID(),
			ExpirySlot:      iotago.MaxSlotIndex,
			BlockIssuerKeys: wallet2.BlockIssuer.BlockIssuerKeys(),
		}, ts.Nodes()...)
	}

	// DESTROY WALLET 1 ACCOUNT
	{
		// commit until the expiry slot of the transitioned genesis account plus one.
		latestParents = ts.CommitUntilSlot(newExpirySlot+1, latestParents...)

		block4Slot := ts.CurrentSlot()

		// create a transaction which destroys the genesis account.

		tx4 := wallet1.DestroyAccount("TX4", "TX3:0")
		block4Commitment := node1.Protocol.Engines.Main.Get().SyncManager.LatestCommitment().Commitment()

		block4 := ts.IssueBasicBlockWithOptions("block4", wallet2, tx4, mock.WithStrongParents(latestParents...), mock.WithSlotCommitment(block4Commitment))
		latestParents = ts.CommitUntilSlot(block4Slot, block4.ID())

		// assert diff of the destroyed account.
		ts.AssertAccountDiff(wallet1.BlockIssuer.AccountID, block4Slot, &model.AccountDiff{
			BICChange:              -iotago.BlockIssuanceCredits(wallet1BIC),
			PreviousUpdatedSlot:    block3Slot,
			NewExpirySlot:          0,
			PreviousExpirySlot:     newExpirySlot,
			NewOutputID:            iotago.EmptyOutputID,
			PreviousOutputID:       wallet1.Output("TX3:0").OutputID(),
			BlockIssuerKeysAdded:   iotago.NewBlockIssuerKeys(),
			BlockIssuerKeysRemoved: iotago.NewBlockIssuerKeys(wallet1.BlockIssuer.BlockIssuerKeys()[0], newWallet1IssuerKey),
			ValidatorStakeChange:   0,
			StakeEndEpochChange:    0,
			FixedCostChange:        0,
			DelegationStakeChange:  0,
		}, true, ts.Nodes()...)
	}
}

func Test_NegativeBIC_AccountOwnedBasicOutputLocked(t *testing.T) {
	ts := testsuite.NewTestSuite(t,
		testsuite.WithProtocolParametersOptions(
			iotago.WithTimeProviderOptions(
				0,
				testsuite.GenesisTimeWithOffsetBySlots(200, testsuite.DefaultSlotDurationInSeconds),
				testsuite.DefaultSlotDurationInSeconds,
				testsuite.DefaultSlotsPerEpochExponent,
			),
		),
	)
	defer ts.Shutdown()

	// Add a validator node to the network. This will add a validator account to the snapshot.
	node1 := ts.AddValidatorNode("node1")
	_ = ts.AddNode("node2")

	wallet1BIC := iotago.BlockIssuanceCredits(-1)
	wallet2BIC := iotago.MaxBlockIssuanceCredits / 2
	// Add a default block issuer to the network. This will add another block issuer account to the snapshot.
	wallet1 := ts.AddGenesisWallet("wallet 1", node1, testsuite.WithWalletBlockIssuanceCredits(wallet1BIC))
	wallet2 := ts.AddGenesisWallet("wallet 2", node1, testsuite.WithWalletBlockIssuanceCredits(wallet2BIC))

	ts.Run(true)

	// check that the accounts added in the genesis snapshot were added to the account manager correctly.
	// validator node account.
	validatorAccountOutput := ts.AccountOutput("Genesis:1")
	ts.AssertAccountData(&accounts.AccountData{
		ID:              node1.Validator.AccountID,
		Credits:         accounts.NewBlockIssuanceCredits(iotago.MaxBlockIssuanceCredits/2, 0),
		OutputID:        validatorAccountOutput.OutputID(),
		ExpirySlot:      iotago.MaxSlotIndex,
		BlockIssuerKeys: node1.Validator.BlockIssuerKeys(),
		StakeEndEpoch:   iotago.MaxEpochIndex,
		ValidatorStake:  mock.MinValidatorAccountAmount(ts.API.ProtocolParameters()),
	}, ts.Nodes()...)

	// default wallet block issuer account.
	wallet1AccountOutput := ts.AccountOutput("Genesis:2")
	ts.AssertAccountData(&accounts.AccountData{
		ID:              wallet1.BlockIssuer.AccountID,
		Credits:         accounts.NewBlockIssuanceCredits(wallet1BIC, 0),
		OutputID:        wallet1AccountOutput.OutputID(),
		ExpirySlot:      iotago.MaxSlotIndex,
		BlockIssuerKeys: wallet1.BlockIssuer.BlockIssuerKeys(),
	}, ts.Nodes()...)

	wallet2AccountOutput := ts.AccountOutput("Genesis:3")
	ts.AssertAccountData(&accounts.AccountData{
		ID:              wallet2.BlockIssuer.AccountID,
		Credits:         accounts.NewBlockIssuanceCredits(wallet2BIC, 0),
		OutputID:        wallet2AccountOutput.OutputID(),
		ExpirySlot:      iotago.MaxSlotIndex,
		BlockIssuerKeys: wallet2.BlockIssuer.BlockIssuerKeys(),
	}, ts.Nodes()...)

	var block1Slot iotago.SlotIndex = 1
	var latestParents []iotago.BlockID
	ts.SetCurrentSlot(block1Slot)

	genesisCommitment := iotago.NewEmptyCommitment(ts.API)
	genesisCommitment.ReferenceManaCost = ts.API.ProtocolParameters().CongestionControlParameters().MinReferenceManaCost

	tx0 := wallet1.CreateBasicOutputsEquallyFromInput(
		"TX0",
		2,
		"Genesis:0",
	)
	block0 := ts.IssueBasicBlockWithOptions("block1", ts.DefaultWallet(), tx0, mock.WithSlotCommitment(genesisCommitment))

	// SEND A TRANSACTION TO AN ACCOUNT ADDRESS
	{
		// Prepare a transaction that will try to spend an AccountOutput of a locked account.
		tx1 := wallet1.SendFundsToAccount(
			"TX1",
			wallet1.BlockIssuer.AccountID,
			"TX0:0",
		)

		// default block issuer issues a block containing the transaction in slot 1.

		// Wallet 2, which has non-negative BIC issues the block.
		block1 := ts.IssueBasicBlockWithOptions("block1", wallet2, tx1, mock.WithStrongParents(block0.ID()), mock.WithSlotCommitment(genesisCommitment))

		ts.AssertTransactionsInCacheBooked([]*iotago.Transaction{tx1.Transaction}, true, node1)

		latestParents = ts.CommitUntilSlot(block1Slot, block1.ID())

		wallet2BIC -= iotago.BlockIssuanceCredits(block1.WorkScore()) * iotago.BlockIssuanceCredits(ts.API.ProtocolParameters().CongestionControlParameters().MinReferenceManaCost)

		// The outputID of wallet1 and wallet2 account should remain the same as neither was successfully spent.
		ts.AssertAccountData(&accounts.AccountData{
			ID:              wallet1.BlockIssuer.AccountID,
			Credits:         accounts.NewBlockIssuanceCredits(wallet1BIC, 0),
			OutputID:        wallet1AccountOutput.OutputID(),
			ExpirySlot:      iotago.MaxSlotIndex,
			BlockIssuerKeys: wallet1.BlockIssuer.BlockIssuerKeys(),
		}, ts.Nodes()...)

		ts.AssertAccountData(&accounts.AccountData{
			ID:              wallet2.BlockIssuer.AccountID,
			Credits:         accounts.NewBlockIssuanceCredits(wallet2BIC, block1Slot),
			OutputID:        wallet2AccountOutput.OutputID(),
			ExpirySlot:      iotago.MaxSlotIndex,
			BlockIssuerKeys: wallet2.BlockIssuer.BlockIssuerKeys(),
		}, ts.Nodes()...)
	}

	block2Slot := ts.CurrentSlot()

	// TRY TO SPEND THE BASIC OUTPUT FROM AN ACCOUNT ADDRESS
	{
		block2Commitment := node1.Protocol.Engines.Main.Get().SyncManager.LatestCommitment().Commitment()

		tx2 := wallet1.SendFundsFromAccount(
			"TX2",
			"Genesis:2",
			lo.PanicOnErr(block2Commitment.ID()),
			"TX1:0",
		)

		// Wallet 2, which has non-negative BIC issues the block.
		ts.IssueBasicBlockWithOptions("block2", wallet2, tx2, mock.WithStrongParents(latestParents...), mock.WithSlotCommitment(block2Commitment))

		ts.AssertTransactionsInCacheInvalid([]*iotago.Transaction{tx2.Transaction}, true, node1)

		latestParents = ts.CommitUntilSlot(block2Slot, latestParents...)

		// The outputID of wallet1 and wallet2 account should remain the same as neither was successfully spent.
		ts.AssertAccountData(&accounts.AccountData{
			ID:              wallet1.BlockIssuer.AccountID,
			Credits:         accounts.NewBlockIssuanceCredits(wallet1BIC, 0),
			OutputID:        wallet1AccountOutput.OutputID(),
			ExpirySlot:      iotago.MaxSlotIndex,
			BlockIssuerKeys: wallet1.BlockIssuer.BlockIssuerKeys(),
		}, ts.Nodes()...)

		ts.AssertAccountData(&accounts.AccountData{
			ID:              wallet2.BlockIssuer.AccountID,
			Credits:         accounts.NewBlockIssuanceCredits(wallet2BIC, block1Slot),
			OutputID:        wallet2AccountOutput.OutputID(),
			ExpirySlot:      iotago.MaxSlotIndex,
			BlockIssuerKeys: wallet2.BlockIssuer.BlockIssuerKeys(),
		}, ts.Nodes()...)
	}

	block3Slot := ts.CurrentSlot()

	// UNLOCK THE ACCOUNT
	// The locked wallet 2 is preparing and signs the transaction,
	// but it's issued by wallet 2 whose account is not locked.
	{
		allottedBIC := iotago.BlockIssuanceCredits(10001)
		tx3 := wallet1.AllotManaFromInputs("TX3",
			iotago.Allotments{&iotago.Allotment{
				AccountID: wallet1.BlockIssuer.AccountID,
				Mana:      iotago.Mana(allottedBIC),
			}}, "TX0:1")

		block3Commitment := node1.Protocol.Engines.Main.Get().SyncManager.LatestCommitment().Commitment()

		// Wallet 2 whose account is not locked is issuing the block to unlock the account of wallet 1.
		block3 := ts.IssueBasicBlockWithOptions("block3", wallet2, tx3, mock.WithStrongParents(latestParents...), mock.WithSlotCommitment(block3Commitment))

		ts.AssertTransactionsInCacheBooked([]*iotago.Transaction{tx3.Transaction}, true, ts.Nodes()...)
		ts.AssertBlocksInCacheBooked([]*blocks.Block{block3}, true, ts.Nodes()...)

		latestParents = ts.CommitUntilSlot(block3Slot, block3.ID())

		wallet1BIC += allottedBIC
		wallet2BIC -= iotago.BlockIssuanceCredits(block3.WorkScore()) * iotago.BlockIssuanceCredits(ts.API.ProtocolParameters().CongestionControlParameters().MinReferenceManaCost)
		require.GreaterOrEqual(t, wallet1BIC, iotago.BlockIssuanceCredits(0))

		ts.AssertAccountData(&accounts.AccountData{
			ID:              wallet1.BlockIssuer.AccountID,
			Credits:         accounts.NewBlockIssuanceCredits(wallet1BIC, block3Slot),
			OutputID:        wallet1AccountOutput.OutputID(),
			ExpirySlot:      iotago.MaxSlotIndex,
			BlockIssuerKeys: wallet1.BlockIssuer.BlockIssuerKeys(),
		}, ts.Nodes()...)

		ts.AssertAccountData(&accounts.AccountData{
			ID:              wallet2.BlockIssuer.AccountID,
			Credits:         accounts.NewBlockIssuanceCredits(wallet2BIC, block3Slot),
			ExpirySlot:      iotago.MaxSlotIndex,
			OutputID:        wallet2AccountOutput.OutputID(),
			BlockIssuerKeys: wallet2.BlockIssuer.BlockIssuerKeys(),
		}, ts.Nodes()...)
	}

	block4Slot := ts.CurrentSlot()
	// SPEND THE BASIC OUTPUT FROM AN ACCOUNT ADDRESS
	{
		block4Commitment := node1.Protocol.Engines.Main.Get().SyncManager.LatestCommitment().Commitment()

		tx4 := wallet1.SendFundsFromAccount(
			"TX4",
			"Genesis:2",
			lo.PanicOnErr(block4Commitment.ID()),
			"TX1:0",
		)

		// Wallet 1, which has non-negative BIC issues the block.
		block4 := ts.IssueBasicBlockWithOptions("block4", wallet1, tx4, mock.WithStrongParents(latestParents...), mock.WithSlotCommitment(block4Commitment))

		ts.AssertTransactionsInCacheBooked([]*iotago.Transaction{tx4.Transaction}, true, node1)

		latestParents = ts.CommitUntilSlot(block4Slot, block4.ID())

		wallet1BIC -= iotago.BlockIssuanceCredits(block4.WorkScore()) * iotago.BlockIssuanceCredits(ts.API.ProtocolParameters().CongestionControlParameters().MinReferenceManaCost)

		// The outputID of wallet1 and wallet2 account should remain the same as neither was successfully spent.
		ts.AssertAccountData(&accounts.AccountData{
			ID:              wallet1.BlockIssuer.AccountID,
			Credits:         accounts.NewBlockIssuanceCredits(wallet1BIC, block4Slot),
			OutputID:        wallet1.Output("TX4:0").OutputID(),
			ExpirySlot:      iotago.MaxSlotIndex,
			BlockIssuerKeys: wallet1.BlockIssuer.BlockIssuerKeys(),
		}, ts.Nodes()...)

		ts.AssertAccountData(&accounts.AccountData{
			ID:              wallet2.BlockIssuer.AccountID,
			Credits:         accounts.NewBlockIssuanceCredits(wallet2BIC, block3Slot),
			OutputID:        wallet2AccountOutput.OutputID(),
			ExpirySlot:      iotago.MaxSlotIndex,
			BlockIssuerKeys: wallet2.BlockIssuer.BlockIssuerKeys(),
		}, ts.Nodes()...)
	}
}<|MERGE_RESOLUTION|>--- conflicted
+++ resolved
@@ -472,7 +472,6 @@
 	node1 := ts.AddValidatorNode("node1")
 	node2 := ts.AddNode("node2")
 
-<<<<<<< HEAD
 	testPayload := &iotago.TaggedData{}
 	testPayloadWorkScore := lo.PanicOnErr(testPayload.WorkScore(ts.API.ProtocolParameters().WorkScoreParameters()))
 	minRMC := ts.API.ProtocolParameters().CongestionControlParameters().MinReferenceManaCost
@@ -480,9 +479,6 @@
 
 	// wallet 1 starts with enough BIC to issue two test payloads
 	wallet1BIC := 2 * testPayloadCost
-=======
-	wallet1BIC := iotago.BlockIssuanceCredits(100_000_000)
->>>>>>> a08b74f5
 	wallet2BIC := iotago.BlockIssuanceCredits(0)
 
 	wallet1 := ts.AddGenesisWallet("wallet 1", node2, testsuite.WithWalletBlockIssuanceCredits(wallet1BIC))
@@ -596,11 +592,7 @@
 	// Allot some mana to the locked account to unlock it.
 	// The locked wallet 2 is preparing and signs the transaction, but it's issued by wallet 1 whose account is not locked.
 	{
-<<<<<<< HEAD
 		allottedBIC := testPayloadCost
-=======
-		allottedBIC := iotago.BlockIssuanceCredits(block12ManaCost)
->>>>>>> a08b74f5
 		tx1 := wallet2.AllotManaFromInputs("TX1",
 			iotago.Allotments{&iotago.Allotment{
 				AccountID: wallet2.BlockIssuer.AccountID,
@@ -782,7 +774,6 @@
 	// Allot some mana to the locked account to unlock it.
 	// The locked wallet 1 is preparing and signs the transaction, but it's issued by wallet 2 whose account is not locked.
 	{
-<<<<<<< HEAD
 		// create a dummy TX of the kind we want wallet 1 to issue next, so we can calculate it's cost.
 		dummyTx := wallet1.TransitionAccount(
 			"TX3",
@@ -794,9 +785,6 @@
 
 		// allot enough Mana to unlock the account AND cover the cost of the next transaction.
 		allottedBIC := dummyTxCost + 1
-=======
-		allottedBIC := iotago.BlockIssuanceCredits(100_000_000)
->>>>>>> a08b74f5
 		tx2 := wallet1.AllotManaFromInputs("TX2",
 			iotago.Allotments{&iotago.Allotment{
 				AccountID: wallet1.BlockIssuer.AccountID,
