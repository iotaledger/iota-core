package tests

import (
	"context"
	"fmt"
	"sync"
	"sync/atomic"
	"testing"
	"time"

	"github.com/stretchr/testify/require"

	"github.com/iotaledger/hive.go/core/eventticker"
	"github.com/iotaledger/hive.go/runtime/options"
	"github.com/iotaledger/iota-core/pkg/protocol"
	"github.com/iotaledger/iota-core/pkg/protocol/chainmanager"
	"github.com/iotaledger/iota-core/pkg/protocol/engine/attestation/slotattestation"
	"github.com/iotaledger/iota-core/pkg/protocol/engine/notarization/slotnotarization"
	"github.com/iotaledger/iota-core/pkg/protocol/engine/sybilprotection/poa"
	"github.com/iotaledger/iota-core/pkg/testsuite"
	iotago "github.com/iotaledger/iota.go/v4"
)

func TestProtocol_EngineSwitching(t *testing.T) {
	ts := testsuite.NewTestSuite(t)
	defer ts.Shutdown()

	node1 := ts.AddValidatorNodeToPartition("node1", 75, "P1")
	node2 := ts.AddValidatorNodeToPartition("node2", 75, "P1")
	node3 := ts.AddValidatorNodeToPartition("node3", 25, "P2")
	node4 := ts.AddValidatorNodeToPartition("node4", 25, "P2")

	ts.Run(map[string][]options.Option[protocol.Protocol]{
		"node1": {
			protocol.WithSybilProtectionProvider(poa.NewProvider(ts.Validators(), poa.WithOnlineCommitteeStartup(node1.AccountID, node2.AccountID))),
			protocol.WithNotarizationProvider(
				slotnotarization.NewProvider(1),
			),
			protocol.WithAttestationProvider(
				slotattestation.NewProvider(2),
			),
			protocol.WithChainManagerOptions(
				chainmanager.WithCommitmentRequesterOptions(
					eventticker.RetryInterval[iotago.SlotIndex, iotago.CommitmentID](1*time.Second),
					eventticker.RetryJitter[iotago.SlotIndex, iotago.CommitmentID](500*time.Millisecond),
				),
			),
		},
		"node2": {
			protocol.WithSybilProtectionProvider(poa.NewProvider(ts.Validators(), poa.WithOnlineCommitteeStartup(node1.AccountID, node2.AccountID))),
			protocol.WithNotarizationProvider(
				slotnotarization.NewProvider(1),
			),
			protocol.WithAttestationProvider(
				slotattestation.NewProvider(2),
			),
			protocol.WithChainManagerOptions(
				chainmanager.WithCommitmentRequesterOptions(
					eventticker.RetryInterval[iotago.SlotIndex, iotago.CommitmentID](1*time.Second),
					eventticker.RetryJitter[iotago.SlotIndex, iotago.CommitmentID](500*time.Millisecond),
				),
			),
		},
		"node3": {
			protocol.WithSybilProtectionProvider(poa.NewProvider(ts.Validators(), poa.WithOnlineCommitteeStartup(node3.AccountID, node4.AccountID))),
			protocol.WithNotarizationProvider(
				slotnotarization.NewProvider(1),
			),
			protocol.WithAttestationProvider(
				slotattestation.NewProvider(2),
			),
			protocol.WithChainManagerOptions(
				chainmanager.WithCommitmentRequesterOptions(
					eventticker.RetryInterval[iotago.SlotIndex, iotago.CommitmentID](1*time.Second),
					eventticker.RetryJitter[iotago.SlotIndex, iotago.CommitmentID](500*time.Millisecond),
				),
			),
		},
		"node4": {
			protocol.WithSybilProtectionProvider(poa.NewProvider(ts.Validators(), poa.WithOnlineCommitteeStartup(node3.AccountID, node4.AccountID))),
			protocol.WithNotarizationProvider(
				slotnotarization.NewProvider(1),
			),
			protocol.WithAttestationProvider(
				slotattestation.NewProvider(2),
			),
			protocol.WithChainManagerOptions(
				chainmanager.WithCommitmentRequesterOptions(
					eventticker.RetryInterval[iotago.SlotIndex, iotago.CommitmentID](1*time.Second),
					eventticker.RetryJitter[iotago.SlotIndex, iotago.CommitmentID](500*time.Millisecond),
				),
			),
		},
	})
	ts.HookLogging()

	expectedCommittee := map[iotago.AccountID]int64{
		node1.AccountID: 75,
		node2.AccountID: 75,
		node3.AccountID: 25,
		node4.AccountID: 25,
	}
	expectedP1Committee := map[iotago.AccountID]int64{
		node1.AccountID: 75,
		node2.AccountID: 75,
	}
	expectedP2Committee := map[iotago.AccountID]int64{
		node3.AccountID: 25,
		node4.AccountID: 25,
	}

	// Verify that nodes have the expected states.
	{
		ts.AssertNodeState(ts.Nodes(),
			testsuite.WithSnapshotImported(true),
			testsuite.WithProtocolParameters(ts.ProtocolParameters),
			testsuite.WithLatestCommitment(iotago.NewEmptyCommitment()),
			testsuite.WithLatestStateMutationSlot(0),
			testsuite.WithLatestFinalizedSlot(0),
			testsuite.WithChainID(iotago.NewEmptyCommitment().MustID()),
			testsuite.WithStorageCommitments([]*iotago.Commitment{iotago.NewEmptyCommitment()}),

			testsuite.WithSybilProtectionCommittee(expectedCommittee),
			testsuite.WithEvictedSlot(0),
			testsuite.WithActiveRootBlocks(ts.Blocks("Genesis")),
			testsuite.WithStorageRootBlocks(ts.Blocks("Genesis")),
		)

		ts.AssertSybilProtectionOnlineCommittee(expectedP1Committee, node1, node2)
		ts.AssertSybilProtectionOnlineCommittee(expectedP2Committee, node3, node4)
	}

	// Issue blocks on partition 1.
	{
<<<<<<< HEAD
		ts.IssueBlockAtSlot("P1.A", 5, iotago.NewEmptyCommitment(), node1, iotago.EmptyBlockID())
		ts.IssueBlockAtSlot("P1.B", 6, iotago.NewEmptyCommitment(), node2, ts.Block("P1.A").ID())
		ts.IssueBlockAtSlot("P1.C", 7, iotago.NewEmptyCommitment(), node1, ts.Block("P1.B").ID())
		ts.IssueBlockAtSlot("P1.D", 8, iotago.NewEmptyCommitment(), node2, ts.Block("P1.C").ID())
		ts.IssueBlockAtSlot("P1.E", 9, iotago.NewEmptyCommitment(), node1, ts.Block("P1.D").ID())
		ts.IssueBlockAtSlot("P1.F", 10, iotago.NewEmptyCommitment(), node2, ts.Block("P1.E").ID())
		ts.IssueBlockAtSlot("P1.G", 11, iotago.NewEmptyCommitment(), node1, ts.Block("P1.F").ID())
		ts.IssueBlockAtSlot("P1.H", 12, iotago.NewEmptyCommitment(), node2, ts.Block("P1.G").ID())
		ts.IssueBlockAtSlot("P1.I", 13, iotago.NewEmptyCommitment(), node1, ts.Block("P1.H").ID())

		ts.AssertBlocksExist(ts.BlocksWithPrefix("P1"), true, node1, node2)
		ts.AssertBlocksExist(ts.BlocksWithPrefix("P1"), false, node3, node4)

		ts.AssertBlocksInCachePreAccepted(ts.Blocks("P1.G", "P1.H"), true, node1, node2)
		ts.AssertBlocksInCacheAccepted(ts.Blocks("P1.E", "P1.F"), true, node1, node2)
		ts.AssertBlocksInCachePreConfirmed(ts.Blocks("P1.E", "P1.F"), true, node1, node2)

		// Verify that nodes have the expected states.
		ts.AssertNodeState(ts.Nodes("node1", "node2"),
			testsuite.WithLatestCommitmentSlotIndex(8),
			testsuite.WithLatestStateMutationSlot(0),
			testsuite.WithLatestFinalizedSlot(0), // Blocks do only commit to Genesis -> can't finalize a slot.
			testsuite.WithChainID(iotago.NewEmptyCommitment().MustID()),

			testsuite.WithSybilProtectionOnlineCommittee(expectedP1Committee),
			testsuite.WithSybilProtectionCommittee(expectedCommittee),
			testsuite.WithEvictedSlot(8),
		)
=======
		// Issue until slot 7 becomes committable.
		{
			ts.IssueBlockAtSlot("P1.A", 5, iotago.NewEmptyCommitment(), node1, iotago.EmptyBlockID())
			ts.IssueBlockAtSlot("P1.B", 6, iotago.NewEmptyCommitment(), node2, ts.Block("P1.A").ID())
			ts.IssueBlockAtSlot("P1.C", 7, iotago.NewEmptyCommitment(), node1, ts.Block("P1.B").ID())
			ts.IssueBlockAtSlot("P1.D", 8, iotago.NewEmptyCommitment(), node2, ts.Block("P1.C").ID())

			ts.IssueBlockAtSlot("P1.E", 9, iotago.NewEmptyCommitment(), node1, ts.Block("P1.D").ID())
			ts.IssueBlockAtSlot("P1.E2", 9, iotago.NewEmptyCommitment(), node2, ts.Block("P1.E").ID())
			ts.IssueBlockAtSlot("P1.E3", 9, iotago.NewEmptyCommitment(), node1, ts.Block("P1.E2").ID())
			ts.IssueBlockAtSlot("P1.E4", 9, iotago.NewEmptyCommitment(), node2, ts.Block("P1.E3").ID())

			ts.AssertBlocksInCacheAccepted(ts.Blocks("P1.E2", "P1.E3"), true, node1, node2)
			ts.AssertBlocksInCacheRatifiedAccepted(ts.Blocks("P1.D", "P1.E"), true, node1, node2)
			ts.AssertBlocksInCacheConfirmed(ts.Blocks("P1.D", "P1.E"), true, node1, node2)

			ts.AssertNodeState(ts.Nodes("node1", "node2"),
				testsuite.WithLatestCommitmentSlotIndex(7),
				testsuite.WithLatestStateMutationSlot(0),
				testsuite.WithLatestFinalizedSlot(0), // Blocks do only commit to Genesis -> can't finalize a slot.
				testsuite.WithChainID(iotago.NewEmptyCommitment().MustID()),

				testsuite.WithSybilProtectionOnlineCommittee(expectedP1Committee),
				testsuite.WithSybilProtectionCommittee(expectedCommittee),
				testsuite.WithEvictedSlot(7),
			)
			require.Equal(t, node1.Protocol.MainEngineInstance().Storage.Settings().LatestCommitment().Commitment(), node2.Protocol.MainEngineInstance().Storage.Settings().LatestCommitment().Commitment())
		}

		// Issue while committing to slot 7.
		{
			slot7Commitment := node1.Protocol.MainEngineInstance().Storage.Settings().LatestCommitment().Commitment()
			ts.IssueBlockAtSlot("P1.E5", 9, slot7Commitment, node1, ts.Block("P1.E4").ID())
			ts.IssueBlockAtSlot("P1.E6", 9, slot7Commitment, node2, ts.Block("P1.E5").ID())

			ts.IssueBlockAtSlot("P1.F", 10, slot7Commitment, node2, ts.Block("P1.E6").ID())
			ts.IssueBlockAtSlot("P1.G", 11, slot7Commitment, node1, ts.Block("P1.F").ID())
			ts.IssueBlockAtSlot("P1.G2", 11, slot7Commitment, node2, ts.Block("P1.G").ID())
			ts.IssueBlockAtSlot("P1.G3", 11, slot7Commitment, node1, ts.Block("P1.G2").ID())
			ts.IssueBlockAtSlot("P1.G4", 11, slot7Commitment, node2, ts.Block("P1.G3").ID())

			ts.AssertBlocksInCacheAccepted(ts.Blocks("P1.G2", "P1.G3"), true, node1, node2)
			ts.AssertBlocksInCacheRatifiedAccepted(ts.Blocks("P1.F", "P1.G"), true, node1, node2)
			ts.AssertBlocksInCacheConfirmed(ts.Blocks("P1.F", "P1.G"), true, node1, node2)

			// Verify that nodes have the expected states.
			ts.AssertNodeState(ts.Nodes("node1", "node2"),
				testsuite.WithLatestCommitmentCumulativeWeight(150),
				testsuite.WithLatestCommitmentSlotIndex(9),
				testsuite.WithLatestStateMutationSlot(0),
				testsuite.WithLatestFinalizedSlot(7),
				testsuite.WithChainID(iotago.NewEmptyCommitment().MustID()),

				testsuite.WithSybilProtectionOnlineCommittee(expectedP1Committee),
				testsuite.WithSybilProtectionCommittee(expectedCommittee),
				testsuite.WithEvictedSlot(9),
			)

			// Upon committing 9, we included attestations up to slot 9 that committed at least to slot 7.
			ts.AssertAttestationsForSlot(9, ts.Blocks("P1.E5", "P1.E6"), node1, node2)

			require.Equal(t, node1.Protocol.MainEngineInstance().Storage.Settings().LatestCommitment().Commitment(), node2.Protocol.MainEngineInstance().Storage.Settings().LatestCommitment().Commitment())
		}

		{
			slot9Commitment := node1.Protocol.MainEngineInstance().Storage.Settings().LatestCommitment().Commitment()
			ts.IssueBlockAtSlot("P1.H", 12, slot9Commitment, node2, ts.Block("P1.G4").ID())
			ts.IssueBlockAtSlot("P1.I", 13, slot9Commitment, node1, ts.Block("P1.H").ID())
			ts.IssueBlockAtSlot("P1.I2", 13, slot9Commitment, node2, ts.Block("P1.I").ID())
			ts.IssueBlockAtSlot("P1.I3", 13, slot9Commitment, node1, ts.Block("P1.I2").ID())

			ts.AssertBlocksInCacheAccepted(ts.Blocks("P1.I", "P1.I2"), true, node1, node2)
			ts.AssertBlocksInCacheRatifiedAccepted(ts.Blocks("P1.H"), true, node1, node2)
			ts.AssertBlocksInCacheConfirmed(ts.Blocks("P1.H"), true, node1, node2)

			// Verify that nodes have the expected states.
			ts.AssertNodeState(ts.Nodes("node1", "node2"),
				// We have the same CW of Slot 9, because we didn't observe any attestation on top of 8 that we could include.
				testsuite.WithLatestCommitmentCumulativeWeight(150),
				testsuite.WithLatestCommitmentSlotIndex(10),
				testsuite.WithLatestStateMutationSlot(0),
				testsuite.WithLatestFinalizedSlot(7),
				testsuite.WithChainID(iotago.NewEmptyCommitment().MustID()),

				testsuite.WithSybilProtectionOnlineCommittee(expectedP1Committee),
				testsuite.WithSybilProtectionCommittee(expectedCommittee),
				testsuite.WithEvictedSlot(10),
			)

			// Upon committing 10, we included attestations up to slot 10 that committed at least to slot 8, but we haven't seen any.
			ts.AssertAttestationsForSlot(10, ts.Blocks(), node1, node2)
			// Upon committing 9, we included attestations up to slot 9 that committed at least to slot 7.
			ts.AssertAttestationsForSlot(9, ts.Blocks("P1.E5", "P1.E6"), node1, node2)
			// Upon committing 8, we included attestations up to slot 6 that committed at least to slot 6: we didn't have any.
			ts.AssertAttestationsForSlot(8, ts.Blocks(), node1, node2)

			ts.AssertAttestationsForSlot(7, ts.Blocks(), node1, node2)
			ts.AssertAttestationsForSlot(6, ts.Blocks(), node1, node2)
			ts.AssertAttestationsForSlot(5, ts.Blocks(), node1, node2)
			ts.AssertAttestationsForSlot(4, ts.Blocks(), node1, node2)

			require.Equal(t, node1.Protocol.MainEngineInstance().Storage.Settings().LatestCommitment().Commitment(), node2.Protocol.MainEngineInstance().Storage.Settings().LatestCommitment().Commitment())
		}

		{
			slot10Commitment := node1.Protocol.MainEngineInstance().Storage.Settings().LatestCommitment().Commitment()
			ts.IssueBlockAtSlot("P1.L1", 13, slot10Commitment, node1, ts.Block("P1.I3").ID())
			ts.IssueBlockAtSlot("P1.L2", 13, slot10Commitment, node2, ts.Block("P1.L1").ID())
			ts.IssueBlockAtSlot("P1.M", 13, slot10Commitment, node1, ts.Block("P1.L2").ID())
			ts.IssueBlockAtSlot("P1.N", 13, slot10Commitment, node2, ts.Block("P1.M").ID())
			ts.IssueBlockAtSlot("P1.O", 13, slot10Commitment, node1, ts.Block("P1.N").ID())
			ts.IssueBlockAtSlot("P1.P", 13, slot10Commitment, node2, ts.Block("P1.O").ID())

			ts.AssertBlocksInCacheAccepted(ts.Blocks("P1.L1", "P1.L1", "P1.L2", "P1.M", "P1.N", "P1.O"), true, node1, node2)
			ts.AssertBlocksInCacheRatifiedAccepted(ts.Blocks("P1.L1", "P1.L2", "P1.M"), true, node1, node2)
			ts.AssertBlocksInCacheConfirmed(ts.Blocks("P1.L1", "P1.L2", "P1.M"), true, node1, node2)

			// Verify that nodes have the expected states.
			ts.AssertNodeState(ts.Nodes("node1", "node2"),
				// We have the same CW of Slot 9, because we didn't observe any attestation on top of 8 that we could include.
				testsuite.WithLatestCommitmentCumulativeWeight(150),
				testsuite.WithLatestCommitmentSlotIndex(11),
				testsuite.WithLatestStateMutationSlot(0),
				testsuite.WithLatestFinalizedSlot(10),
				testsuite.WithChainID(iotago.NewEmptyCommitment().MustID()),

				testsuite.WithSybilProtectionOnlineCommittee(expectedP1Committee),
				testsuite.WithSybilProtectionCommittee(expectedCommittee),
				testsuite.WithEvictedSlot(11),
			)

			// Make sure the tips are properly set.
			ts.AssertStrongTips(ts.Blocks("P1.P"), node1, node2)

			// Upon committing 11, we included attestations up to slot 11 that committed at least to slot 9: we don't have any.
			ts.AssertAttestationsForSlot(11, ts.Blocks(), node1, node2)

			require.Equal(t, node1.Protocol.MainEngineInstance().Storage.Settings().LatestCommitment().Commitment(), node2.Protocol.MainEngineInstance().Storage.Settings().LatestCommitment().Commitment())
		}
>>>>>>> 3c87a072
	}

	// Issue blocks on partition 2.
	{
		{
			ts.IssueBlockAtSlot("P2.A", 5, iotago.NewEmptyCommitment(), node3, iotago.EmptyBlockID())
			ts.IssueBlockAtSlot("P2.B", 6, iotago.NewEmptyCommitment(), node4, ts.Block("P2.A").ID())
			ts.IssueBlockAtSlot("P2.C", 7, iotago.NewEmptyCommitment(), node3, ts.Block("P2.B").ID())
			ts.IssueBlockAtSlot("P2.D", 8, iotago.NewEmptyCommitment(), node4, ts.Block("P2.C").ID())
			ts.IssueBlockAtSlot("P2.E", 9, iotago.NewEmptyCommitment(), node3, ts.Block("P2.D").ID())
			ts.IssueBlockAtSlot("P2.F", 10, iotago.NewEmptyCommitment(), node4, ts.Block("P2.E").ID())
			ts.IssueBlockAtSlot("P2.G", 11, iotago.NewEmptyCommitment(), node3, ts.Block("P2.F").ID())
			ts.IssueBlockAtSlot("P2.H", 12, iotago.NewEmptyCommitment(), node4, ts.Block("P2.G").ID())
			ts.IssueBlockAtSlot("P2.I", 13, iotago.NewEmptyCommitment(), node3, ts.Block("P2.H").ID())

			ts.AssertBlocksInCacheAccepted(ts.Blocks("P2.G", "P2.H"), true, node3, node4)
			ts.AssertBlocksInCacheAccepted(ts.Blocks("P2.I"), false, node3, node4) // block not referenced yet
			ts.AssertBlocksInCacheRatifiedAccepted(ts.Blocks("P2.E", "P2.F"), true, node3, node4)

			ts.AssertBlocksInCacheConfirmed(ts.Blocks("P2.E", "P2.F"), false, node3, node4)

			// Verify that nodes have the expected states.
			ts.AssertNodeState(ts.Nodes("node3", "node4"),
				testsuite.WithLatestCommitmentSlotIndex(8),
				testsuite.WithLatestStateMutationSlot(0),
				testsuite.WithLatestFinalizedSlot(0), // Blocks do only commit to Genesis -> can't finalize a slot.
				testsuite.WithChainID(iotago.NewEmptyCommitment().MustID()),

				testsuite.WithSybilProtectionOnlineCommittee(expectedP2Committee),
				testsuite.WithSybilProtectionCommittee(expectedCommittee),
				testsuite.WithEvictedSlot(8),
			)
		}

		{
			slot8Commitment := node3.Protocol.MainEngineInstance().Storage.Settings().LatestCommitment().Commitment()
			ts.IssueBlockAtSlot("P2.L1", 13, slot8Commitment, node4, ts.Block("P2.I").ID())
			ts.IssueBlockAtSlot("P2.L2", 13, slot8Commitment, node3, ts.Block("P2.L1").ID())
			ts.IssueBlockAtSlot("P2.L3", 13, slot8Commitment, node4, ts.Block("P2.L2").ID())
			ts.IssueBlockAtSlot("P2.L4", 13, slot8Commitment, node3, ts.Block("P2.L3").ID())
			ts.IssueBlockAtSlot("P2.L5", 13, slot8Commitment, node4, ts.Block("P2.L4").ID())

			ts.AssertBlocksInCacheAccepted(ts.Blocks("P2.L1", "P2.L2", "P2.L3", "P2.L4"), true, node3, node4)
			ts.AssertBlocksInCacheRatifiedAccepted(ts.Blocks("P2.L1", "P2.L2"), true, node3, node4)
			ts.AssertBlocksInCacheConfirmed(ts.Blocks("P2.L1", "P2.L2"), false, node3, node4) // No supermajority

			// Verify that nodes have the expected states.
			ts.AssertNodeState(ts.Nodes("node3", "node4"),
				testsuite.WithLatestCommitmentSlotIndex(11),
				testsuite.WithLatestCommitmentCumulativeWeight(0), // We haven't collected any attestation yet.
				testsuite.WithLatestStateMutationSlot(0),
				testsuite.WithLatestFinalizedSlot(0), // Blocks do only commit to Genesis -> can't finalize a slot.
				testsuite.WithChainID(iotago.NewEmptyCommitment().MustID()),

				testsuite.WithSybilProtectionOnlineCommittee(expectedP2Committee),
				testsuite.WithSybilProtectionCommittee(expectedCommittee),
				testsuite.WithEvictedSlot(11),
			)

			slot11Commitment := node3.Protocol.MainEngineInstance().Storage.Settings().LatestCommitment().Commitment()
			ts.IssueBlockAtSlot("P2.M1", 13, slot8Commitment, node3, ts.Block("P2.L5").ID())
			ts.IssueBlockAtSlot("P2.M2", 13, slot8Commitment, node4, ts.Block("P2.M1").ID())
			ts.IssueBlockAtSlot("P2.M3", 13, slot11Commitment, node3, ts.Block("P2.M2").ID())
			ts.IssueBlockAtSlot("P2.M4", 13, slot11Commitment, node4, ts.Block("P2.M3").ID())

			// We are going to commit 13
			ts.IssueBlockAtSlot("P2.M5", 14, slot11Commitment, node3, ts.Block("P2.M4").ID())
			ts.IssueBlockAtSlot("P2.M6", 15, slot11Commitment, node4, ts.Block("P2.M5").ID())
			ts.IssueBlockAtSlot("P2.M7", 16, slot11Commitment, node3, ts.Block("P2.M6").ID())
			ts.IssueBlockAtSlot("P2.M8", 17, slot11Commitment, node4, ts.Block("P2.M7").ID())
			ts.IssueBlockAtSlot("P2.M9", 18, slot11Commitment, node3, ts.Block("P2.M8").ID())

			ts.AssertBlocksInCacheAccepted(ts.Blocks("P2.M7", "P2.M8"), true, node3, node4)
			ts.AssertBlocksInCacheAccepted(ts.Blocks("P2.M9"), false, node3, node4) // block not referenced yet
			ts.AssertBlocksInCacheRatifiedAccepted(ts.Blocks("P2.M5", "P2.M6"), true, node3, node4)

			// Verify that nodes have the expected states.
			ts.AssertNodeState(ts.Nodes("node3", "node4"),
				testsuite.WithLatestCommitmentSlotIndex(13),
				testsuite.WithLatestCommitmentCumulativeWeight(50),
				testsuite.WithLatestStateMutationSlot(0),
				testsuite.WithLatestFinalizedSlot(0), // Blocks do only commit to Genesis -> can't finalize a slot.
				testsuite.WithChainID(iotago.NewEmptyCommitment().MustID()),

				testsuite.WithSybilProtectionOnlineCommittee(expectedP2Committee),
				testsuite.WithSybilProtectionCommittee(expectedCommittee),
				testsuite.WithEvictedSlot(13),
			)

			// Make sure the tips are properly set.
			ts.AssertStrongTips(ts.Blocks("P2.M9"), node3, node4)

			// Upon committing 13, we included attestations up to slot 13 that committed at least to slot 11.
			ts.AssertAttestationsForSlot(13, ts.Blocks("P2.M3", "P2.M4"), node3, node4)
		}
	}

	// Make sure that no blocks of partition 1 are known on partition 2 and vice versa.
	{
		ts.AssertBlocksExist(ts.BlocksWithPrefix("P1"), true, node1, node2)
		ts.AssertBlocksExist(ts.BlocksWithPrefix("P1"), false, node3, node4)

		ts.AssertBlocksExist(ts.BlocksWithPrefix("P2"), true, node3, node4)
		ts.AssertBlocksExist(ts.BlocksWithPrefix("P2"), false, node1, node2)
<<<<<<< HEAD

		ts.AssertBlocksInCachePreAccepted(ts.Blocks("P2.G", "P2.H"), true, node3, node4)
		ts.AssertBlocksInCachePreAccepted(ts.Blocks("P2.I"), false, node3, node4) // block not referenced yet
		ts.AssertBlocksInCacheAccepted(ts.Blocks("P2.E", "P2.F"), true, node3, node4)

		ts.AssertBlocksInCachePreConfirmed(ts.Blocks("P2.E", "P2.F"), false, node3, node4)

		// Verify that nodes have the expected states.
		ts.AssertNodeState(ts.Nodes("node3", "node4"),
			testsuite.WithLatestCommitmentSlotIndex(8),
			testsuite.WithLatestStateMutationSlot(0),
			testsuite.WithLatestFinalizedSlot(0), // Blocks do only commit to Genesis -> can't finalize a slot.
			testsuite.WithChainID(iotago.NewEmptyCommitment().MustID()),

			testsuite.WithSybilProtectionOnlineCommittee(expectedP2Committee),
			testsuite.WithSybilProtectionCommittee(expectedCommittee),
			testsuite.WithEvictedSlot(8),
		)
=======
>>>>>>> 3c87a072
	}

	// Both partitions should have committed slot 11 and 13 respectively and have different commitments.
	{
		ts.AssertLatestCommitmentSlotIndex(11, node1, node2)
		ts.AssertLatestCommitmentSlotIndex(13, node3, node4)

		require.Equal(t, node1.Protocol.MainEngineInstance().Storage.Settings().LatestCommitment().Commitment(), node2.Protocol.MainEngineInstance().Storage.Settings().LatestCommitment().Commitment())
		require.Equal(t, node3.Protocol.MainEngineInstance().Storage.Settings().LatestCommitment().Commitment(), node4.Protocol.MainEngineInstance().Storage.Settings().LatestCommitment().Commitment())
		require.NotEqual(t, node1.Protocol.MainEngineInstance().Storage.Settings().LatestCommitment().Commitment(), node3.Protocol.MainEngineInstance().Storage.Settings().LatestCommitment().Commitment())
	}

	// Merge the partitions
	{
		ts.Network.MergePartitionsToMain()
		fmt.Println("\n=========================\nMerged network partitions\n=========================")
	}

	var forksDetected atomic.Uint32
	for _, node := range ts.Nodes() {
		node.Protocol.Events.ChainManager.ForkDetected.Hook(func(fork *chainmanager.Fork) {
			forksDetected.Add(1)
		})
	}

	ctx, cancel := context.WithCancel(context.Background())
	forkDetectionTimeout := 30 * time.Second
	wg := &sync.WaitGroup{}
	wg.Add(4)

	// Issue blocks on partition 2 after merging the networks.
	{
		node3.IssueActivity(ctx, forkDetectionTimeout, wg)
		node4.IssueActivity(ctx, forkDetectionTimeout, wg)

		// node 1 and 2 finalized until slot 10. However, the rootcommitment is still at slot 0, that's why we expect a fork detection.
		expectedForksDetected := uint32(2)
		require.Eventually(t, func() bool {
			return expectedForksDetected == forksDetected.Load()
		}, forkDetectionTimeout, 100*time.Millisecond)
	}

	// Issue blocks on partition 1 after merging the networks.
	{
		node1.IssueActivity(ctx, forkDetectionTimeout, wg)
		node2.IssueActivity(ctx, forkDetectionTimeout, wg)

		expectedForksDetected := uint32(4)
		require.Eventually(t, func() bool {
			return expectedForksDetected == forksDetected.Load()
		}, forkDetectionTimeout, 100*time.Millisecond)
	}

	// After we detected all forks we can stop issuing activity blocks.
	cancel()
	wg.Wait()
}<|MERGE_RESOLUTION|>--- conflicted
+++ resolved
@@ -132,36 +132,6 @@
 
 	// Issue blocks on partition 1.
 	{
-<<<<<<< HEAD
-		ts.IssueBlockAtSlot("P1.A", 5, iotago.NewEmptyCommitment(), node1, iotago.EmptyBlockID())
-		ts.IssueBlockAtSlot("P1.B", 6, iotago.NewEmptyCommitment(), node2, ts.Block("P1.A").ID())
-		ts.IssueBlockAtSlot("P1.C", 7, iotago.NewEmptyCommitment(), node1, ts.Block("P1.B").ID())
-		ts.IssueBlockAtSlot("P1.D", 8, iotago.NewEmptyCommitment(), node2, ts.Block("P1.C").ID())
-		ts.IssueBlockAtSlot("P1.E", 9, iotago.NewEmptyCommitment(), node1, ts.Block("P1.D").ID())
-		ts.IssueBlockAtSlot("P1.F", 10, iotago.NewEmptyCommitment(), node2, ts.Block("P1.E").ID())
-		ts.IssueBlockAtSlot("P1.G", 11, iotago.NewEmptyCommitment(), node1, ts.Block("P1.F").ID())
-		ts.IssueBlockAtSlot("P1.H", 12, iotago.NewEmptyCommitment(), node2, ts.Block("P1.G").ID())
-		ts.IssueBlockAtSlot("P1.I", 13, iotago.NewEmptyCommitment(), node1, ts.Block("P1.H").ID())
-
-		ts.AssertBlocksExist(ts.BlocksWithPrefix("P1"), true, node1, node2)
-		ts.AssertBlocksExist(ts.BlocksWithPrefix("P1"), false, node3, node4)
-
-		ts.AssertBlocksInCachePreAccepted(ts.Blocks("P1.G", "P1.H"), true, node1, node2)
-		ts.AssertBlocksInCacheAccepted(ts.Blocks("P1.E", "P1.F"), true, node1, node2)
-		ts.AssertBlocksInCachePreConfirmed(ts.Blocks("P1.E", "P1.F"), true, node1, node2)
-
-		// Verify that nodes have the expected states.
-		ts.AssertNodeState(ts.Nodes("node1", "node2"),
-			testsuite.WithLatestCommitmentSlotIndex(8),
-			testsuite.WithLatestStateMutationSlot(0),
-			testsuite.WithLatestFinalizedSlot(0), // Blocks do only commit to Genesis -> can't finalize a slot.
-			testsuite.WithChainID(iotago.NewEmptyCommitment().MustID()),
-
-			testsuite.WithSybilProtectionOnlineCommittee(expectedP1Committee),
-			testsuite.WithSybilProtectionCommittee(expectedCommittee),
-			testsuite.WithEvictedSlot(8),
-		)
-=======
 		// Issue until slot 7 becomes committable.
 		{
 			ts.IssueBlockAtSlot("P1.A", 5, iotago.NewEmptyCommitment(), node1, iotago.EmptyBlockID())
@@ -203,9 +173,9 @@
 			ts.IssueBlockAtSlot("P1.G3", 11, slot7Commitment, node1, ts.Block("P1.G2").ID())
 			ts.IssueBlockAtSlot("P1.G4", 11, slot7Commitment, node2, ts.Block("P1.G3").ID())
 
-			ts.AssertBlocksInCacheAccepted(ts.Blocks("P1.G2", "P1.G3"), true, node1, node2)
-			ts.AssertBlocksInCacheRatifiedAccepted(ts.Blocks("P1.F", "P1.G"), true, node1, node2)
-			ts.AssertBlocksInCacheConfirmed(ts.Blocks("P1.F", "P1.G"), true, node1, node2)
+			ts.AssertBlocksInCachePreAccepted(ts.Blocks("P1.G2", "P1.G3"), true, node1, node2)
+			ts.AssertBlocksInCacheAccepted(ts.Blocks("P1.F", "P1.G"), true, node1, node2)
+			ts.AssertBlocksInCachePreConfirmed(ts.Blocks("P1.F", "P1.G"), true, node1, node2)
 
 			// Verify that nodes have the expected states.
 			ts.AssertNodeState(ts.Nodes("node1", "node2"),
@@ -301,7 +271,6 @@
 
 			require.Equal(t, node1.Protocol.MainEngineInstance().Storage.Settings().LatestCommitment().Commitment(), node2.Protocol.MainEngineInstance().Storage.Settings().LatestCommitment().Commitment())
 		}
->>>>>>> 3c87a072
 	}
 
 	// Issue blocks on partition 2.
@@ -317,11 +286,11 @@
 			ts.IssueBlockAtSlot("P2.H", 12, iotago.NewEmptyCommitment(), node4, ts.Block("P2.G").ID())
 			ts.IssueBlockAtSlot("P2.I", 13, iotago.NewEmptyCommitment(), node3, ts.Block("P2.H").ID())
 
-			ts.AssertBlocksInCacheAccepted(ts.Blocks("P2.G", "P2.H"), true, node3, node4)
-			ts.AssertBlocksInCacheAccepted(ts.Blocks("P2.I"), false, node3, node4) // block not referenced yet
-			ts.AssertBlocksInCacheRatifiedAccepted(ts.Blocks("P2.E", "P2.F"), true, node3, node4)
-
-			ts.AssertBlocksInCacheConfirmed(ts.Blocks("P2.E", "P2.F"), false, node3, node4)
+			ts.AssertBlocksInCachePreAccepted(ts.Blocks("P2.G", "P2.H"), true, node3, node4)
+			ts.AssertBlocksInCachePreAccepted(ts.Blocks("P2.I"), false, node3, node4) // block not referenced yet
+			ts.AssertBlocksInCacheAccepted(ts.Blocks("P2.E", "P2.F"), true, node3, node4)
+
+			ts.AssertBlocksInCachePreConfirmed(ts.Blocks("P2.E", "P2.F"), false, node3, node4)
 
 			// Verify that nodes have the expected states.
 			ts.AssertNodeState(ts.Nodes("node3", "node4"),
@@ -406,27 +375,6 @@
 
 		ts.AssertBlocksExist(ts.BlocksWithPrefix("P2"), true, node3, node4)
 		ts.AssertBlocksExist(ts.BlocksWithPrefix("P2"), false, node1, node2)
-<<<<<<< HEAD
-
-		ts.AssertBlocksInCachePreAccepted(ts.Blocks("P2.G", "P2.H"), true, node3, node4)
-		ts.AssertBlocksInCachePreAccepted(ts.Blocks("P2.I"), false, node3, node4) // block not referenced yet
-		ts.AssertBlocksInCacheAccepted(ts.Blocks("P2.E", "P2.F"), true, node3, node4)
-
-		ts.AssertBlocksInCachePreConfirmed(ts.Blocks("P2.E", "P2.F"), false, node3, node4)
-
-		// Verify that nodes have the expected states.
-		ts.AssertNodeState(ts.Nodes("node3", "node4"),
-			testsuite.WithLatestCommitmentSlotIndex(8),
-			testsuite.WithLatestStateMutationSlot(0),
-			testsuite.WithLatestFinalizedSlot(0), // Blocks do only commit to Genesis -> can't finalize a slot.
-			testsuite.WithChainID(iotago.NewEmptyCommitment().MustID()),
-
-			testsuite.WithSybilProtectionOnlineCommittee(expectedP2Committee),
-			testsuite.WithSybilProtectionCommittee(expectedCommittee),
-			testsuite.WithEvictedSlot(8),
-		)
-=======
->>>>>>> 3c87a072
 	}
 
 	// Both partitions should have committed slot 11 and 13 respectively and have different commitments.
