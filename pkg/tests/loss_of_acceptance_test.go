package tests

import (
	"fmt"
	"testing"
	"time"

	"github.com/stretchr/testify/require"

	"github.com/iotaledger/hive.go/log"
	"github.com/iotaledger/iota-core/pkg/protocol"
	"github.com/iotaledger/iota-core/pkg/testsuite"
	"github.com/iotaledger/iota-core/pkg/testsuite/mock"
	iotago "github.com/iotaledger/iota.go/v4"
)

func TestLossOfAcceptanceFromGenesis(t *testing.T) {
	ts := testsuite.NewTestSuite(t,
		testsuite.WithWaitFor(15*time.Second),
		testsuite.WithProtocolParametersOptions(
			iotago.WithTimeProviderOptions(
				0,
				testsuite.GenesisTimeWithOffsetBySlots(100, testsuite.DefaultSlotDurationInSeconds),
				testsuite.DefaultSlotDurationInSeconds,
				3,
			),
			iotago.WithLivenessOptions(
				10,
				10,
				2,
				4,
				5,
			),
		),
		testsuite.WithWaitFor(30*time.Second),
	)
	defer ts.Shutdown()

	node0 := ts.AddValidatorNode("node0")
	ts.AddDefaultWallet(node0)
	ts.AddValidatorNode("node1")
	ts.AddNode("node2")

	ts.Run(true, nil)

	// Create snapshot to use later.
	snapshotPath := ts.Directory.Path(fmt.Sprintf("%d_snapshot", time.Now().Unix()))
	require.NoError(t, ts.Node("node0").Protocol.Engines.Main.Get().WriteSnapshot(snapshotPath))

	// Revive chain on node0.
	{
		ts.SetCurrentSlot(50)
		block0 := ts.IssueValidationBlockWithHeaderOptions("block0", node0)
		require.EqualValues(t, 48, ts.Block("block0").SlotCommitmentID().Slot())
		// Reviving the chain should select one parent from the last committed slot.
		require.Len(t, block0.Parents(), 1)
		require.Equal(t, block0.Parents()[0].Alias(), "Genesis")
		ts.AssertBlocksExist(ts.Blocks("block0"), true, ts.Nodes("node0")...)
	}

	// Need to issue to slot 52 so that all other nodes can warp sync up to slot 49 and then commit slot 50 themselves.
	{
		ts.IssueBlocksAtSlots("", []iotago.SlotIndex{51, 52}, 2, "block0", ts.Nodes("node0"), true, false)

		ts.AssertLatestCommitmentSlotIndex(50, ts.Nodes()...)
		ts.AssertEqualStoredCommitmentAtIndex(50, ts.Nodes()...)
		ts.AssertBlocksExist(ts.Blocks("block0"), true, ts.Nodes()...)
	}

	// Continue issuing on all nodes for a few slots.
	{
		ts.IssueBlocksAtSlots("", []iotago.SlotIndex{53, 54, 55, 56, 57}, 3, "52.1", ts.Nodes(), true, false)

		ts.AssertBlocksInCacheAccepted(ts.BlocksWithPrefix("57.0"), true, ts.Nodes()...)
		ts.AssertLatestCommitmentSlotIndex(55, ts.Nodes()...)
		ts.AssertEqualStoredCommitmentAtIndex(55, ts.Nodes()...)
	}

	// Start node3 from genesis snapshot.
	{
		node3 := ts.AddNode("node3")
		node3.Initialize(true,
			protocol.WithSnapshotPath(snapshotPath),
			protocol.WithBaseDirectory(ts.Directory.PathWithCreate(node3.Name)),
		)
		ts.Wait()
	}

	// Continue issuing on all nodes for a few slots.
	{
		ts.IssueBlocksAtSlots("", []iotago.SlotIndex{58, 59}, 3, "57.2", ts.Nodes("node0", "node1", "node2"), true, false)

		ts.AssertBlocksInCacheAccepted(ts.BlocksWithPrefix("59.0"), true, ts.Nodes()...)
		ts.AssertLatestCommitmentSlotIndex(57, ts.Nodes()...)
		ts.AssertEqualStoredCommitmentAtIndex(57, ts.Nodes()...)
	}

	// Check that commitments from 1-49 are empty.
	for slot := iotago.SlotIndex(1); slot <= 49; slot++ {
		ts.AssertStorageCommitmentBlocks(slot, nil, ts.Nodes()...)
	}
}

func TestLossOfAcceptanceFromSnapshot(t *testing.T) {
	ts := testsuite.NewTestSuite(t,
		testsuite.WithProtocolParametersOptions(
			iotago.WithTimeProviderOptions(
				0,
				testsuite.GenesisTimeWithOffsetBySlots(100, testsuite.DefaultSlotDurationInSeconds),
				testsuite.DefaultSlotDurationInSeconds,
				3,
			),
			iotago.WithLivenessOptions(
				10,
				10,
				2,
				4,
				5,
			),
		),
	)
	defer ts.Shutdown()

	node0 := ts.AddValidatorNode("node0")
	ts.AddDefaultWallet(node0)
	ts.AddValidatorNode("node1")
	node2 := ts.AddNode("node2")

	ts.Run(true, nil)
	node2.Protocol.SetLogLevel(log.LevelTrace)

	// Issue up to slot 10, committing slot 8.
	{
		ts.IssueBlocksAtSlots("", []iotago.SlotIndex{1, 2, 3, 4, 5, 6, 7, 8, 9, 10}, 3, "Genesis", ts.Nodes(), true, false)

		ts.AssertBlocksInCacheAccepted(ts.BlocksWithPrefix("10.0"), true, ts.Nodes()...)
		ts.AssertEqualStoredCommitmentAtIndex(8, ts.Nodes()...)
		ts.AssertLatestCommitmentSlotIndex(8, ts.Nodes()...)
	}

	// Create snapshot and restart node0 from it.
	var node0restarted *mock.Node
	{
		snapshotPath := ts.Directory.Path(fmt.Sprintf("%d_snapshot", time.Now().Unix()))
		require.NoError(t, ts.Node("node0").Protocol.Engines.Main.Get().WriteSnapshot(snapshotPath))

		node0restarted = ts.AddNode("node0-restarted")
		node0restarted.Validator = node0.Validator
		node0restarted.Initialize(true,
			protocol.WithSnapshotPath(snapshotPath),
			protocol.WithBaseDirectory(ts.Directory.PathWithCreate(node0restarted.Name)),
		)
		ts.Wait()
	}

	for _, node := range ts.Nodes("node0", "node1") {
		ts.RemoveNode(node.Name)
		node.Shutdown()
	}

	// Revive chain on node0-restarted.
	{
		ts.SetCurrentSlot(20)
		block0 := ts.IssueValidationBlockWithHeaderOptions("block0", node0restarted)
		require.EqualValues(t, 18, block0.SlotCommitmentID().Slot())
		// Reviving the chain should select one parent from the last committed slot.
		require.Len(t, block0.Parents(), 1)
		require.EqualValues(t, block0.Parents()[0].Slot(), 8)
		ts.AssertBlocksExist(ts.Blocks("block0"), true, ts.Nodes("node0-restarted")...)
	}

	// Need to issue to slot 22 so that all other nodes can warp sync up to slot 19 and then commit slot 20 themselves.
	{
<<<<<<< HEAD
		fmt.Println("ISSUE BLOCKS SO THAT NODES CAN WARP SYNC UP TO SLOT 19")
=======
		ts.IssueBlocksAtSlots("", []iotago.SlotIndex{21, 22}, 2, "block0", ts.Nodes("node0-restarted"), true, false)
>>>>>>> 7243706c

		ts.IssueBlocksAtSlots("", []iotago.SlotIndex{21, 22}, 2, "block0", ts.Nodes("node0-restarted"), true, nil)

		ts.AssertEqualStoredCommitmentAtIndex(20, ts.Nodes()...)
		ts.AssertLatestCommitmentSlotIndex(20, ts.Nodes()...)
	}

	// Continue issuing on all online nodes for a few slots.
	{
		// Since issued blocks in slot 9 and 10 are be orphaned, we need to make sure that the already issued transactions in the testsuite
		// are not used again.
		ts.SetAutomaticTransactionIssuingCounters(node2.Partition, 24)

		ts.IssueBlocksAtSlots("", []iotago.SlotIndex{23, 24, 25}, 3, "22.1", ts.Nodes(), true, false)

		ts.AssertBlocksInCacheAccepted(ts.BlocksWithPrefix("25.0"), true, ts.Nodes()...)
		ts.AssertEqualStoredCommitmentAtIndex(23, ts.Nodes()...)
		ts.AssertLatestCommitmentSlotIndex(23, ts.Nodes()...)
	}

	// Check that commitments from 8-19 are empty -> all previously accepted blocks in 9,10 have been orphaned.
	for _, slot := range []iotago.SlotIndex{9, 10, 11, 12, 13, 14, 15, 16, 17, 18, 19} {
		ts.AssertStorageCommitmentBlocks(slot, nil, ts.Nodes()...)
	}
}

func TestLossOfAcceptanceWithRestartFromDisk(t *testing.T) {
	ts := testsuite.NewTestSuite(t,
		testsuite.WithProtocolParametersOptions(
			iotago.WithTimeProviderOptions(
				0,
				testsuite.GenesisTimeWithOffsetBySlots(100, testsuite.DefaultSlotDurationInSeconds),
				testsuite.DefaultSlotDurationInSeconds,
				3,
			),
			iotago.WithLivenessOptions(
				10,
				10,
				2,
				4,
				5,
			),
		),
	)
	defer ts.Shutdown()

	node0 := ts.AddValidatorNode("node0")
	ts.AddDefaultWallet(node0)
	ts.AddValidatorNode("node1")
	node2 := ts.AddNode("node2")

	ts.Run(true, nil)
	node2.Protocol.SetLogLevel(log.LevelTrace)

	// Issue up to slot 10, committing slot 8.
	{
		ts.IssueBlocksAtSlots("", []iotago.SlotIndex{1, 2, 3, 4, 5, 6, 7, 8, 9, 10}, 3, "Genesis", ts.Nodes(), true, false)

		ts.AssertBlocksInCacheAccepted(ts.BlocksWithPrefix("10.0"), true, ts.Nodes()...)
		ts.AssertEqualStoredCommitmentAtIndex(8, ts.Nodes()...)
		ts.AssertLatestCommitmentSlotIndex(8, ts.Nodes()...)
	}

	for _, node := range ts.Nodes("node0", "node1") {
		ts.RemoveNode(node.Name)
		node.Shutdown()
	}

	// Create snapshot and restart node0 from it.
	var node0restarted *mock.Node
	{
		node0restarted = ts.AddNode("node0-restarted")
		node0restarted.Validator = node0.Validator
		node0restarted.Initialize(true,
			protocol.WithBaseDirectory(ts.Directory.PathWithCreate(node0.Name)),
		)
		ts.Wait()
	}

	// Revive chain on node0-restarted.
	{
		ts.SetCurrentSlot(20)
		block0 := ts.IssueValidationBlockWithHeaderOptions("block0", node0restarted)
		require.EqualValues(t, 18, block0.SlotCommitmentID().Slot())
		// Reviving the chain should select one parent from the last committed slot.
		require.Len(t, block0.Parents(), 1)
		require.EqualValues(t, block0.Parents()[0].Slot(), 8)
		ts.AssertBlocksExist(ts.Blocks("block0"), true, ts.Nodes("node0-restarted")...)
	}

	// Need to issue to slot 22 so that all other nodes can warp sync up to slot 19 and then commit slot 20 themselves.
	{
		ts.IssueBlocksAtSlots("", []iotago.SlotIndex{21, 22}, 2, "block0", ts.Nodes("node0-restarted"), true, false)

		ts.AssertEqualStoredCommitmentAtIndex(20, ts.Nodes()...)
		ts.AssertLatestCommitmentSlotIndex(20, ts.Nodes()...)
	}

	// Continue issuing on all online nodes for a few slots.
	{
		// Since issued blocks in slot 9 and 10 are be orphaned, we need to make sure that the already issued transactions in the testsuite
		// are not used again.
		ts.SetAutomaticTransactionIssuingCounters(node2.Partition, 24)

		ts.IssueBlocksAtSlots("", []iotago.SlotIndex{23, 24, 25}, 3, "22.1", ts.Nodes(), true, false)

		ts.AssertBlocksInCacheAccepted(ts.BlocksWithPrefix("25.0"), true, ts.Nodes()...)
		ts.AssertEqualStoredCommitmentAtIndex(23, ts.Nodes()...)
		ts.AssertLatestCommitmentSlotIndex(23, ts.Nodes()...)
	}

	// Check that commitments from 8-19 are empty -> all previously accepted blocks in 9,10 have been orphaned.
	for _, slot := range []iotago.SlotIndex{9, 10, 11, 12, 13, 14, 15, 16, 17, 18, 19} {
		ts.AssertStorageCommitmentBlocks(slot, nil, ts.Nodes()...)
	}
}<|MERGE_RESOLUTION|>--- conflicted
+++ resolved
@@ -171,13 +171,9 @@
 
 	// Need to issue to slot 22 so that all other nodes can warp sync up to slot 19 and then commit slot 20 themselves.
 	{
-<<<<<<< HEAD
 		fmt.Println("ISSUE BLOCKS SO THAT NODES CAN WARP SYNC UP TO SLOT 19")
-=======
+
 		ts.IssueBlocksAtSlots("", []iotago.SlotIndex{21, 22}, 2, "block0", ts.Nodes("node0-restarted"), true, false)
->>>>>>> 7243706c
-
-		ts.IssueBlocksAtSlots("", []iotago.SlotIndex{21, 22}, 2, "block0", ts.Nodes("node0-restarted"), true, nil)
 
 		ts.AssertEqualStoredCommitmentAtIndex(20, ts.Nodes()...)
 		ts.AssertLatestCommitmentSlotIndex(20, ts.Nodes()...)
