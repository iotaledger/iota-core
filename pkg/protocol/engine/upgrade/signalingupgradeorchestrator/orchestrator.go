package signalingupgradeorchestrator

import (
	"github.com/iotaledger/hive.go/core/memstorage"
	"github.com/iotaledger/hive.go/ds/shrinkingmap"
	"github.com/iotaledger/hive.go/ierrors"
	"github.com/iotaledger/hive.go/lo"
	"github.com/iotaledger/hive.go/runtime/module"
	"github.com/iotaledger/hive.go/runtime/options"
	"github.com/iotaledger/hive.go/runtime/syncutils"
	"github.com/iotaledger/iota-core/pkg/core/account"
	"github.com/iotaledger/iota-core/pkg/model"
	"github.com/iotaledger/iota-core/pkg/protocol/engine"
	"github.com/iotaledger/iota-core/pkg/protocol/engine/blocks"
	"github.com/iotaledger/iota-core/pkg/protocol/engine/upgrade"
	"github.com/iotaledger/iota-core/pkg/protocol/sybilprotection/seatmanager"
	"github.com/iotaledger/iota-core/pkg/storage/prunable/epochstore"
	"github.com/iotaledger/iota-core/pkg/storage/prunable/slotstore"
	"github.com/iotaledger/iota-core/pkg/votes"
	iotago "github.com/iotaledger/iota.go/v4"
	"github.com/iotaledger/iota.go/v4/api"
)

// Orchestrator is a component that is in charge of protocol upgrades by signaling the upgrade, gathering
// consensus about the upgrade and finally activating the upgrade if the activation thresholds are reached.
//
// Why is it called Orchestrator? Read on...
//
// User
// how would you name a software component that is in charge of protocol upgrades by signaling the upgrade, gathering
// consensus about the upgrade and then activating the upgrade.
//
// ChatGPT
// One possible name for such a software component could be the "Upgrade Manager." This name conveys its responsibility
// of managing protocol upgrades within a system or network. The Upgrade Manager would handle tasks like signaling,
// consensus gathering, and activation of upgrades, ensuring smooth transitions and maintaining the integrity of the protocol.
//
// User
// do you have a less boring name? everything else is also called manager
//
// ChatGPT
// Certainly! If you're looking for a more creative and less generic name, you could consider calling it the "Protocol Phoenix."
// This name captures the essence of the component's role in orchestrating protocol upgrades, as the mythical phoenix
// symbolizes rebirth and renewal. It signifies the component's ability to facilitate the evolution and transformation
// of the protocol, rising from the ashes of the previous version.
//
// User
// maybe a more technical and less mythical term
//
// ChatGPT
// Certainly! In that case, you could consider naming the software component the "Upgrade Orchestrator."
// This name emphasizes its role in orchestrating protocol upgrades, managing the various stages of the process, and
// ensuring a smooth transition. The term "orchestrator" suggests a conductor-like function, coordinating the upgrade
// activities and ensuring consensus before activating the changes.
type Orchestrator struct {
	evictionMutex     syncutils.RWMutex
	errorHandler      func(error)
	lastCommittedSlot iotago.SlotIndex

<<<<<<< HEAD
	latestSignals           *memstorage.IndexedStorage[iotago.SlotIndex, account.SeatIndex, *prunable.SignaledBlock]
	upgradeSignalsFunc      func(slot iotago.SlotIndex) *prunable.UpgradeSignals
	permanentUpgradeSignals *kvstore.TypedStore[iotago.EpochIndex, iotago.VersionAndHash]
=======
	latestSignals             *memstorage.IndexedStorage[iotago.SlotIndex, account.SeatIndex, *model.SignaledBlock]
	upgradeSignalsPerSlotFunc func(slot iotago.SlotIndex) (*slotstore.Store[account.SeatIndex, *model.SignaledBlock], error)
	decidedUpgradeSignals     *epochstore.Store[model.VersionAndHash]
>>>>>>> 7b1a79d1

	setProtocolParametersEpochMappingFunc func(iotago.Version, iotago.Identifier, iotago.EpochIndex) error
	protocolParametersAndVersionsHashFunc func() (iotago.Identifier, error)
	epochForVersionFunc                   func(iotago.Version) (iotago.EpochIndex, bool)

	apiProvider api.Provider
	seatManager seatmanager.SeatManager

	optsProtocolParameters []iotago.ProtocolParameters

	module.Module
}

func NewProvider(opts ...options.Option[Orchestrator]) module.Provider[*engine.Engine, upgrade.Orchestrator] {
	return module.Provide(func(e *engine.Engine) upgrade.Orchestrator {
		o := NewOrchestrator(
			e.ErrorHandler("upgradegadget"),
			e.Storage.DecidedUpgradeSignals(),
			e.Storage.UpgradeSignals,
			e.Storage.Settings().APIProvider(),
			e.Storage.Settings().StoreFutureProtocolParametersHash,
			e.Storage.Settings().APIProvider().VersionsAndProtocolParametersHash,
			e.Storage.Settings().APIProvider().EpochForVersion,
			e.SybilProtection.SeatManager(),
			opts...,
		)

		for _, protocolParams := range o.optsProtocolParameters {
			storedProtocolParams := e.Storage.Settings().APIProvider().ProtocolParameters(protocolParams.Version())
			if storedProtocolParams != nil {
				if lo.PanicOnErr(storedProtocolParams.Hash()) == lo.PanicOnErr(protocolParams.Hash()) {
					continue
				}

				panic(ierrors.Errorf("protocol parameters for version %d already exist with different hash", protocolParams.Version()))
			}

			if err := e.Storage.Settings().StoreProtocolParameters(protocolParams); err != nil {
				panic(ierrors.Wrapf(err, "failed to store protocol parameters for version %d", protocolParams.Version()))
			}
		}

		o.TriggerInitialized()

		return o
	})
}

func NewOrchestrator(errorHandler func(error),
	decidedUpgradeSignals *epochstore.Store[model.VersionAndHash],
	upgradeSignalsFunc func(slot iotago.SlotIndex) (*slotstore.Store[account.SeatIndex, *model.SignaledBlock], error),
	apiProvider api.Provider,
	setProtocolParametersEpochMappingFunc func(iotago.Version, iotago.Identifier, iotago.EpochIndex) error,
	protocolParametersAndVersionsHashFunc func() (iotago.Identifier, error),
	epochForVersionFunc func(iotago.Version) (iotago.EpochIndex, bool),
	seatManager seatmanager.SeatManager, opts ...options.Option[Orchestrator]) *Orchestrator {
	return options.Apply(&Orchestrator{
<<<<<<< HEAD
		errorHandler:            errorHandler,
		latestSignals:           memstorage.NewIndexedStorage[iotago.SlotIndex, account.SeatIndex, *prunable.SignaledBlock](),
		permanentUpgradeSignals: kvstore.NewTypedStore(permanentUpgradeSignal, iotago.EpochIndex.Bytes, iotago.EpochIndexFromBytes, iotago.VersionAndHash.Bytes, iotago.VersionAndHashFromBytes),
		upgradeSignalsFunc:      upgradeSignalsFunc,
=======
		errorHandler:              errorHandler,
		latestSignals:             memstorage.NewIndexedStorage[iotago.SlotIndex, account.SeatIndex, *model.SignaledBlock](),
		decidedUpgradeSignals:     decidedUpgradeSignals,
		upgradeSignalsPerSlotFunc: upgradeSignalsFunc,
>>>>>>> 7b1a79d1

		setProtocolParametersEpochMappingFunc: setProtocolParametersEpochMappingFunc,
		protocolParametersAndVersionsHashFunc: protocolParametersAndVersionsHashFunc,
		epochForVersionFunc:                   epochForVersionFunc,

		apiProvider: apiProvider,
		seatManager: seatManager,
	}, opts,
		(*Orchestrator).TriggerConstructed,
	)
}

func (o *Orchestrator) Shutdown() {
	o.TriggerStopped()
}

func (o *Orchestrator) TrackValidationBlock(block *blocks.Block) {
	// Not a validation block.
	validationBlock, isValidationBlock := block.ValidationBlock()
	if !isValidationBlock {
		return
	}
	newSignaledBlock := model.NewSignaledBlock(block.ID(), block.ProtocolBlock(), validationBlock)

	committee := o.seatManager.Committee(block.ID().Index())
	seat, exists := committee.GetSeat(block.ProtocolBlock().IssuerID)
	if !exists {
		return
	}

	// Do not track any version that we already know about. This includes past, current and future versions that are already
	// successfully signaled and scheduled to start in a future epoch.
	if _, exists := o.epochForVersionFunc(validationBlock.HighestSupportedVersion); exists {
		return
	}

	o.evictionMutex.RLock()
	defer o.evictionMutex.RUnlock()

	latestSignalsForEpoch := o.latestSignals.Get(block.ID().Index(), true)
	o.addNewSignaledBlock(latestSignalsForEpoch, seat, newSignaledBlock)
}

func (o *Orchestrator) addNewSignaledBlock(latestSignalsForEpoch *shrinkingmap.ShrinkingMap[account.SeatIndex, *model.SignaledBlock], seat account.SeatIndex, newSignaledBlock *model.SignaledBlock) {
	latestSignalsForEpoch.Compute(seat, func(currentValue *model.SignaledBlock, exists bool) *model.SignaledBlock {
		if !exists {
			return newSignaledBlock
		}

		if newSignaledBlock.Compare(currentValue) == 1 {
			return newSignaledBlock
		}

		return currentValue
	})
}

func (o *Orchestrator) Commit(slot iotago.SlotIndex) (iotago.Identifier, error) {
	apiForSlot := o.apiProvider.APIForSlot(slot)
	currentEpoch := apiForSlot.TimeProvider().EpochFromSlot(slot)

	lastSlotInEpoch := o.apiProvider.APIForSlot(slot).TimeProvider().EpochEnd(currentEpoch) == slot

	o.evictionMutex.Lock()
	defer o.evictionMutex.Unlock()

	signaledBlockPerSeat := func() map[account.SeatIndex]*model.SignaledBlock {
		// Evict and get latest signals for slot.
		latestSignalsForSlot := o.latestSignals.Evict(slot)
		if latestSignalsForSlot == nil {
			return nil
		}

		signaledBlockPerSeat := latestSignalsForSlot.AsMap()

		// Store upgrade signals for this slot.
		upgradeSignals, err := o.upgradeSignalsPerSlotFunc(slot)
		if err != nil {
			o.errorHandler(ierrors.Wrapf(err, "failed to get upgrade signals for slot %d", slot))
			return nil
		}
		for seat, signaledBlock := range signaledBlockPerSeat {
			if err := upgradeSignals.Store(seat, signaledBlock); err != nil {
				o.errorHandler(ierrors.Wrapf(err, "failed to store upgrade signals %d:%v", seat, signaledBlock))
				return nil
			}
		}

		// Merge latest signals for slot and next slot if next slot is in same epoch. I.e. we carry over the latest signals
		// so that we can check whether the threshold was reached and export based on the latest signals only.
		if !lastSlotInEpoch {
			latestSignalsForNextSlot := o.latestSignals.Get(slot+1, true)
			for seat, signaledBlock := range signaledBlockPerSeat {
				o.addNewSignaledBlock(latestSignalsForNextSlot, seat, signaledBlock)
			}
		}

		o.lastCommittedSlot++

		return signaledBlockPerSeat
	}()

	o.tryUpgrade(currentEpoch, lastSlotInEpoch, signaledBlockPerSeat)

	return o.protocolParametersAndVersionsHashFunc()
}

func (o *Orchestrator) tryUpgrade(currentEpoch iotago.EpochIndex, lastSlotInEpoch bool, signaledBlockPerSeat map[account.SeatIndex]*model.SignaledBlock) {
	// If the threshold was reached in this epoch and this is the last slot of the epoch we want to evaluate whether the window threshold was reached potentially upgrade the version.
	if signaledBlockPerSeat == nil || !lastSlotInEpoch {
		return
	}

<<<<<<< HEAD
	versionAndHashSupporters := make(map[iotago.VersionAndHash]int)
	for _, signaledBlock := range signaledBlockPerSeat {
		versionAndHash := iotago.VersionAndHash{
=======
	versionAndHashSupporters := make(map[model.VersionAndHash]int)
	for _, signaledBlock := range signaledBlockPerSeat {
		versionAndHash := model.VersionAndHash{
>>>>>>> 7b1a79d1
			Version: signaledBlock.HighestSupportedVersion,
			Hash:    signaledBlock.ProtocolParametersHash,
		}
		versionAndHashSupporters[versionAndHash]++
	}

	// Find version with most supporters. Since the threshold is a super-majority we can't have a tie and looking at the
	// version with most supporters is sufficient.
	versionAndHashWithMostSupporters, mostSupporters := o.maxVersionByCount(versionAndHashSupporters)

	// The version has just been activated and will become active in the future. There's no need to continue.
	if _, exists := o.epochForVersionFunc(versionAndHashWithMostSupporters.Version); exists {
		return
	}

	// Check whether the threshold for version was reached.
	totalSeatCount := o.seatManager.SeatCount()
	if !votes.IsThresholdReached(mostSupporters, totalSeatCount, votes.SuperMajority) {
		return
	}

	// Store information that threshold for version was reached for this epoch.
	if err := o.decidedUpgradeSignals.Store(currentEpoch, versionAndHashWithMostSupporters); err != nil {
		o.errorHandler(ierrors.Wrap(err, "failed to store permanent upgrade signals"))
		return
	}

	// Check whether the signaling window threshold is reached.
	versionAndHashTobeUpgraded, reached := o.signalingThresholdReached(currentEpoch)
	if !reached {
		return
	}

	// The version should be upgraded. We're adding the version to the settings.
	// Effectively, this is a soft fork as it is contained in the hash of protocol parameters and versions.
	if err := o.setProtocolParametersEpochMappingFunc(versionAndHashTobeUpgraded.Version, versionAndHashTobeUpgraded.Hash, currentEpoch+iotago.EpochIndex(o.apiProvider.CurrentAPI().ProtocolParameters().VersionSignaling().ActivationOffset)); err != nil {
		o.errorHandler(ierrors.Wrap(err, "failed to set protocol parameters epoch mapping"))
		return
	}
}

<<<<<<< HEAD
func (o *Orchestrator) maxVersionByCount(versionSupporters map[iotago.VersionAndHash]int) (iotago.VersionAndHash, int) {
	var versionWithMostSupporters iotago.VersionAndHash
=======
func (o *Orchestrator) maxVersionByCount(versionSupporters map[model.VersionAndHash]int) (model.VersionAndHash, int) {
	var versionWithMostSupporters model.VersionAndHash
>>>>>>> 7b1a79d1
	var mostSupporters int
	for versionAndHash, supportersCount := range versionSupporters {
		if supportersCount > mostSupporters {
			versionWithMostSupporters = versionAndHash
			mostSupporters = supportersCount
		}
	}

	return versionWithMostSupporters, mostSupporters
}

<<<<<<< HEAD
func (o *Orchestrator) signalingThresholdReached(currentEpoch iotago.EpochIndex) (iotago.VersionAndHash, bool) {
	epochVersions := make(map[iotago.VersionAndHash]int)
=======
func (o *Orchestrator) signalingThresholdReached(currentEpoch iotago.EpochIndex) (model.VersionAndHash, bool) {
	epochVersions := make(map[model.VersionAndHash]int)
>>>>>>> 7b1a79d1

	for epoch := o.signalingWindowStart(currentEpoch); epoch <= currentEpoch; epoch++ {
		version, err := o.decidedUpgradeSignals.Load(epoch)
		if err != nil {
			o.errorHandler(ierrors.Wrapf(err, "failed to get permanent upgrade signals for epoch %d in %d", epoch, currentEpoch))

<<<<<<< HEAD
			o.errorHandler(ierrors.Wrap(err, "failed to get permanent upgrade signals"))

			return iotago.VersionAndHash{}, false
=======
			return model.VersionAndHash{}, false
		}
		if version.Version == 0 {
			continue
>>>>>>> 7b1a79d1
		}

		epochVersions[version]++
	}

	// Find version with that was most signaled in the signalingWindow. Since the WindowTargetRatio
	// is a super-majority we can't have a tie and looking at the version with most supporters is sufficient.
	versionMostSignaled, signaledCount := o.maxVersionByCount(epochVersions)

	// Check whether the signaling window threshold is reached.
	if signaledCount < int(o.apiProvider.CurrentAPI().ProtocolParameters().VersionSignaling().WindowTargetRatio) {
<<<<<<< HEAD
		return iotago.VersionAndHash{}, false
=======
		return model.VersionAndHash{}, false
>>>>>>> 7b1a79d1
	}

	return versionMostSignaled, true
}

func (o *Orchestrator) signalingWindowStart(epoch iotago.EpochIndex) iotago.EpochIndex {
	windowSize := iotago.EpochIndex(o.apiProvider.CurrentAPI().ProtocolParameters().VersionSignaling().WindowSize)

	if epoch < windowSize {
		return 0
	}

	return epoch - windowSize
}<|MERGE_RESOLUTION|>--- conflicted
+++ resolved
@@ -57,15 +57,9 @@
 	errorHandler      func(error)
 	lastCommittedSlot iotago.SlotIndex
 
-<<<<<<< HEAD
-	latestSignals           *memstorage.IndexedStorage[iotago.SlotIndex, account.SeatIndex, *prunable.SignaledBlock]
-	upgradeSignalsFunc      func(slot iotago.SlotIndex) *prunable.UpgradeSignals
-	permanentUpgradeSignals *kvstore.TypedStore[iotago.EpochIndex, iotago.VersionAndHash]
-=======
 	latestSignals             *memstorage.IndexedStorage[iotago.SlotIndex, account.SeatIndex, *model.SignaledBlock]
 	upgradeSignalsPerSlotFunc func(slot iotago.SlotIndex) (*slotstore.Store[account.SeatIndex, *model.SignaledBlock], error)
 	decidedUpgradeSignals     *epochstore.Store[model.VersionAndHash]
->>>>>>> 7b1a79d1
 
 	setProtocolParametersEpochMappingFunc func(iotago.Version, iotago.Identifier, iotago.EpochIndex) error
 	protocolParametersAndVersionsHashFunc func() (iotago.Identifier, error)
@@ -123,17 +117,10 @@
 	epochForVersionFunc func(iotago.Version) (iotago.EpochIndex, bool),
 	seatManager seatmanager.SeatManager, opts ...options.Option[Orchestrator]) *Orchestrator {
 	return options.Apply(&Orchestrator{
-<<<<<<< HEAD
-		errorHandler:            errorHandler,
-		latestSignals:           memstorage.NewIndexedStorage[iotago.SlotIndex, account.SeatIndex, *prunable.SignaledBlock](),
-		permanentUpgradeSignals: kvstore.NewTypedStore(permanentUpgradeSignal, iotago.EpochIndex.Bytes, iotago.EpochIndexFromBytes, iotago.VersionAndHash.Bytes, iotago.VersionAndHashFromBytes),
-		upgradeSignalsFunc:      upgradeSignalsFunc,
-=======
 		errorHandler:              errorHandler,
 		latestSignals:             memstorage.NewIndexedStorage[iotago.SlotIndex, account.SeatIndex, *model.SignaledBlock](),
 		decidedUpgradeSignals:     decidedUpgradeSignals,
 		upgradeSignalsPerSlotFunc: upgradeSignalsFunc,
->>>>>>> 7b1a79d1
 
 		setProtocolParametersEpochMappingFunc: setProtocolParametersEpochMappingFunc,
 		protocolParametersAndVersionsHashFunc: protocolParametersAndVersionsHashFunc,
@@ -247,15 +234,9 @@
 		return
 	}
 
-<<<<<<< HEAD
-	versionAndHashSupporters := make(map[iotago.VersionAndHash]int)
-	for _, signaledBlock := range signaledBlockPerSeat {
-		versionAndHash := iotago.VersionAndHash{
-=======
 	versionAndHashSupporters := make(map[model.VersionAndHash]int)
 	for _, signaledBlock := range signaledBlockPerSeat {
 		versionAndHash := model.VersionAndHash{
->>>>>>> 7b1a79d1
 			Version: signaledBlock.HighestSupportedVersion,
 			Hash:    signaledBlock.ProtocolParametersHash,
 		}
@@ -297,13 +278,8 @@
 	}
 }
 
-<<<<<<< HEAD
-func (o *Orchestrator) maxVersionByCount(versionSupporters map[iotago.VersionAndHash]int) (iotago.VersionAndHash, int) {
-	var versionWithMostSupporters iotago.VersionAndHash
-=======
 func (o *Orchestrator) maxVersionByCount(versionSupporters map[model.VersionAndHash]int) (model.VersionAndHash, int) {
 	var versionWithMostSupporters model.VersionAndHash
->>>>>>> 7b1a79d1
 	var mostSupporters int
 	for versionAndHash, supportersCount := range versionSupporters {
 		if supportersCount > mostSupporters {
@@ -315,29 +291,18 @@
 	return versionWithMostSupporters, mostSupporters
 }
 
-<<<<<<< HEAD
-func (o *Orchestrator) signalingThresholdReached(currentEpoch iotago.EpochIndex) (iotago.VersionAndHash, bool) {
-	epochVersions := make(map[iotago.VersionAndHash]int)
-=======
 func (o *Orchestrator) signalingThresholdReached(currentEpoch iotago.EpochIndex) (model.VersionAndHash, bool) {
 	epochVersions := make(map[model.VersionAndHash]int)
->>>>>>> 7b1a79d1
 
 	for epoch := o.signalingWindowStart(currentEpoch); epoch <= currentEpoch; epoch++ {
 		version, err := o.decidedUpgradeSignals.Load(epoch)
 		if err != nil {
 			o.errorHandler(ierrors.Wrapf(err, "failed to get permanent upgrade signals for epoch %d in %d", epoch, currentEpoch))
 
-<<<<<<< HEAD
-			o.errorHandler(ierrors.Wrap(err, "failed to get permanent upgrade signals"))
-
-			return iotago.VersionAndHash{}, false
-=======
 			return model.VersionAndHash{}, false
 		}
 		if version.Version == 0 {
 			continue
->>>>>>> 7b1a79d1
 		}
 
 		epochVersions[version]++
@@ -349,11 +314,7 @@
 
 	// Check whether the signaling window threshold is reached.
 	if signaledCount < int(o.apiProvider.CurrentAPI().ProtocolParameters().VersionSignaling().WindowTargetRatio) {
-<<<<<<< HEAD
-		return iotago.VersionAndHash{}, false
-=======
 		return model.VersionAndHash{}, false
->>>>>>> 7b1a79d1
 	}
 
 	return versionMostSignaled, true
