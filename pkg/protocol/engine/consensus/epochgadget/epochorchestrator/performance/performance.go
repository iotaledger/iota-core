--- conflicted
+++ resolved
@@ -55,13 +55,8 @@
 	}
 }
 
-<<<<<<< HEAD
-func (m *Tracker) RegisterCommittee(epoch iotago.EpochIndex, committee *account.Accounts) error {
-	return m.committeeStore.Set(epoch, committee)
-=======
 func (t *Tracker) RegisterCommittee(epoch iotago.EpochIndex, committee *account.Accounts) error {
-	return t.storeCommitteeForEpoch(epoch, committee)
->>>>>>> 03f11c6a
+	return t.committeeStore.Set(epoch, committee)
 }
 
 func (t *Tracker) BlockAccepted(block *blocks.Block) {
@@ -73,22 +68,17 @@
 
 	// TODO: check if this block is a validator block
 
-<<<<<<< HEAD
-	performanceFactors := m.performanceFactorsFunc(block.ID().Index())
+	performanceFactors := t.performanceFactorsFunc(block.ID().Index())
 	pf, err := performanceFactors.Load(block.ProtocolBlock().IssuerID)
-=======
-	performanceFactors := t.performanceFactorsFunc(block.ID().Index())
-	pf, err := performanceFactors.Load(block.Block().IssuerID)
->>>>>>> 03f11c6a
 	if err != nil {
 		// TODO replace panic with errors in the future, like triggering an error event
-		panic(ierrors.Errorf("failed to load performance factor for account %s", block.Block().IssuerID))
+		panic(ierrors.Errorf("failed to load performance factor for account %s", block.ProtocolBlock().IssuerID))
 	}
 
 	err = performanceFactors.Store(block.ProtocolBlock().IssuerID, pf+1)
 	if err != nil {
 		// TODO replace panic with errors in the future, like triggering an error event
-		panic(ierrors.Errorf("failed to store performance factor for account %s", block.Block().IssuerID))
+		panic(ierrors.Errorf("failed to store performance factor for account %s", block.ProtocolBlock().IssuerID))
 	}
 }
 
@@ -106,11 +96,7 @@
 		ProfitMargin:        profitMargin,
 	}
 
-<<<<<<< HEAD
-	if err := m.poolStatsStore.Set(epoch, poolsStats); err != nil {
-=======
-	if err := t.poolStatsStore.Set(epoch.Bytes(), lo.PanicOnErr(poolsStats.Bytes())); err != nil {
->>>>>>> 03f11c6a
+	if err := t.poolStatsStore.Set(epoch, poolsStats); err != nil {
 		panic(errors.Wrapf(err, "failed to store pool stats for epoch %d", epoch))
 	}
 
@@ -131,8 +117,7 @@
 			intermediateFactors = append(intermediateFactors, pf)
 		}
 
-<<<<<<< HEAD
-		rewardsMap := ads.NewMap[iotago.AccountID, *PoolRewards](m.rewardsStorage(epoch),
+		rewardsMap := ads.NewMap[iotago.AccountID, *PoolRewards](t.rewardsStorage(epoch),
 			iotago.Identifier.Bytes,
 			iotago.IdentifierFromBytes,
 			(*PoolRewards).Bytes,
@@ -140,9 +125,6 @@
 		)
 
 		rewardsMap.Set(accountID, &PoolRewards{
-=======
-		ads.NewMap[iotago.AccountID, PoolRewards](t.rewardsStorage(epoch)).Set(accountID, &PoolRewards{
->>>>>>> 03f11c6a
 			PoolStake:   pool.PoolStake,
 			PoolRewards: t.poolReward(epochEndSlot, committee.TotalValidatorStake(), committee.TotalStake(), pool.PoolStake, pool.ValidatorStake, pool.FixedCost, t.aggregatePerformanceFactors(intermediateFactors)),
 			FixedCost:   pool.FixedCost,
@@ -158,53 +140,15 @@
 	return &advancedset.AdvancedSet[iotago.AccountID]{}
 }
 
-<<<<<<< HEAD
-func (m *Tracker) LoadCommitteeForEpoch(epoch iotago.EpochIndex) (committee *account.Accounts, exists bool) {
-	c, err := m.committeeStore.Get(epoch)
-=======
-func (t *Tracker) poolStats(epoch iotago.EpochIndex) (poolStats *PoolsStats, err error) {
-	poolStats = new(PoolsStats)
-	poolStatsBytes, err := t.poolStatsStore.Get(epoch.Bytes())
-	if err != nil {
-		return poolStats, errors.Wrapf(err, "failed to get pool stats for epoch %d", epoch)
-	}
-
-	if _, err := poolStats.FromBytes(poolStatsBytes); err != nil {
-		return poolStats, errors.Wrapf(err, "failed to parse pool stats for epoch %d", epoch)
-	}
-
-	return poolStats, nil
-}
-
 func (t *Tracker) LoadCommitteeForEpoch(epoch iotago.EpochIndex) (committee *account.Accounts, exists bool) {
-	committeeBytes, err := t.committeeStore.Get(epoch.Bytes())
->>>>>>> 03f11c6a
+	c, err := t.committeeStore.Get(epoch)
 	if err != nil {
 		if errors.Is(err, kvstore.ErrKeyNotFound) {
 			return nil, false
 		}
 		panic(errors.Wrapf(err, "failed to load committee for epoch %d", epoch))
 	}
-<<<<<<< HEAD
 	return c, true
-=======
-
-	committee = account.NewAccounts()
-	if _, err = committee.FromBytes(committeeBytes); err != nil {
-		panic(errors.Wrapf(err, "failed to parse committee for epoch %d", epoch))
-	}
-
-	return committee, true
-}
-
-func (t *Tracker) storeCommitteeForEpoch(epochIndex iotago.EpochIndex, committee *account.Accounts) error {
-	accountsBytes, err := committee.Bytes()
-	if err != nil {
-		return err
-	}
-
-	return t.committeeStore.Set(epochIndex.Bytes(), accountsBytes)
->>>>>>> 03f11c6a
 }
 
 func (t *Tracker) aggregatePerformanceFactors(issuedBlocksPerSlot []uint64) uint64 {
