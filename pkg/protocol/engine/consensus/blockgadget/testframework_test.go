--- conflicted
+++ resolved
@@ -40,39 +40,15 @@
 		T:      test,
 		blocks: shrinkingmap.New[string, *blocks.Block](),
 
-<<<<<<< HEAD
-		protocolParameters: &iotago.ProtocolParameters{
-			Version:     3,
-			NetworkName: test.Name(),
-			Bech32HRP:   "rms",
-			MinPoWScore: 0,
-			RentStructure: iotago.RentStructure{
-				VByteCost:    100,
-				VBFactorData: 1,
-				VBFactorKey:  10,
-			},
-			TokenSupply:           1_000_0000,
-			GenesisUnixTimestamp:  time.Now().Truncate(10 * time.Second).Unix(),
-			SlotDurationInSeconds: 10,
-		},
-
 		SeatManager: mock.NewManualPOA(),
-=======
-		SybilProtection: mock.NewManualPOA(),
->>>>>>> 61529f35
 	}
 
 	evictionState := eviction.NewState(func(index iotago.SlotIndex) *prunable.RootBlocks {
 		return prunable.NewRootBlocks(index, mapdb.NewMapDB())
 	})
 
-<<<<<<< HEAD
-	t.blockCache = blocks.New(evictionState, t.api.TimeProvider)
+	t.blockCache = blocks.New(evictionState, api.NewStaticProvider(tpkg.TestAPI))
 	instance := thresholdblockgadget.New(t.blockCache, t.SeatManager)
-=======
-	t.blockCache = blocks.New(evictionState, api.NewStaticProvider(tpkg.TestAPI))
-	instance := thresholdblockgadget.New(t.blockCache, t.SybilProtection)
->>>>>>> 61529f35
 	t.Events = instance.Events()
 	t.Instance = instance
 
