--- conflicted
+++ resolved
@@ -71,11 +71,7 @@
 				func() {
 					g.mutex.Lock()
 					defer g.mutex.Unlock()
-<<<<<<< HEAD
-					g.lastFinalizedSlot.Set(e.Storage.Permanent.Settings().LatestFinalizedSlot())
-=======
-					g.lastFinalizedSlot = e.Storage.Settings().LatestFinalizedSlot()
->>>>>>> 1f9c4720
+					g.lastFinalizedSlot.Set(e.Storage.Settings().LatestFinalizedSlot())
 				}()
 
 				g.TriggerInitialized()
