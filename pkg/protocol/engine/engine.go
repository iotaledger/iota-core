--- conflicted
+++ resolved
@@ -232,9 +232,6 @@
 				e.Reset()
 			}
 
-<<<<<<< HEAD
-			e.InitializedEvent().Trigger()
-=======
 			// Check consistency of commitment and ledger state in the storage
 			if e.optsCheckCommitment {
 				if err := e.Storage.CheckCorrectnessCommitmentLedgerState(); err != nil {
@@ -242,8 +239,7 @@
 				}
 			}
 
-			e.Initialized.Trigger()
->>>>>>> f5b974b9
+			e.InitializedEvent().Trigger()
 
 			e.LogTrace("initialized", "settings", e.Storage.Settings().String())
 		},
