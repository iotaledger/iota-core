--- conflicted
+++ resolved
@@ -15,21 +15,11 @@
 )
 
 var (
-<<<<<<< HEAD
 	ErrCommitmentTooOld             = ierrors.New("a block cannot commit to a slot that is older than the block's slot minus maxCommittableAge")
 	ErrCommitmentTooRecent          = ierrors.New("a block cannot commit to a slot that is more recent than the block's slot minus minCommittableAge")
 	ErrCommitmentInputTooOld        = ierrors.New("a block cannot contain a commitment input with index older than the block's slot minus maxCommittableAge")
 	ErrCommitmentInputTooRecent     = ierrors.New("a block cannot contain a commitment input with index more recent than the block's slot minus minCommittableAge")
 	ErrBlockTimeTooFarAheadInFuture = ierrors.New("a block cannot be too far ahead in the future")
-	ErrInvalidProofOfWork           = ierrors.New("error validating PoW")
-=======
-	ErrCommitmentNotCommittable                  = ierrors.New("a block cannot commit to a slot that cannot objectively be committable yet")
-	ErrBlockTimeTooFarAheadInFuture              = ierrors.New("a block cannot be too far ahead in the future")
-	ErrInvalidSignature                          = ierrors.New("block has invalid signature")
-	ErrTransactionCommitmentInputTooFarInThePast = ierrors.New("transaction in a block references too old CommitmentInput")
-	ErrTransactionCommitmentInputInTheFuture     = ierrors.New("transaction in a block references a CommitmentInput in the future")
-	ErrInvalidBlockVersion                       = ierrors.New("block has invalid protocol version")
->>>>>>> 9d3cc4d5
 )
 
 // Filter filters blocks.
@@ -78,30 +68,10 @@
 
 // ProcessReceivedBlock processes block from the given source.
 func (f *Filter) ProcessReceivedBlock(block *model.Block, source network.PeerID) {
-<<<<<<< HEAD
 	// Verify the timestamp is not too far in the future.
 	timeDelta := time.Since(block.ProtocolBlock().IssuingTime)
 	if timeDelta < -f.optsMaxAllowedWallClockDrift {
 		f.events.BlockPreFiltered.Trigger(&filter.BlockPreFilteredEvent{
-=======
-	blockSlotAPI := f.apiProvider.APIForSlot(block.ID().Index())
-	protocolParams := blockSlotAPI.ProtocolParameters()
-
-	if blockSlotAPI.Version() != block.ProtocolBlock().ProtocolVersion {
-		f.events.BlockFiltered.Trigger(&filter.BlockFilteredEvent{
-			Block:  block,
-			Reason: ierrors.Wrapf(ErrInvalidBlockVersion, "invalid protocol version %d (expected %d) for epoch %d", block.ProtocolBlock().ProtocolVersion, blockSlotAPI.Version(), blockSlotAPI.TimeProvider().EpochFromSlot(block.ID().Index())),
-			Source: source,
-		})
-
-		return
-	}
-
-	// Check if the block is trying to commit to a slot that is not yet committable.
-	// This check, together with the optsMaxAllowedWallClockDrift makes sure that no one can issue blocks with commitments in the future.
-	if block.ProtocolBlock().SlotCommitmentID.Index() > 0 && block.ProtocolBlock().SlotCommitmentID.Index()+protocolParams.EvictionAge() > block.ID().Index() {
-		f.events.BlockFiltered.Trigger(&filter.BlockFilteredEvent{
->>>>>>> 9d3cc4d5
 			Block:  block,
 			Reason: ierrors.Wrapf(ErrBlockTimeTooFarAheadInFuture, "issuing time ahead %s vs %s allowed", -timeDelta, f.optsMaxAllowedWallClockDrift),
 			Source: source,
@@ -159,20 +129,6 @@
 					return
 				}
 
-<<<<<<< HEAD
-=======
-	if f.optsSignatureValidation {
-		// Verify the block signature.
-		if valid, err := block.ProtocolBlock().VerifySignature(blockSlotAPI); !valid {
-			if err != nil {
-				f.events.BlockFiltered.Trigger(&filter.BlockFilteredEvent{
-					Block:  block,
-					Reason: ierrors.Wrapf(ErrInvalidSignature, "%w", err),
-					Source: source,
-				})
-
-				return
->>>>>>> 9d3cc4d5
 			}
 		}
 	}
