package blockfilter

import (
	"time"

	"github.com/pkg/errors"

	"github.com/iotaledger/hive.go/runtime/module"
	"github.com/iotaledger/hive.go/runtime/options"
	"github.com/iotaledger/iota-core/pkg/core/api"
	"github.com/iotaledger/iota-core/pkg/model"
	"github.com/iotaledger/iota-core/pkg/network"
	"github.com/iotaledger/iota-core/pkg/protocol/engine"
	"github.com/iotaledger/iota-core/pkg/protocol/engine/filter"
	iotago "github.com/iotaledger/iota.go/v4"
)

var (
	ErrCommitmentNotCommittable                  = errors.New("a block cannot commit to a slot that cannot objectively be committable yet")
	ErrBlockTimeTooFarAheadInFuture              = errors.New("a block cannot be too far ahead in the future")
	ErrInvalidSignature                          = errors.New("block has invalid signature")
	ErrTransactionCommitmentInputTooFarInThePast = errors.New("transaction in a block references too old CommitmentInput")
	ErrTransactionCommitmentInputInTheFuture     = errors.New("transaction in a block references a CommitmentInput in the future")
)

// Filter filters blocks.
type Filter struct {
	events *filter.Events

	apiProvider api.Provider

	optsMaxAllowedWallClockDrift time.Duration
	optsSignatureValidation      bool

	module.Module
}

func NewProvider(opts ...options.Option[Filter]) module.Provider[*engine.Engine, filter.Filter] {
	return module.Provide(func(e *engine.Engine) filter.Filter {

		f := New(e, opts...)
		f.TriggerConstructed()

		e.HookConstructed(func() {
			e.Events.Filter.LinkTo(f.events)

			f.TriggerInitialized()
		})

		return f
	})
}

var _ filter.Filter = new(Filter)

// New creates a new Filter.
func New(apiProvider api.Provider, opts ...options.Option[Filter]) *Filter {
	return options.Apply(&Filter{
		events:                  filter.NewEvents(),
		optsSignatureValidation: true,
		apiProvider:             apiProvider,
	}, opts,
		(*Filter).TriggerConstructed,
		(*Filter).TriggerInitialized,
	)
}

// ProcessReceivedBlock processes block from the given source.
func (f *Filter) ProcessReceivedBlock(block *model.Block, source network.PeerID) {
	api := f.apiProvider.APIForSlot(block.ID().Index())
	protocolParams := api.ProtocolParameters()

	// Check if the block is trying to commit to a slot that is not yet committable.
	// This check, together with the optsMaxAllowedWallClockDrift makes sure that no one can issue blocks with commitments in the future.
	if block.ProtocolBlock().SlotCommitmentID.Index() > 0 && block.ProtocolBlock().SlotCommitmentID.Index()+protocolParams.EvictionAge() > block.ID().Index() {
		f.events.BlockFiltered.Trigger(&filter.BlockFilteredEvent{
			Block:  block,
			Reason: errors.WithMessagef(ErrCommitmentNotCommittable, "block at slot %d committing to slot %d", block.ID().Index(), block.ProtocolBlock().SlotCommitmentID.Index()),
			Source: source,
		})

		return
	}

	// Verify the timestamp is not too far in the future.
	timeDelta := time.Since(block.ProtocolBlock().IssuingTime)
	if timeDelta < -f.optsMaxAllowedWallClockDrift {
		f.events.BlockFiltered.Trigger(&filter.BlockFilteredEvent{
			Block:  block,
			Reason: errors.WithMessagef(ErrBlockTimeTooFarAheadInFuture, "issuing time ahead %s vs %s allowed", -timeDelta, f.optsMaxAllowedWallClockDrift),
			Source: source,
		})

		return
	}

<<<<<<< HEAD
	if basicBlock, isBasic := block.BasicBlock(); isBasic {

		// Verify that if CommitmentInput referenced by a transaction is not too old.
		// This check provides that Time-lock and other time-based checks in the VM don't have to rely on what is the relation of transaction to
		// current wall time, because it will only receive transactions that are created in a recent and limited past.
		if basicBlock.Payload != nil && basicBlock.Payload.PayloadType() == iotago.PayloadTransaction {
			transaction, _ := basicBlock.Payload.(*iotago.Transaction)
			if commitmentInput := transaction.CommitmentInput(); commitmentInput != nil {
				// commitmentInput must reference a commitment
				// that is between the latest possible, non-evicted committable slot in relation to the block time
				// (block.ID().Index() - protocolParams.LivenessThreshold - protocolParams.EvictionAge)
				// and the slot that block is committing to.

				// Parameters moved to the other side of inequality to avoid underflow errors with subtraction from an uint64 type.
				if commitmentInput.CommitmentID.Index()+protocolParams.LivenessThreshold()+protocolParams.EvictionAge() < block.ID().Index() {
					f.events.BlockFiltered.Trigger(&filter.BlockFilteredEvent{
						Block:  block,
						Reason: errors.WithMessagef(ErrTransactionCommitmentInputTooFarInThePast, "transaction in a block contains CommitmentInput to slot %d while min allowed is %d", commitmentInput.CommitmentID.Index(), block.ID().Index()-protocolParams.LivenessThreshold()-protocolParams.EvictionAge()),
						Source: source,
					})

					return
				}
				if commitmentInput.CommitmentID.Index() > block.ProtocolBlock().SlotCommitmentID.Index() {
					f.events.BlockFiltered.Trigger(&filter.BlockFilteredEvent{
						Block:  block,
						Reason: errors.WithMessagef(ErrTransactionCommitmentInputInTheFuture, "transaction in a block contains CommitmentInput to slot %d while max allowed is %d", commitmentInput.CommitmentID.Index(), block.ProtocolBlock().SlotCommitmentID.Index()),
						Source: source,
					})

					return
				}
=======
	// Verify that if CommitmentInput referenced by a transaction is not too old.
	// This check provides that Time-lock and other time-based checks in the VM don't have to rely on what is the relation of transaction to
	// current wall time, because it will only receive transactions that are created in a recent and limited past.
	if block.Block().Payload != nil && block.Block().Payload.PayloadType() == iotago.PayloadTransaction {
		transaction, _ := block.Block().Payload.(*iotago.Transaction)
		if commitmentInput := transaction.CommitmentInput(); commitmentInput != nil {
			// commitmentInput must reference a commitment
			// that is between the latest possible, non-evicted committable slot in relation to the block time
			// block.ID().Index() - (2 * protocolParams.EvictionAge)
			// and the slot that block is committing to.

			// Parameters moved to the other side of inequality to avoid underflow errors with subtraction from an uint64 type.
			if commitmentInput.CommitmentID.Index()+(protocolParams.EvictionAge<<1) < block.ID().Index() {
				f.events.BlockFiltered.Trigger(&filter.BlockFilteredEvent{
					Block:  block,
					Reason: errors.WithMessagef(ErrTransactionCommitmentInputTooFarInThePast, "transaction in a block contains CommitmentInput to slot %d while min allowed is %d", commitmentInput.CommitmentID.Index(), block.ID().Index()-(protocolParams.EvictionAge<<1)),
					Source: source,
				})

				return
			}
			if commitmentInput.CommitmentID.Index() > block.SlotCommitment().Index() {
				f.events.BlockFiltered.Trigger(&filter.BlockFilteredEvent{
					Block:  block,
					Reason: errors.WithMessagef(ErrTransactionCommitmentInputInTheFuture, "transaction in a block contains CommitmentInput to slot %d while max allowed is %d", commitmentInput.CommitmentID.Index(), block.SlotCommitment().Index()),
					Source: source,
				})

				return
>>>>>>> e7e379ac
			}
		}
	}

	if f.optsSignatureValidation {
		// Verify the block signature.
		if valid, err := block.ProtocolBlock().VerifySignature(api); !valid {
			if err != nil {
				f.events.BlockFiltered.Trigger(&filter.BlockFilteredEvent{
					Block:  block,
					Reason: errors.WithMessagef(ErrInvalidSignature, "error: %s", err.Error()),
					Source: source,
				})

				return
			}

			f.events.BlockFiltered.Trigger(&filter.BlockFilteredEvent{
				Block:  block,
				Reason: ErrInvalidSignature,
				Source: source,
			})

			return
		}
	}

	f.events.BlockAllowed.Trigger(block)
}

func (f *Filter) Shutdown() {
	f.TriggerStopped()
}

// WithMaxAllowedWallClockDrift specifies how far in the future are blocks allowed to be ahead of our own wall clock (defaults to 0 seconds).
func WithMaxAllowedWallClockDrift(d time.Duration) options.Option[Filter] {
	return func(filter *Filter) {
		filter.optsMaxAllowedWallClockDrift = d
	}
}

// WithSignatureValidation specifies if the block signature should be validated (defaults to yes).
func WithSignatureValidation(validation bool) options.Option[Filter] {
	return func(filter *Filter) {
		filter.optsSignatureValidation = validation
	}
}<|MERGE_RESOLUTION|>--- conflicted
+++ resolved
@@ -94,7 +94,6 @@
 		return
 	}
 
-<<<<<<< HEAD
 	if basicBlock, isBasic := block.BasicBlock(); isBasic {
 
 		// Verify that if CommitmentInput referenced by a transaction is not too old.
@@ -105,14 +104,14 @@
 			if commitmentInput := transaction.CommitmentInput(); commitmentInput != nil {
 				// commitmentInput must reference a commitment
 				// that is between the latest possible, non-evicted committable slot in relation to the block time
-				// (block.ID().Index() - protocolParams.LivenessThreshold - protocolParams.EvictionAge)
+				// block.ID().Index() - (2 * protocolParams.EvictionAge)
 				// and the slot that block is committing to.
 
 				// Parameters moved to the other side of inequality to avoid underflow errors with subtraction from an uint64 type.
-				if commitmentInput.CommitmentID.Index()+protocolParams.LivenessThreshold()+protocolParams.EvictionAge() < block.ID().Index() {
+				if commitmentInput.CommitmentID.Index()+(protocolParams.EvictionAge()<<1) < block.ID().Index() {
 					f.events.BlockFiltered.Trigger(&filter.BlockFilteredEvent{
 						Block:  block,
-						Reason: errors.WithMessagef(ErrTransactionCommitmentInputTooFarInThePast, "transaction in a block contains CommitmentInput to slot %d while min allowed is %d", commitmentInput.CommitmentID.Index(), block.ID().Index()-protocolParams.LivenessThreshold()-protocolParams.EvictionAge()),
+						Reason: errors.WithMessagef(ErrTransactionCommitmentInputTooFarInThePast, "transaction in a block contains CommitmentInput to slot %d while min allowed is %d", commitmentInput.CommitmentID.Index(), block.ID().Index()-(protocolParams.EvictionAge()<<1)),
 						Source: source,
 					})
 
@@ -127,37 +126,6 @@
 
 					return
 				}
-=======
-	// Verify that if CommitmentInput referenced by a transaction is not too old.
-	// This check provides that Time-lock and other time-based checks in the VM don't have to rely on what is the relation of transaction to
-	// current wall time, because it will only receive transactions that are created in a recent and limited past.
-	if block.Block().Payload != nil && block.Block().Payload.PayloadType() == iotago.PayloadTransaction {
-		transaction, _ := block.Block().Payload.(*iotago.Transaction)
-		if commitmentInput := transaction.CommitmentInput(); commitmentInput != nil {
-			// commitmentInput must reference a commitment
-			// that is between the latest possible, non-evicted committable slot in relation to the block time
-			// block.ID().Index() - (2 * protocolParams.EvictionAge)
-			// and the slot that block is committing to.
-
-			// Parameters moved to the other side of inequality to avoid underflow errors with subtraction from an uint64 type.
-			if commitmentInput.CommitmentID.Index()+(protocolParams.EvictionAge<<1) < block.ID().Index() {
-				f.events.BlockFiltered.Trigger(&filter.BlockFilteredEvent{
-					Block:  block,
-					Reason: errors.WithMessagef(ErrTransactionCommitmentInputTooFarInThePast, "transaction in a block contains CommitmentInput to slot %d while min allowed is %d", commitmentInput.CommitmentID.Index(), block.ID().Index()-(protocolParams.EvictionAge<<1)),
-					Source: source,
-				})
-
-				return
-			}
-			if commitmentInput.CommitmentID.Index() > block.SlotCommitment().Index() {
-				f.events.BlockFiltered.Trigger(&filter.BlockFilteredEvent{
-					Block:  block,
-					Reason: errors.WithMessagef(ErrTransactionCommitmentInputInTheFuture, "transaction in a block contains CommitmentInput to slot %d while max allowed is %d", commitmentInput.CommitmentID.Index(), block.SlotCommitment().Index()),
-					Source: source,
-				})
-
-				return
->>>>>>> e7e379ac
 			}
 		}
 	}
