--- conflicted
+++ resolved
@@ -21,12 +21,8 @@
 
 type Transaction struct {
 	id                 iotago.TransactionID
-<<<<<<< HEAD
 	utxoInputs         []iotago.Input
-	contextInputs      []iotago.Input
-=======
-	inputs             []mempool.StateReference
->>>>>>> 257665d6
+	contextInputs      []mempool.StateReference
 	outputCount        uint16
 	invalidTransaction bool
 }
@@ -38,11 +34,7 @@
 	}
 }
 
-<<<<<<< HEAD
-func NewTransaction(outputCount uint16, inputs []iotago.Input, contextInputs ...iotago.Input) *Transaction {
-=======
-func NewTransaction(outputCount uint16, inputs ...mempool.StateReference) *Transaction {
->>>>>>> 257665d6
+func NewTransaction(outputCount uint16, inputs []mempool.StateReference, contextInputs ...mempool.StateReference) *Transaction {
 	return &Transaction{
 		id:            tpkg.RandTransactionID(),
 		utxoInputs:    inputs,
@@ -55,13 +47,8 @@
 	return t.id, nil
 }
 
-<<<<<<< HEAD
-func (t *Transaction) Inputs() ([]iotago.Input, error) {
+func (t *Transaction) Inputs() ([]mempool.StateReference, error) {
 	return append(t.utxoInputs, t.contextInputs...), nil
-=======
-func (t *Transaction) Inputs() ([]mempool.StateReference, error) {
-	return t.inputs, nil
->>>>>>> 257665d6
 }
 
 func (t *Transaction) UTXOInputs() ([]iotago.Input, error) {
