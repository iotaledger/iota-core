package mempooltests

import (
	"strconv"
	"sync"
	"testing"

	"github.com/stretchr/testify/require"

	"github.com/iotaledger/hive.go/lo"
	"github.com/iotaledger/hive.go/runtime/debug"
	"github.com/iotaledger/hive.go/runtime/syncutils"
	"github.com/iotaledger/hive.go/runtime/workerpool"
	"github.com/iotaledger/iota-core/pkg/core/vote"
	ledgertests "github.com/iotaledger/iota-core/pkg/protocol/engine/ledger/tests"
	"github.com/iotaledger/iota-core/pkg/protocol/engine/mempool"
	"github.com/iotaledger/iota-core/pkg/protocol/engine/mempool/conflictdag"
	iotago "github.com/iotaledger/iota.go/v4"
)

type TestFramework struct {
	Instance    mempool.MemPool[vote.MockedRank]
	ConflictDAG conflictdag.ConflictDAG[iotago.TransactionID, mempool.StateID, vote.MockedRank]

	referencesByAlias        map[string]mempool.StateReference
	stateIDByAlias           map[string]mempool.StateID
	signedTransactionByAlias map[string]mempool.SignedTransaction
	transactionByAlias       map[string]mempool.Transaction
	blockIDsByAlias          map[string]iotago.BlockID

	ledgerState *ledgertests.MockStateResolver
	workers     *workerpool.Group

	test  *testing.T
	mutex syncutils.RWMutex
}

func NewTestFramework(test *testing.T, instance mempool.MemPool[vote.MockedRank], conflictDAG conflictdag.ConflictDAG[iotago.TransactionID, mempool.StateID, vote.MockedRank], ledgerState *ledgertests.MockStateResolver, workers *workerpool.Group) *TestFramework {
	t := &TestFramework{
		Instance:                 instance,
		ConflictDAG:              conflictDAG,
		referencesByAlias:        make(map[string]mempool.StateReference),
		stateIDByAlias:           make(map[string]mempool.StateID),
		signedTransactionByAlias: make(map[string]mempool.SignedTransaction),
		transactionByAlias:       make(map[string]mempool.Transaction),
		blockIDsByAlias:          make(map[string]iotago.BlockID),

		ledgerState: ledgerState,
		workers:     workers,
		test:        test,
	}

	t.setupHookedEvents()

	return t
}
func (t *TestFramework) CreateSignedTransaction(transactionAlias string, referencedContextStates, referencedStates []string, outputCount uint16, invalid ...bool) {
	t.CreateTransaction(transactionAlias, referencedContextStates, referencedStates, outputCount, invalid...)
	t.SignedTransactionFromTransaction(transactionAlias+"-signed", transactionAlias)
}
func (t *TestFramework) SignedTransactionFromTransaction(signedTransactionAlias string, transactionAlias string) {
	transaction, exists := t.transactionByAlias[transactionAlias]
	require.True(t.test, exists, "transaction with alias %s does not exist", transactionAlias)

	// create transaction
	signedTransaction := NewSignedTransaction(transaction)

	t.signedTransactionByAlias[signedTransactionAlias] = signedTransaction

	// register the transaction ID alias
	signedTransactionID, signedTransactionIDErr := signedTransaction.ID()
	require.NoError(t.test, signedTransactionIDErr, "failed to retrieve signed transaction ID of signed transaction with alias '%s'", signedTransactionAlias)
	signedTransactionID.RegisterAlias(signedTransactionAlias)
}

func (t *TestFramework) CreateTransaction(alias string, referencedContextStates, referencedStates []string, outputCount uint16, invalid ...bool) {
	// create transaction
	transaction := NewTransaction(outputCount, lo.Map(referencedStates, t.stateReference), lo.Map(referencedContextStates, t.stateContextReference)...)
	transaction.invalidTransaction = len(invalid) > 0 && invalid[0]

	t.transactionByAlias[alias] = transaction

	// register the transaction ID alias
	transactionID, transactionIDErr := transaction.ID()
	require.NoError(t.test, transactionIDErr, "failed to retrieve transaction ID of transaction with alias '%s'", alias)
	transactionID.RegisterAlias(alias)

	// register the aliases for the generated output IDs
	for i := uint16(0); i < transaction.outputCount; i++ {
		t.referencesByAlias[alias+":"+strconv.Itoa(int(i))] = &iotago.UTXOInput{
			TransactionID:          transactionID,
			TransactionOutputIndex: i,
		}

		t.stateIDByAlias[alias+":"+strconv.Itoa(int(i))] = t.referencesByAlias[alias+":"+strconv.Itoa(int(i))].StateID()
	}
}

func (t *TestFramework) MarkAttachmentIncluded(alias string) bool {
	return t.Instance.MarkAttachmentIncluded(t.BlockID(alias))
}

func (t *TestFramework) BlockID(alias string) iotago.BlockID {
	blockID, exists := t.blockIDsByAlias[alias]
	require.True(t.test, exists, "block ID with alias '%s' does not exist", alias)

	return blockID
}

func (t *TestFramework) AttachTransactions(transactionAlias ...string) error {
	for _, alias := range transactionAlias {
		if err := t.AttachTransaction(alias, alias, alias, 1); err != nil {
			return err
		}
	}

	return nil
}

func (t *TestFramework) AttachTransaction(signedTransactionAlias, transactionAlias, blockAlias string, slot iotago.SlotIndex) error {
	signedTransaction, signedTransactionExists := t.signedTransactionByAlias[signedTransactionAlias]
	require.True(t.test, signedTransactionExists, "signedTransaction with alias '%s' does not exist", signedTransactionAlias)

	transaction, transactionExists := t.transactionByAlias[transactionAlias]
	require.True(t.test, transactionExists, "transaction with alias '%s' does not exist", transactionAlias)

	t.blockIDsByAlias[blockAlias] = iotago.SlotIdentifierRepresentingData(slot, []byte(blockAlias))
	t.blockIDsByAlias[blockAlias].RegisterAlias(blockAlias)

	if _, err := t.Instance.AttachSignedTransaction(signedTransaction, transaction, t.blockIDsByAlias[blockAlias]); err != nil {
		return err
	}

	return nil
}

func (t *TestFramework) CommitSlot(slot iotago.SlotIndex) {
	stateDiff := t.Instance.StateDiff(slot)

	stateDiff.CreatedStates().ForEach(func(_ mempool.StateID, state mempool.StateMetadata) bool {
		t.ledgerState.AddOutputState(state.State())

		return true
	})

	stateDiff.DestroyedStates().ForEach(func(stateID mempool.StateID, metadata mempool.StateMetadata) bool {
		t.ledgerState.DestroyOutputState(stateID)

		return true
	})

	stateDiff.ExecutedTransactions().ForEach(func(_ iotago.TransactionID, transaction mempool.TransactionMetadata) bool {
		transaction.Commit()

		return true
	})
}

func (t *TestFramework) TransactionMetadata(alias string) (mempool.TransactionMetadata, bool) {
	return t.Instance.TransactionMetadata(t.TransactionID(alias))
}

func (t *TestFramework) TransactionMetadataByAttachment(alias string) (mempool.TransactionMetadata, bool) {
	return t.Instance.TransactionMetadataByAttachment(t.BlockID(alias))
}

func (t *TestFramework) OutputStateMetadata(alias string) (mempool.StateMetadata, error) {
	return t.Instance.StateMetadata(t.stateReference(alias))
}

func (t *TestFramework) StateID(alias string) mempool.StateID {
	if alias == "genesis" {
		return (&iotago.UTXOInput{}).StateID()
	}

	stateID, exists := t.stateIDByAlias[alias]
	require.True(t.test, exists, "StateID with alias '%s' does not exist", alias)

	return stateID
}

func (t *TestFramework) SignedTransactionID(alias string) iotago.SignedTransactionID {
	signedTransaction, signedTransactionExists := t.signedTransactionByAlias[alias]
	require.True(t.test, signedTransactionExists, "transaction with alias '%s' does not exist", alias)

	signedTransactionID, signedTransactionIDErr := signedTransaction.ID()
	require.NoError(t.test, signedTransactionIDErr, "failed to retrieve signed transaction ID of signed transaction with alias '%s'", alias)

	return signedTransactionID
}

func (t *TestFramework) TransactionID(alias string) iotago.TransactionID {
	transaction, transactionExists := t.transactionByAlias[alias]
	require.True(t.test, transactionExists, "transaction with alias '%s' does not exist", alias)

	transactionID, transactionIDErr := transaction.ID()
	require.NoError(t.test, transactionIDErr, "failed to retrieve transaction ID of transaction with alias '%s'", alias)

	return transactionID
}

func (t *TestFramework) RequireBooked(transactionAliases ...string) {
	t.waitBooked(transactionAliases...)

	t.requireMarkedBooked(transactionAliases...)
}

func (t *TestFramework) RequireAccepted(transactionAliases map[string]bool) {
	for transactionAlias, accepted := range transactionAliases {
		transactionMetadata, transactionMetadataExists := t.Instance.TransactionMetadata(t.TransactionID(transactionAlias))

		require.True(t.test, transactionMetadataExists, "transaction %s should exist", transactionAlias)
		require.Equal(t.test, accepted, transactionMetadata.IsAccepted(), "transaction %s was incorrectly accepted", transactionAlias)
	}
}

func (t *TestFramework) RequireInvalid(transactionAliases ...string) {
	t.waitInvalid(transactionAliases...)

	for _, transactionAlias := range transactionAliases {
		transactionMetadata, transactionMetadataExists := t.Instance.TransactionMetadata(t.TransactionID(transactionAlias))

		require.True(t.test, transactionMetadataExists, "transaction %s should exist", transactionAlias)
		require.True(t.test, transactionMetadata.IsInvalid(), "transaction %s was incorrectly accepted", transactionAlias)
	}
}

func (t *TestFramework) RequireTransactionsEvicted(transactionAliases map[string]bool) {
	for transactionAlias, deleted := range transactionAliases {
		_, exists := t.Instance.TransactionMetadata(t.TransactionID(transactionAlias))
		require.Equal(t.test, deleted, !exists, "transaction %s has incorrect eviction state", transactionAlias)
	}
}

func (t *TestFramework) RequireConflictIDs(conflictMapping map[string][]string) {
	for transactionAlias, conflictAliases := range conflictMapping {
		transactionMetadata, exists := t.Instance.TransactionMetadata(t.TransactionID(transactionAlias))
		require.True(t.test, exists, "transaction %s does not exist", transactionAlias)

		conflictIDs := transactionMetadata.ConflictIDs()
		require.Equal(t.test, len(conflictAliases), conflictIDs.Size(), "%s has wrong number of ConflictIDs", transactionAlias)

		for _, conflictAlias := range conflictAliases {
			require.True(t.test, conflictIDs.Has(t.TransactionID(conflictAlias)), "transaction %s should have conflict %s, instead had %s", transactionAlias, conflictAlias, conflictIDs)
		}
	}
}

func (t *TestFramework) RequireAttachmentsEvicted(attachmentAliases map[string]bool) {
	for attachmentAlias, deleted := range attachmentAliases {
		_, exists := t.Instance.TransactionMetadataByAttachment(t.BlockID(attachmentAlias))
		require.Equal(t.test, deleted, !exists, "attachment %s has incorrect eviction state", attachmentAlias)
	}
}

func (t *TestFramework) setupHookedEvents() {
	t.Instance.OnTransactionAttached(func(metadata mempool.TransactionMetadata) {
		if debug.GetEnabled() {
			t.test.Logf("[TRIGGERED] mempool.TransactionAttached with '%s'", metadata.ID())
		}

		metadata.OnSolid(func() {
			if debug.GetEnabled() {
				t.test.Logf("[TRIGGERED] mempool.Events.TransactionSolid with '%s'", metadata.ID())
			}

			require.True(t.test, metadata.IsSolid(), "transaction is not marked as solid")
		})

		metadata.OnExecuted(func() {
			if debug.GetEnabled() {
				t.test.Logf("[TRIGGERED] mempool.Events.TransactionExecuted with '%s'", metadata.ID())
			}

			require.True(t.test, metadata.IsExecuted(), "transaction is not marked as executed")
		})

		metadata.OnBooked(func() {
			if debug.GetEnabled() {
				t.test.Logf("[TRIGGERED] mempool.Events.TransactionBooked with '%s'", metadata.ID())
			}

			require.True(t.test, metadata.IsBooked(), "transaction is not marked as booked")
		})

		metadata.OnAccepted(func() {
			if debug.GetEnabled() {
				t.test.Logf("[TRIGGERED] mempool.Events.TransactionAccepted with '%s'", metadata.ID())
			}

			require.True(t.test, metadata.IsAccepted(), "transaction is not marked as accepted")
		})

		metadata.OnPending(func() {
			if debug.GetEnabled() {
				t.test.Logf("[TRIGGERED] mempool.Events.TransactionPending with '%s'", metadata.ID())
			}

			require.True(t.test, metadata.IsPending(), "transaction is not marked as pending")
		})

		metadata.OnPending(func() {
			//	if debug.GetEnabled() {
			//		t.test.Logf("[TRIGGERED] mempool.Events.TransactionAccepted with '%s'", metadata.ID())
			//	}
			//
			//	require.False(t.test, metadata.IsAccepted(), "transaction is not marked as pending")
			//
			//	t.markTransactionAcceptedTriggered(metadata.ID(), true)
		})
	})
}

<<<<<<< HEAD
func (t *TestFramework) stateContextReference(alias string) iotago.Input {
	return &iotago.CommitmentInput{CommitmentID: iotago.SlotIdentifierRepresentingData(0, []byte(alias))}
}

func (t *TestFramework) stateReference(alias string) iotago.Input {
=======
func (t *TestFramework) stateReference(alias string) mempool.StateReference {
>>>>>>> 257665d6
	if alias == "genesis" {
		return &iotago.UTXOInput{}
	}

	reference, exists := t.referencesByAlias[alias]
	require.True(t.test, exists, "reference with alias '%s' does not exist", alias)

	return reference
}

func (t *TestFramework) waitBooked(transactionAliases ...string) {
	var allBooked sync.WaitGroup

	allBooked.Add(len(transactionAliases))
	for _, transactionAlias := range transactionAliases {
		transactionMetadata, exists := t.TransactionMetadata(transactionAlias)
		require.True(t.test, exists, "transaction '%s' does not exist", transactionAlias)

		transactionMetadata.OnBooked(allBooked.Done)
	}

	allBooked.Wait()
}

func (t *TestFramework) waitInvalid(transactionAliases ...string) {
	var allInvalid sync.WaitGroup

	allInvalid.Add(len(transactionAliases))
	for _, transactionAlias := range transactionAliases {
		transactionMetadata, exists := t.TransactionMetadata(transactionAlias)
		require.True(t.test, exists, "transaction '%s' does not exist", transactionAlias)

		transactionMetadata.OnInvalid(func(_ error) {
			allInvalid.Done()
		})
	}

	allInvalid.Wait()
}

func (t *TestFramework) requireMarkedBooked(transactionAliases ...string) {
	for _, transactionAlias := range transactionAliases {
		transactionMetadata, transactionMetadataExists := t.Instance.TransactionMetadata(t.TransactionID(transactionAlias))

		require.True(t.test, transactionMetadataExists, "transaction %s should exist", transactionAlias)
		require.True(t.test, transactionMetadata.IsBooked(), "transaction %s was not booked", transactionAlias)
	}
}

func (t *TestFramework) AssertStateDiff(slot iotago.SlotIndex, spentOutputAliases, createdOutputAliases, transactionAliases []string) {
	stateDiff := t.Instance.StateDiff(slot)

	require.Equal(t.test, len(spentOutputAliases), stateDiff.DestroyedStates().Size())
	require.Equal(t.test, len(createdOutputAliases), stateDiff.CreatedStates().Size())
	require.Equal(t.test, len(transactionAliases), stateDiff.ExecutedTransactions().Size())
	require.Equal(t.test, len(transactionAliases), stateDiff.Mutations().Size())

	for _, transactionAlias := range transactionAliases {
		require.True(t.test, stateDiff.ExecutedTransactions().Has(t.TransactionID(transactionAlias)), "transaction %s was not executed", transactionAlias)
		require.True(t.test, lo.PanicOnErr(stateDiff.Mutations().Has(t.TransactionID(transactionAlias))), "transaction %s was not mutated", transactionAlias)
	}

	for _, createdOutputAlias := range createdOutputAliases {
		require.Truef(t.test, stateDiff.CreatedStates().Has(t.StateID(createdOutputAlias)), "state %s was not created", createdOutputAlias)
	}

	for _, spentOutputAlias := range spentOutputAliases {
		require.Truef(t.test, stateDiff.DestroyedStates().Has(t.StateID(spentOutputAlias)), "state %s was not destroyed", spentOutputAlias)
	}
}

func (t *TestFramework) WaitChildren() {
	t.workers.WaitChildren()
}

func (t *TestFramework) Cleanup() {
	t.workers.WaitChildren()
	t.ledgerState.Cleanup()

	iotago.UnregisterIdentifierAliases()

	t.referencesByAlias = make(map[string]mempool.StateReference)
	t.stateIDByAlias = make(map[string]mempool.StateID)
	t.transactionByAlias = make(map[string]mempool.Transaction)
	t.signedTransactionByAlias = make(map[string]mempool.SignedTransaction)
	t.blockIDsByAlias = make(map[string]iotago.BlockID)
}<|MERGE_RESOLUTION|>--- conflicted
+++ resolved
@@ -311,15 +311,11 @@
 	})
 }
 
-<<<<<<< HEAD
-func (t *TestFramework) stateContextReference(alias string) iotago.Input {
+func (t *TestFramework) stateContextReference(alias string) mempool.StateReference {
 	return &iotago.CommitmentInput{CommitmentID: iotago.SlotIdentifierRepresentingData(0, []byte(alias))}
 }
 
-func (t *TestFramework) stateReference(alias string) iotago.Input {
-=======
 func (t *TestFramework) stateReference(alias string) mempool.StateReference {
->>>>>>> 257665d6
 	if alias == "genesis" {
 		return &iotago.UTXOInput{}
 	}
