package mempoolv1

import (
	"context"
	"errors"
	"sync"

	"golang.org/x/xerrors"

	"github.com/iotaledger/hive.go/core/memstorage"
	"github.com/iotaledger/hive.go/ds/advancedset"
	"github.com/iotaledger/hive.go/ds/shrinkingmap"
	"github.com/iotaledger/hive.go/lo"
	"github.com/iotaledger/hive.go/runtime/event"
	"github.com/iotaledger/hive.go/runtime/workerpool"
	"github.com/iotaledger/iota-core/pkg/core/acceptance"
	"github.com/iotaledger/iota-core/pkg/core/promise"
	"github.com/iotaledger/iota-core/pkg/core/vote"
	"github.com/iotaledger/iota-core/pkg/protocol/engine/ledger"
	"github.com/iotaledger/iota-core/pkg/protocol/engine/mempool"
	"github.com/iotaledger/iota-core/pkg/protocol/engine/mempool/conflictdag"
	iotago "github.com/iotaledger/iota.go/v4"
)

// MemPool is a component that manages the state of transactions that are not yet included in the ledger state.
type MemPool[VotePower conflictdag.VotePowerType[VotePower]] struct {
	transactionAttached *event.Event1[mempool.TransactionMetadata]

	// executeStateTransition is the VM that is used to execute the state transition of transactions.
	executeStateTransition mempool.VM

	// requestInput is the function that is used to request state from the ledger.
	requestInput ledger.StateReferenceResolver

	// attachments is the storage that is used to keep track of the attachments of transactions.
	attachments *memstorage.IndexedStorage[iotago.SlotIndex, iotago.BlockID, *TransactionMetadata]

	// cachedTransactions holds the transactions that are currently in the MemPool.
	cachedTransactions *shrinkingmap.ShrinkingMap[iotago.TransactionID, *TransactionMetadata]

	// cachedStateRequests holds the requests for states that are required to execute transactions.
	cachedStateRequests *shrinkingmap.ShrinkingMap[iotago.OutputID, *promise.Promise[*StateMetadata]]

	// stateDiffs holds aggregated state mutations for each slot index.
	stateDiffs *shrinkingmap.ShrinkingMap[iotago.SlotIndex, *StateDiff]

	// conflictDAG is the DAG that is used to keep track of the conflicts between transactions.
	conflictDAG conflictdag.ConflictDAG[iotago.TransactionID, iotago.OutputID, VotePower]

	// executionWorkers is the worker pool that is used to execute the state transitions of transactions.
	executionWorkers *workerpool.WorkerPool

	// lastEvictedSlot is the last slot index that was evicted from the MemPool.
	lastEvictedSlot iotago.SlotIndex

	// evictionMutex is used to synchronize the eviction of slots.
	evictionMutex sync.RWMutex
}

// New is the constructor of the MemPool.
func New[VotePower conflictdag.VotePowerType[VotePower]](vm mempool.VM, inputResolver ledger.StateReferenceResolver, workers *workerpool.Group, conflictDAG conflictdag.ConflictDAG[iotago.TransactionID, iotago.OutputID, VotePower]) *MemPool[VotePower] {
	return (&MemPool[VotePower]{
		transactionAttached:    event.New1[mempool.TransactionMetadata](),
		executeStateTransition: vm,
		requestInput:           inputResolver,
		attachments:            memstorage.NewIndexedStorage[iotago.SlotIndex, iotago.BlockID, *TransactionMetadata](),
		cachedTransactions:     shrinkingmap.New[iotago.TransactionID, *TransactionMetadata](),
		cachedStateRequests:    shrinkingmap.New[iotago.OutputID, *promise.Promise[*StateMetadata]](),
		stateDiffs:             shrinkingmap.New[iotago.SlotIndex, *StateDiff](),
		executionWorkers:       workers.CreatePool("executionWorkers", 1),
		conflictDAG:            conflictDAG,
	}).setup()
}

// AttachTransaction adds a transaction to the MemPool that was attached by the given block.
func (m *MemPool[VotePower]) AttachTransaction(transaction mempool.Transaction, blockID iotago.BlockID) (metadata mempool.TransactionMetadata, err error) {
	storedTransaction, isNew, err := m.storeTransaction(transaction, blockID)
	if err != nil {
		return nil, xerrors.Errorf("failed to store transaction: %w", err)
	}

	if isNew {
		m.transactionAttached.Trigger(storedTransaction)

		m.solidifyInputs(storedTransaction)
	}

	return storedTransaction, nil
}

func (m *MemPool[VotePower]) OnTransactionAttached(handler func(transaction mempool.TransactionMetadata), opts ...event.Option) {
	m.transactionAttached.Hook(handler, opts...)
}

// MarkAttachmentOrphaned marks the attachment of the given block as orphaned.
func (m *MemPool[VotePower]) MarkAttachmentOrphaned(blockID iotago.BlockID) bool {
	if attachmentSlot := m.attachments.Get(blockID.Index(), false); attachmentSlot != nil {
		defer attachmentSlot.Delete(blockID)
	}

	return m.updateAttachment(blockID, (*TransactionMetadata).MarkOrphaned)
}

// MarkAttachmentIncluded marks the attachment of the given block as included.
func (m *MemPool[VotePower]) MarkAttachmentIncluded(blockID iotago.BlockID) bool {
	return m.updateAttachment(blockID, (*TransactionMetadata).MarkIncluded)
}

// TransactionMetadata returns the metadata of the transaction with the given ID.
func (m *MemPool[VotePower]) TransactionMetadata(id iotago.TransactionID) (transaction mempool.TransactionMetadata, exists bool) {
	return m.cachedTransactions.Get(id)
}

// StateMetadata returns the metadata of the state with the given ID.
func (m *MemPool[VotePower]) StateMetadata(stateReference ledger.StateReference) (state mempool.StateMetadata, err error) {
	stateRequest, exists := m.cachedStateRequests.Get(stateReference.StateID())
	if !exists || !stateRequest.WasCompleted() {
		stateRequest = m.requestStateWithMetadata(stateReference)
	}

	stateRequest.OnSuccess(func(loadedState *StateMetadata) { state = loadedState })
	stateRequest.OnError(func(requestErr error) { err = xerrors.Errorf("failed to request state: %w", requestErr) })
	stateRequest.WaitComplete()

	return state, err
}

// TransactionMetadataByAttachment returns the metadata of the transaction that was attached by the given block.
func (m *MemPool[VotePower]) TransactionMetadataByAttachment(blockID iotago.BlockID) (mempool.TransactionMetadata, bool) {
	return m.transactionByAttachment(blockID)
}

// StateDiff returns the state diff for the given slot index.
func (m *MemPool[VotePower]) StateDiff(index iotago.SlotIndex) mempool.StateDiff {
	if stateDiff, exists := m.stateDiffs.Get(index); exists {
		return stateDiff
	}

	return NewStateDiff(index)
}

// Evict evicts the slot with the given index from the MemPool.
func (m *MemPool[VotePower]) Evict(slotIndex iotago.SlotIndex) {
	if evictedAttachments := func() *shrinkingmap.ShrinkingMap[iotago.BlockID, *TransactionMetadata] {
		m.evictionMutex.Lock()
		defer m.evictionMutex.Unlock()

<<<<<<< HEAD
		slotIndex := transaction.Attachments().EarliestIncludedAttachment().Index()
		lo.Return1(m.stateDiffs.GetOrCreate(slotIndex, func() *StateDiff { return NewStateDiff(slotIndex) })).AddTransaction(transaction)
	})

	transaction.Attachments().OnEarliestIncludedAttachmentUpdated(func(prevID, newID iotago.BlockID) {
		if transaction.IsAccepted() {
			if prevSlot, exists := m.stateDiffs.Get(prevID.Index()); exists {
				prevSlot.RollbackTransaction(transaction)
			}
			if newID.Index() != 0 {
				lo.Return1(m.stateDiffs.GetOrCreate(newID.Index(), func() *StateDiff { return NewStateDiff(newID.Index()) })).AddTransaction(transaction)
			}

		} else if newID.Index() > 0 && !transaction.IsAccepted() {
			m.updateAcceptance(transaction)
		}
	})

	transaction.OnAllInputsAccepted(func() {
		m.updateAcceptance(transaction)
	})
=======
		m.lastEvictedSlot = slotIndex

		m.stateDiffs.Delete(slotIndex)

		return m.attachments.Evict(slotIndex)
	}(); evictedAttachments != nil {
		evictedAttachments.ForEach(func(blockID iotago.BlockID, transaction *TransactionMetadata) bool {
			transaction.EvictAttachment(blockID)
>>>>>>> 9b2647ce

			return true
		})
	}
}

func (m *MemPool[VotePower]) storeTransaction(transaction mempool.Transaction, blockID iotago.BlockID) (storedTransaction *TransactionMetadata, isNew bool, err error) {
	m.evictionMutex.RLock()
	defer m.evictionMutex.RUnlock()

	if m.lastEvictedSlot >= blockID.Index() {
		return nil, false, xerrors.Errorf("blockID %d is older than last evicted slot %d", blockID.Index(), m.lastEvictedSlot)
	}

	newTransaction, err := NewTransactionWithMetadata(transaction)
	if err != nil {
		return nil, false, xerrors.Errorf("failed to create transaction metadata: %w", err)
	}

	storedTransaction, isNew = m.cachedTransactions.GetOrCreate(newTransaction.ID(), func() *TransactionMetadata { return newTransaction })
	if isNew {
		m.setupTransaction(storedTransaction)
	}

	storedTransaction.Add(blockID)
	m.attachments.Get(blockID.Index(), true).Set(blockID, storedTransaction)

	return storedTransaction, isNew, nil
}

func (m *MemPool[VotePower]) solidifyInputs(transaction *TransactionMetadata) {
	for i, inputReference := range transaction.inputReferences {
		stateReference, index := inputReference, i

		request, created := m.cachedStateRequests.GetOrCreate(stateReference.StateID(), func() *promise.Promise[*StateMetadata] {
			return m.requestStateWithMetadata(stateReference, true)
		})

		request.OnSuccess(func(input *StateMetadata) {
			if transaction.publishInput(index, input) {
				m.executeTransaction(transaction)
			}

			if created {
				m.setupState(input)
			}
		})

		request.OnError(transaction.setInvalid)
	}
}

func (m *MemPool[VotePower]) executeTransaction(transaction *TransactionMetadata) {
	m.executionWorkers.Submit(func() {
		if outputStates, err := m.executeStateTransition(transaction.Transaction(), lo.Map(transaction.inputs, (*StateMetadata).State), context.Background()); err != nil {
			transaction.setInvalid(err)
		} else {
			transaction.setExecuted(outputStates)

			m.bookTransaction(transaction)
		}
	})
}

func (m *MemPool[VotePower]) bookTransaction(transaction *TransactionMetadata) {
	lo.ForEach(transaction.inputs, func(input *StateMetadata) {
		input.OnDoubleSpent(func() {
			m.forkTransaction(transaction, input)
		})
	})

	if transaction.setBooked() {
		m.publishOutputs(transaction)
	}
}

func (m *MemPool[VotePower]) publishOutputs(transaction *TransactionMetadata) {
	for _, output := range transaction.outputs {
		outputRequest, isNew := m.cachedStateRequests.GetOrCreate(output.id, lo.NoVariadic(promise.New[*StateMetadata]))
		outputRequest.Resolve(output)

		if isNew {
			m.setupState(output)
		}
	}
}

func (m *MemPool[VotePower]) removeTransaction(transaction *TransactionMetadata) {
	transaction.attachments.ForEach(func(blockID iotago.BlockID, _ bool) bool {
		if slotAttachments := m.attachments.Get(blockID.Index(), false); slotAttachments != nil {
			slotAttachments.Delete(blockID)
		}

		return true
	})

	m.cachedTransactions.Delete(transaction.ID())
}

func (m *MemPool[VotePower]) requestStateWithMetadata(stateReference ledger.StateReference, waitIfMissing ...bool) *promise.Promise[*StateMetadata] {
	return promise.New[*StateMetadata](func(p *promise.Promise[*StateMetadata]) {
		request := m.requestInput(stateReference)

		request.OnSuccess(func(state ledger.State) {
			stateWithMetadata := NewStateMetadata(state)
			stateWithMetadata.setAccepted()
			stateWithMetadata.setCommitted()

			p.Resolve(stateWithMetadata)
		})

		request.OnError(func(err error) {
			if !lo.First(waitIfMissing) || !errors.Is(err, ledger.ErrStateNotFound) {
				p.Reject(err)
			}
		})
	})
}

func (m *MemPool[VotePower]) forkTransaction(transaction *TransactionMetadata, input *StateMetadata) {
	switch err := m.conflictDAG.CreateConflict(transaction.ID(), transaction.conflictIDs, advancedset.New(input.ID()), acceptance.Pending); {
	case errors.Is(err, conflictdag.ErrConflictExists):
		m.conflictDAG.JoinConflictSets(transaction.ID(), advancedset.New(input.ID()))
	case err != nil:
		panic(err)
	default:
<<<<<<< HEAD
		// transaction.setConflicting()
=======
		transaction.setConflicting()
>>>>>>> 9b2647ce
	}
}

func (m *MemPool[VotePower]) updateAttachment(blockID iotago.BlockID, updateFunc func(transaction *TransactionMetadata, blockID iotago.BlockID) bool) bool {
	m.evictionMutex.RLock()
	defer m.evictionMutex.RUnlock()

	if m.lastEvictedSlot < blockID.Index() {
		if transaction, exists := m.transactionByAttachment(blockID); exists {
			return updateFunc(transaction, blockID)
		}
	}

	return false
}

func (m *MemPool[VotePower]) transactionByAttachment(blockID iotago.BlockID) (*TransactionMetadata, bool) {
	if attachmentsInSlot := m.attachments.Get(blockID.Index()); attachmentsInSlot != nil {
		return attachmentsInSlot.Get(blockID)
	}

	return nil, false
}

func (m *MemPool[VotePower]) updateStateDiffs(transaction *TransactionMetadata, prevIndex iotago.SlotIndex, newIndex iotago.SlotIndex) {
	if prevIndex == newIndex {
		return
	}

	if prevIndex != 0 {
		if prevSlot, exists := m.stateDiffs.Get(prevIndex); exists {
			prevSlot.RollbackTransaction(transaction)
		}
	}

	if transaction.IsAccepted() && newIndex != 0 {
		lo.Return1(m.stateDiffs.GetOrCreate(newIndex, func() *StateDiff { return NewStateDiff(newIndex) })).AddTransaction(transaction)
	}
}

func (m *MemPool[VotePower]) setup() (self *MemPool[VotePower]) {
	m.conflictDAG.Events().ConflictAccepted.Hook(func(id iotago.TransactionID) {
		if transaction, exists := m.cachedTransactions.Get(id); !exists {
			transaction.setConflictAccepted()
		}
	})

	return m
}

func (m *MemPool[VotePower]) setupTransaction(transaction *TransactionMetadata) {
	transaction.OnAccepted(func() {
		if slotIndex := transaction.EarliestIncludedSlot(); slotIndex > 0 {
			lo.Return1(m.stateDiffs.GetOrCreate(slotIndex, func() *StateDiff { return NewStateDiff(slotIndex) })).AddTransaction(transaction)
		}
	})

	transaction.OnEarliestIncludedSlotUpdated(func(prevIndex, newIndex iotago.SlotIndex) {
		m.updateStateDiffs(transaction, prevIndex, newIndex)
	})

	transaction.OnCommitted(func() {
		m.removeTransaction(transaction)
	})

	transaction.OnOrphaned(func() {
		m.removeTransaction(transaction)
	})
}

func (m *MemPool[VotePower]) setupState(state *StateMetadata) {
	state.OnCommitted(func() {
		if !m.cachedStateRequests.Delete(state.ID(), state.HasNoSpenders) && m.cachedStateRequests.Has(state.ID()) {
			state.OnAllSpendersRemoved(func() { m.cachedStateRequests.Delete(state.ID(), state.HasNoSpenders) })
		}
	})

	state.OnOrphaned(func() {
		m.cachedStateRequests.Delete(state.ID())
	})
}

var _ mempool.MemPool[vote.MockedPower] = new(MemPool[vote.MockedPower])<|MERGE_RESOLUTION|>--- conflicted
+++ resolved
@@ -145,29 +145,6 @@
 		m.evictionMutex.Lock()
 		defer m.evictionMutex.Unlock()
 
-<<<<<<< HEAD
-		slotIndex := transaction.Attachments().EarliestIncludedAttachment().Index()
-		lo.Return1(m.stateDiffs.GetOrCreate(slotIndex, func() *StateDiff { return NewStateDiff(slotIndex) })).AddTransaction(transaction)
-	})
-
-	transaction.Attachments().OnEarliestIncludedAttachmentUpdated(func(prevID, newID iotago.BlockID) {
-		if transaction.IsAccepted() {
-			if prevSlot, exists := m.stateDiffs.Get(prevID.Index()); exists {
-				prevSlot.RollbackTransaction(transaction)
-			}
-			if newID.Index() != 0 {
-				lo.Return1(m.stateDiffs.GetOrCreate(newID.Index(), func() *StateDiff { return NewStateDiff(newID.Index()) })).AddTransaction(transaction)
-			}
-
-		} else if newID.Index() > 0 && !transaction.IsAccepted() {
-			m.updateAcceptance(transaction)
-		}
-	})
-
-	transaction.OnAllInputsAccepted(func() {
-		m.updateAcceptance(transaction)
-	})
-=======
 		m.lastEvictedSlot = slotIndex
 
 		m.stateDiffs.Delete(slotIndex)
@@ -176,7 +153,6 @@
 	}(); evictedAttachments != nil {
 		evictedAttachments.ForEach(func(blockID iotago.BlockID, transaction *TransactionMetadata) bool {
 			transaction.EvictAttachment(blockID)
->>>>>>> 9b2647ce
 
 			return true
 		})
@@ -303,11 +279,7 @@
 	case err != nil:
 		panic(err)
 	default:
-<<<<<<< HEAD
-		// transaction.setConflicting()
-=======
 		transaction.setConflicting()
->>>>>>> 9b2647ce
 	}
 }
 
