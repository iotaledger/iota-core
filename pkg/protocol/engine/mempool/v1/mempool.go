--- conflicted
+++ resolved
@@ -80,12 +80,7 @@
 func (m *MemPool[VoteRank]) AttachTransaction(transaction mempool.Transaction, blockID iotago.BlockID) (metadata mempool.TransactionMetadata, err error) {
 	storedTransaction, isNew, err := m.storeTransaction(transaction, blockID)
 	if err != nil {
-<<<<<<< HEAD
-		fmt.Println(">>>>>>>>>>>>failed to store transaction:", err)
-		return nil, xerrors.Errorf("failed to store transaction: %w", err)
-=======
 		return nil, ierrors.Errorf("failed to store transaction: %w", err)
->>>>>>> 2ceb8142
 	}
 
 	if isNew {
