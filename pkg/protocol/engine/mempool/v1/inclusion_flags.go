package mempoolv1

import (
	"github.com/iotaledger/hive.go/ds/reactive"
	"github.com/iotaledger/hive.go/runtime/promise"
	iotago "github.com/iotaledger/iota.go/v4"
)

// inclusionFlags represents important flags and events that relate to the inclusion of an entity in the distributed ledger.
type inclusionFlags struct {
	// accepted gets triggered when the entity gets marked as accepted.
	accepted reactive.Variable[bool]

	// committed gets set when the entity gets marked as committed.
	committed reactive.Variable[iotago.SlotIndex]

	// rejected gets triggered when the entity gets marked as rejected.
	rejected *promise.Event

	// orphaned gets set when the entity gets marked as orphaned.
	orphaned reactive.Variable[iotago.SlotIndex]
}

// newInclusionFlags creates a new inclusionFlags instance.
func newInclusionFlags() *inclusionFlags {
	return &inclusionFlags{
		accepted:  reactive.NewVariable[bool](),
		committed: reactive.NewVariable[iotago.SlotIndex](),
		rejected:  promise.NewEvent(),
		// Make sure the oldest orphaned index doesn't get overridden by newer TX spending the orphaned conflit further.
		orphaned: reactive.NewVariable[iotago.SlotIndex](func(currentValue, newValue iotago.SlotIndex) iotago.SlotIndex {
			if currentValue != 0 {
				return currentValue
			}

			return newValue
		}),
	}
}

func (s *inclusionFlags) IsPending() bool {
	return !s.IsAccepted() && !s.IsRejected()
}

// IsAccepted returns true if the entity was accepted.
func (s *inclusionFlags) IsAccepted() bool {
	return s.accepted.Get()
}

// OnAccepted registers a callback that gets triggered when the entity gets accepted.
func (s *inclusionFlags) OnAccepted(callback func()) {
	s.accepted.OnUpdate(func(wasAccepted, isAccepted bool) {
		if isAccepted && !wasAccepted {
			callback()
		}
	})
}

// OnPending registers a callback that gets triggered when the entity gets pending.
func (s *inclusionFlags) OnPending(callback func()) {
	s.accepted.OnUpdate(func(wasAccepted, isAccepted bool) {
		if !isAccepted && wasAccepted {
			callback()
		}
	})
}

// IsRejected returns true if the entity was rejected.
func (s *inclusionFlags) IsRejected() bool {
	return s.rejected.WasTriggered()
}

// OnRejected registers a callback that gets triggered when the entity gets rejected.
func (s *inclusionFlags) OnRejected(callback func()) {
	s.rejected.OnTrigger(callback)
}

// IsCommitted returns true if the entity was committed.
func (s *inclusionFlags) IsCommitted() (slot iotago.SlotIndex, isCommitted bool) {
	return s.committed.Get(), s.committed.Get() != 0
}

// OnCommitted registers a callback that gets triggered when the entity gets committed.
func (s *inclusionFlags) OnCommitted(callback func(slot iotago.SlotIndex)) {
	s.committed.OnUpdate(func(_, newValue iotago.SlotIndex) {
		callback(newValue)
	})
}

// IsOrphaned returns true if the entity was orphaned.
func (s *inclusionFlags) IsOrphaned() (slot iotago.SlotIndex, isOrphaned bool) {
	return s.orphaned.Get(), s.orphaned.Get() != 0
}

// OnOrphaned registers a callback that gets triggered when the entity gets orphaned.
<<<<<<< HEAD
func (s *inclusionFlags) OnOrphaned(callback func(slot iotago.SlotIndex)) {
	s.orphaned.OnUpdate(func(_, newValue iotago.SlotIndex) {
		callback(newValue)
	})
}

// setAccepted marks the entity as accepted.
func (s *inclusionFlags) setAccepted() {
	s.accepted.Set(true)
}

// setPending marks the entity as pending.
func (s *inclusionFlags) setPending() {
	s.accepted.Set(false)
}

// setRejected marks the entity as rejected.
func (s *inclusionFlags) setRejected() {
	s.rejected.Trigger()
}

// setCommitted marks the entity as committed.
func (s *inclusionFlags) setCommitted(slot iotago.SlotIndex) {
	s.committed.Set(slot)
}

// setOrphaned marks the entity as orphaned.
func (s *inclusionFlags) setOrphaned(slot iotago.SlotIndex) {
	s.orphaned.Set(slot)
=======
func (s *inclusionFlags) OnOrphaned(callback func()) {
	s.orphaned.OnTrigger(callback)
>>>>>>> ae3db7f0
}<|MERGE_RESOLUTION|>--- conflicted
+++ resolved
@@ -93,38 +93,8 @@
 }
 
 // OnOrphaned registers a callback that gets triggered when the entity gets orphaned.
-<<<<<<< HEAD
 func (s *inclusionFlags) OnOrphaned(callback func(slot iotago.SlotIndex)) {
 	s.orphaned.OnUpdate(func(_, newValue iotago.SlotIndex) {
 		callback(newValue)
 	})
-}
-
-// setAccepted marks the entity as accepted.
-func (s *inclusionFlags) setAccepted() {
-	s.accepted.Set(true)
-}
-
-// setPending marks the entity as pending.
-func (s *inclusionFlags) setPending() {
-	s.accepted.Set(false)
-}
-
-// setRejected marks the entity as rejected.
-func (s *inclusionFlags) setRejected() {
-	s.rejected.Trigger()
-}
-
-// setCommitted marks the entity as committed.
-func (s *inclusionFlags) setCommitted(slot iotago.SlotIndex) {
-	s.committed.Set(slot)
-}
-
-// setOrphaned marks the entity as orphaned.
-func (s *inclusionFlags) setOrphaned(slot iotago.SlotIndex) {
-	s.orphaned.Set(slot)
-=======
-func (s *inclusionFlags) OnOrphaned(callback func()) {
-	s.orphaned.OnTrigger(callback)
->>>>>>> ae3db7f0
 }