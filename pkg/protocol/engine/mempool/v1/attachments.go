package mempoolv1

import (
	"sync"

	"github.com/iotaledger/hive.go/ds/shrinkingmap"
	"github.com/iotaledger/iota-core/pkg/core/promise"
	iotago "github.com/iotaledger/iota.go/v4"
)

type AttachmentStatus uint8

const (
	AttachmentPending AttachmentStatus = iota
	AttachmentIncluded
	AttachmentOrphaned
)

type Attachments struct {
	attachments                *shrinkingmap.ShrinkingMap[iotago.BlockID, AttachmentStatus]
	earliestIncludedAttachment *promise.Value[iotago.BlockID]
	allAttachmentsEvicted      *promise.Event

	mutex sync.RWMutex
}

func NewAttachments() *Attachments {
	return &Attachments{
		attachments:                shrinkingmap.New[iotago.BlockID, AttachmentStatus](),
		earliestIncludedAttachment: promise.NewValue[iotago.BlockID](),
		allAttachmentsEvicted:      promise.NewEvent(),
	}
}

func (a *Attachments) Add(blockID iotago.BlockID) (added bool) {
	a.mutex.Lock()
	defer a.mutex.Unlock()

	if a.attachments.Has(blockID) {
		return false
	}

	a.attachments.Set(blockID, AttachmentPending)

	return true
}

func (a *Attachments) MarkIncluded(blockID iotago.BlockID) bool {
	a.mutex.Lock()
	defer a.mutex.Unlock()

	a.attachments.Set(blockID, AttachmentIncluded)

	if lowestSlotIndex := a.earliestIncludedAttachment.Get(); lowestSlotIndex.Index() == 0 || blockID.Index() < lowestSlotIndex.Index() {
		a.earliestIncludedAttachment.Set(blockID)
	}

	return true
}

func (a *Attachments) MarkOrphaned(blockID iotago.BlockID) (orphaned bool) {
	a.mutex.Lock()
	defer a.mutex.Unlock()

	previousState, exists := a.attachments.Get(blockID)
	if !exists || previousState == AttachmentOrphaned {
		return false
	}

	a.attachments.Set(blockID, AttachmentOrphaned)

	if previousState == AttachmentIncluded && blockID.Index() == a.earliestIncludedAttachment.Get().Index() {
		a.earliestIncludedAttachment.Set(a.findLowestIncludedAttachment())
	}

	return true
}

func (a *Attachments) EarliestIncludedAttachment() iotago.BlockID {
	return a.earliestIncludedAttachment.Get()
}

func (a *Attachments) OnEarliestIncludedAttachmentUpdated(callback func(id iotago.BlockID)) (unsubscribe func()) {
	return a.earliestIncludedAttachment.OnUpdate(callback)
}

func (a *Attachments) OnAllAttachmentsEvicted(callback func()) {
	a.allAttachmentsEvicted.OnTrigger(callback)
}

func (a *Attachments) Evict(id iotago.BlockID) {
	a.mutex.Lock()
	defer a.mutex.Unlock()

	if a.attachments.Delete(id) && a.attachments.IsEmpty() {
		a.allAttachmentsEvicted.Trigger()
	}
}

func (a *Attachments) WasIncluded() bool {
	return a.EarliestIncludedAttachment().Index() != 0
}

func (a *Attachments) findLowestIncludedAttachment() iotago.BlockID {
	//TODO: we might need a deterministic sort here
	var lowestIncludedAttachment iotago.BlockID

	a.attachments.ForEach(func(blockID iotago.BlockID, status AttachmentStatus) bool {
<<<<<<< HEAD
		if status != AttachmentIncluded && (lowestIncludedAttachment.Index() == 0 || blockID.Index() < lowestIncludedAttachment.Index()) {
			lowestIncludedAttachment = blockID
=======
		if status == AttachmentIncluded && (lowestIncludedSlotIndex == 0 || blockID.Index() < lowestIncludedSlotIndex) {
			lowestIncludedSlotIndex = blockID.Index()
>>>>>>> d848f9a1
		}

		return true
	})

	return lowestIncludedAttachment
}<|MERGE_RESOLUTION|>--- conflicted
+++ resolved
@@ -106,13 +106,8 @@
 	var lowestIncludedAttachment iotago.BlockID
 
 	a.attachments.ForEach(func(blockID iotago.BlockID, status AttachmentStatus) bool {
-<<<<<<< HEAD
-		if status != AttachmentIncluded && (lowestIncludedAttachment.Index() == 0 || blockID.Index() < lowestIncludedAttachment.Index()) {
+		if status == AttachmentIncluded && (lowestIncludedAttachment.Index() == 0 || blockID.Index() < lowestIncludedAttachment.Index()) {
 			lowestIncludedAttachment = blockID
-=======
-		if status == AttachmentIncluded && (lowestIncludedSlotIndex == 0 || blockID.Index() < lowestIncludedSlotIndex) {
-			lowestIncludedSlotIndex = blockID.Index()
->>>>>>> d848f9a1
 		}
 
 		return true
