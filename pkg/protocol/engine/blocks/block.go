--- conflicted
+++ resolved
@@ -452,7 +452,6 @@
 	return wasUpdated
 }
 
-<<<<<<< HEAD
 // IsScheduled returns true if the Block was scheduled.
 func (b *Block) IsScheduled() bool {
 	b.mutex.RLock()
@@ -537,9 +536,6 @@
 }
 
 func (b *Block) AddConfirmationRatifier(id iotago.AccountID) (added bool) {
-=======
-func (b *Block) AddConfirmationRatifier(seat account.SeatIndex) (added bool) {
->>>>>>> 664acb31
 	b.mutex.Lock()
 	defer b.mutex.Unlock()
 
