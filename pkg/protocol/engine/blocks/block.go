--- conflicted
+++ resolved
@@ -650,13 +650,4 @@
 	// TODO: enable work score calculate from iota.go
 	return iotago.WorkScore(1)
 
-<<<<<<< HEAD
-=======
-	// payload := b.Payload()
-	// if payload != nil {
-	//	work += payload.Size()
-	// }
-
-	return work
->>>>>>> 718b24f9
 }