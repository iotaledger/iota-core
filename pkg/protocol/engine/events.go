package engine

import (
	"github.com/iotaledger/hive.go/core/eventticker"
	"github.com/iotaledger/hive.go/runtime/event"
	"github.com/iotaledger/iota-core/pkg/protocol/engine/blockdag"
	"github.com/iotaledger/iota-core/pkg/protocol/engine/blocks"
	"github.com/iotaledger/iota-core/pkg/protocol/engine/booker"
	"github.com/iotaledger/iota-core/pkg/protocol/engine/clock"
	"github.com/iotaledger/iota-core/pkg/protocol/engine/congestioncontrol/scheduler"
	"github.com/iotaledger/iota-core/pkg/protocol/engine/consensus/blockgadget"
	"github.com/iotaledger/iota-core/pkg/protocol/engine/consensus/slotgadget"
	"github.com/iotaledger/iota-core/pkg/protocol/engine/eviction"
	"github.com/iotaledger/iota-core/pkg/protocol/engine/filter/postsolidfilter"
	"github.com/iotaledger/iota-core/pkg/protocol/engine/filter/presolidfilter"
	"github.com/iotaledger/iota-core/pkg/protocol/engine/ledger"
	"github.com/iotaledger/iota-core/pkg/protocol/engine/mempool"
	"github.com/iotaledger/iota-core/pkg/protocol/engine/mempool/spenddag"
	"github.com/iotaledger/iota-core/pkg/protocol/engine/notarization"
	"github.com/iotaledger/iota-core/pkg/protocol/engine/syncmanager"
	"github.com/iotaledger/iota-core/pkg/protocol/engine/tipmanager"
	"github.com/iotaledger/iota-core/pkg/protocol/sybilprotection"
	"github.com/iotaledger/iota-core/pkg/protocol/sybilprotection/seatmanager"
	iotago "github.com/iotaledger/iota.go/v4"
)

type Events struct {
	BlockProcessed         *event.Event1[iotago.BlockID]
	AcceptedBlockProcessed *event.Event1[*blocks.Block]
	StoragePruned          *event.Event1[iotago.EpochIndex]

<<<<<<< HEAD
	EvictionState    *eviction.Events
	Filter           *filter.Events
	CommitmentFilter *commitmentfilter.Events
	BlockRequester   *eventticker.Events[iotago.SlotIndex, iotago.BlockID]
	TipManager       *tipmanager.Events
	BlockDAG         *blockdag.Events
	Booker           *booker.Events
	Clock            *clock.Events
	BlockGadget      *blockgadget.Events
	SlotGadget       *slotgadget.Events
	SybilProtection  *sybilprotection.Events
	Ledger           *ledger.Events
	Notarization     *notarization.Events
	SpendDAG         *spenddag.Events[iotago.TransactionID, mempool.StateID]
	Scheduler        *scheduler.Events
	SeatManager      *seatmanager.Events
	SyncManager      *syncmanager.Events
=======
	EvictionState   *eviction.Events
	PreSolidFilter  *presolidfilter.Events
	PostSolidFilter *postsolidfilter.Events
	BlockRequester  *eventticker.Events[iotago.SlotIndex, iotago.BlockID]
	TipManager      *tipmanager.Events
	BlockDAG        *blockdag.Events
	Booker          *booker.Events
	Clock           *clock.Events
	BlockGadget     *blockgadget.Events
	SlotGadget      *slotgadget.Events
	SybilProtection *sybilprotection.Events
	Ledger          *ledger.Events
	Notarization    *notarization.Events
	ConflictDAG     *conflictdag.Events[iotago.TransactionID, mempool.StateID]
	Scheduler       *scheduler.Events
	SeatManager     *seatmanager.Events
	SyncManager     *syncmanager.Events
>>>>>>> b83d5f4e

	event.Group[Events, *Events]
}

// NewEvents contains the constructor of the Events object (it is generated by a generic factory).
var NewEvents = event.CreateGroupConstructor(func() (newEvents *Events) {
	return &Events{
		BlockProcessed:         event.New1[iotago.BlockID](),
		AcceptedBlockProcessed: event.New1[*blocks.Block](),
		StoragePruned:          event.New1[iotago.EpochIndex](),
		EvictionState:          eviction.NewEvents(),
		PreSolidFilter:         presolidfilter.NewEvents(),
		PostSolidFilter:        postsolidfilter.NewEvents(),
		BlockRequester:         eventticker.NewEvents[iotago.SlotIndex, iotago.BlockID](),
		TipManager:             tipmanager.NewEvents(),
		BlockDAG:               blockdag.NewEvents(),
		Booker:                 booker.NewEvents(),
		Clock:                  clock.NewEvents(),
		BlockGadget:            blockgadget.NewEvents(),
		SlotGadget:             slotgadget.NewEvents(),
		SybilProtection:        sybilprotection.NewEvents(),
		Ledger:                 ledger.NewEvents(),
		Notarization:           notarization.NewEvents(),
		SpendDAG:               spenddag.NewEvents[iotago.TransactionID, mempool.StateID](),
		Scheduler:              scheduler.NewEvents(),
		SeatManager:            seatmanager.NewEvents(),
		SyncManager:            syncmanager.NewEvents(),
	}
})<|MERGE_RESOLUTION|>--- conflicted
+++ resolved
@@ -29,25 +29,6 @@
 	AcceptedBlockProcessed *event.Event1[*blocks.Block]
 	StoragePruned          *event.Event1[iotago.EpochIndex]
 
-<<<<<<< HEAD
-	EvictionState    *eviction.Events
-	Filter           *filter.Events
-	CommitmentFilter *commitmentfilter.Events
-	BlockRequester   *eventticker.Events[iotago.SlotIndex, iotago.BlockID]
-	TipManager       *tipmanager.Events
-	BlockDAG         *blockdag.Events
-	Booker           *booker.Events
-	Clock            *clock.Events
-	BlockGadget      *blockgadget.Events
-	SlotGadget       *slotgadget.Events
-	SybilProtection  *sybilprotection.Events
-	Ledger           *ledger.Events
-	Notarization     *notarization.Events
-	SpendDAG         *spenddag.Events[iotago.TransactionID, mempool.StateID]
-	Scheduler        *scheduler.Events
-	SeatManager      *seatmanager.Events
-	SyncManager      *syncmanager.Events
-=======
 	EvictionState   *eviction.Events
 	PreSolidFilter  *presolidfilter.Events
 	PostSolidFilter *postsolidfilter.Events
@@ -61,11 +42,10 @@
 	SybilProtection *sybilprotection.Events
 	Ledger          *ledger.Events
 	Notarization    *notarization.Events
-	ConflictDAG     *conflictdag.Events[iotago.TransactionID, mempool.StateID]
+	SpendDAG        *spenddag.Events[iotago.TransactionID, mempool.StateID]
 	Scheduler       *scheduler.Events
 	SeatManager     *seatmanager.Events
 	SyncManager     *syncmanager.Events
->>>>>>> b83d5f4e
 
 	event.Group[Events, *Events]
 }
