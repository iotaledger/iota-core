--- conflicted
+++ resolved
@@ -28,13 +28,7 @@
 func NewProvider(opts ...options.Option[CommitmentFilter]) module.Provider[*engine.Engine, commitmentfilter.CommitmentFilter] {
 	return module.Provide(func(e *engine.Engine) commitmentfilter.CommitmentFilter {
 		c := New(e, opts...)
-<<<<<<< HEAD
 		e.Constructed.OnTrigger(func() {
-			c.commitmentFunc = e.Storage.Commitments().Load
-
-=======
-		e.HookConstructed(func() {
->>>>>>> 7f23ac69
 			c.accountRetrieveFunc = e.Ledger.Account
 
 			e.Ledger.HookConstructed(func() {
