--- conflicted
+++ resolved
@@ -154,7 +154,6 @@
 	switch signature := block.ProtocolBlock().Signature.(type) {
 	case *iotago.Ed25519Signature:
 		if !accountData.BlockIssuerKeys.Has(iotago.Ed25519PublicKeyBlockIssuerKeyFromPublicKey(signature.PublicKey)) {
-<<<<<<< HEAD
 			// If the block issuer does not have the public key in the slot commitment, check if it is an implicit account with the corresponding address.
 			// There must be at least one block issuer key on any account, so extracting index 0 is fine.
 			// For implicit accounts there is exactly one key, so we do not have to check any other indices.
@@ -171,14 +170,6 @@
 
 				return
 			}
-=======
-			c.events.BlockFiltered.Trigger(&commitmentfilter.BlockFilteredEvent{
-				Block:  block,
-				Reason: ierrors.Wrapf(ErrInvalidSignature, "block issuer account %s does not have public key %s in slot %d", block.ProtocolBlock().IssuerID, signature.PublicKey, block.ProtocolBlock().SlotCommitmentID.Slot()),
-			})
-
-			return
->>>>>>> a8d05f14
 		}
 		signingMessage, err := block.ProtocolBlock().SigningMessage()
 		if err != nil {
