package tipmanagerv1

import (
	"sync"

	"github.com/iotaledger/hive.go/ds/randommap"
	"github.com/iotaledger/hive.go/ds/shrinkingmap"
	"github.com/iotaledger/hive.go/lo"
	"github.com/iotaledger/hive.go/runtime/event"
	"github.com/iotaledger/hive.go/runtime/module"
	"github.com/iotaledger/hive.go/runtime/options"
	"github.com/iotaledger/iota-core/pkg/model"
	"github.com/iotaledger/iota-core/pkg/protocol/engine/blocks"
	"github.com/iotaledger/iota-core/pkg/protocol/engine/tipmanager"
	iotago "github.com/iotaledger/iota.go/v4"
)

// TipManager is a component that manages the tips of the Tangle.
type TipManager struct {
	// retrieveBlock is a function that retrieves a Block from the Tangle.
	retrieveBlock func(blockID iotago.BlockID) (block *blocks.Block, exists bool)

	// tipMetadataStorage contains the TipMetadata of all Blocks that are managed by the TipManager.
	tipMetadataStorage *shrinkingmap.ShrinkingMap[iotago.SlotIndex, *shrinkingmap.ShrinkingMap[iotago.BlockID, *TipMetadata]]

	// strongTipSet contains the blocks of the strong tip pool that have no referencing children.
	strongTipSet *randommap.RandomMap[iotago.BlockID, *TipMetadata]

	// weakTipSet contains the blocks of the weak tip pool that have no referencing children.
	weakTipSet *randommap.RandomMap[iotago.BlockID, *TipMetadata]

	// blockAdded is triggered when a new Block was added to the TipManager.
	blockAdded *event.Event1[tipmanager.TipMetadata]

	// lastEvictedSlot contains the last slot index that was evicted from the MemPool.
	lastEvictedSlot iotago.SlotIndex

	// evictionMutex is used to synchronize the eviction of slots.
	evictionMutex sync.RWMutex

	// Module embeds the required module.Module interface.
	module.Module
}

<<<<<<< HEAD
// NewProvider creates a new TipManager provider.
func NewProvider(opts ...options.Option[TipManager]) module.Provider[*engine.Engine, tipmanager.TipManager] {
	return module.Provide(func(e *engine.Engine) tipmanager.TipManager {
		t := NewTipManager(e.BlockCache.Block, e.EvictionState.LatestRootBlocks, opts...)

		e.HookConstructed(func() {
			e.Ledger.HookConstructed(func() {
				t.conflictDAG = e.Ledger.ConflictDAG()

				t.TriggerConstructed()
				t.TriggerInitialized()
			})
		})

		e.Events.Scheduler.BlockScheduled.Hook(t.AddBlock, event.WithWorkerPool(e.Workers.CreatePool("AddTip", 2)))
		e.BlockCache.Evict.Hook(t.Evict)
		e.HookStopped(t.Shutdown)
		e.Events.TipManager.LinkTo(t.events)

		return t
	})
}

=======
>>>>>>> e7e379ac
// NewTipManager creates a new TipManager.
func NewTipManager(blockRetriever func(blockID iotago.BlockID) (block *blocks.Block, exists bool), opts ...options.Option[TipManager]) *TipManager {
	return options.Apply(&TipManager{
		retrieveBlock:      blockRetriever,
		tipMetadataStorage: shrinkingmap.New[iotago.SlotIndex, *shrinkingmap.ShrinkingMap[iotago.BlockID, *TipMetadata]](),
		strongTipSet:       randommap.New[iotago.BlockID, *TipMetadata](),
		weakTipSet:         randommap.New[iotago.BlockID, *TipMetadata](),
		blockAdded:         event.New1[tipmanager.TipMetadata](),
	}, opts, (*TipManager).TriggerConstructed)
}

// AddBlock adds a Block to the TipManager and returns the TipMetadata if the Block was added successfully.
func (t *TipManager) AddBlock(block *blocks.Block) tipmanager.TipMetadata {
	tipMetadata := NewBlockMetadata(block)

	if storage := t.metadataStorage(block.ID().Index()); storage == nil || !storage.Set(block.ID(), tipMetadata) {
		return nil
	}

	t.setupBlockMetadata(tipMetadata)

	return tipMetadata
}

// OnBlockAdded registers a callback that is triggered whenever a new Block was added to the TipManager.
func (t *TipManager) OnBlockAdded(handler func(block tipmanager.TipMetadata)) (unsubscribe func()) {
	return t.blockAdded.Hook(handler).Unhook
}

// StrongTips returns the strong tips of the TipManager (with an optional limit).
func (t *TipManager) StrongTips(optAmount ...int) []tipmanager.TipMetadata {
	return t.selectTips(t.strongTipSet, optAmount...)
}

// WeakTips returns the weak tips of the TipManager (with an optional limit).
func (t *TipManager) WeakTips(optAmount ...int) []tipmanager.TipMetadata {
	return t.selectTips(t.weakTipSet, optAmount...)
}

// Evict evicts a slot from the TipManager.
func (t *TipManager) Evict(slotIndex iotago.SlotIndex) {
	if !t.markSlotAsEvicted(slotIndex) {
		return
	}

	if evictedObjects, deleted := t.tipMetadataStorage.DeleteAndReturn(slotIndex); deleted {
		evictedObjects.ForEach(func(_ iotago.BlockID, tipMetadata *TipMetadata) bool {
			tipMetadata.isEvicted.Trigger()

			return true
		})
	}
}

// Shutdown does nothing but is required by the module.Interface.
func (t *TipManager) Shutdown() {}

// setupBlockMetadata sets up the behavior of the given Block.
func (t *TipManager) setupBlockMetadata(tipMetadata *TipMetadata) {
	tipMetadata.OnIsStrongTipUpdated(func(isStrongTip bool) {
		if isStrongTip {
			t.strongTipSet.Set(tipMetadata.ID(), tipMetadata)
		} else {
			t.strongTipSet.Delete(tipMetadata.ID())
		}
	})

	tipMetadata.OnIsWeakTipUpdated(func(isWeakTip bool) {
		if isWeakTip {
			t.weakTipSet.Set(tipMetadata.Block().ID(), tipMetadata)
		} else {
			t.weakTipSet.Delete(tipMetadata.Block().ID())
		}
	})

	t.forEachParentByType(tipMetadata.Block(), func(parentType model.ParentsType, parentMetadata *TipMetadata) {
		if parentType == model.StrongParentType {
			tipMetadata.setupStrongParent(parentMetadata)
		} else {
			tipMetadata.setupWeakParent(parentMetadata)
		}
	})

	t.blockAdded.Trigger(tipMetadata)
}

// forEachParentByType iterates through the parents of the given block and calls the consumer for each parent.
func (t *TipManager) forEachParentByType(block *blocks.Block, consumer func(parentType model.ParentsType, parentMetadata *TipMetadata)) {
	if block == nil || block.Block() == nil {
		return
	}

	for _, parent := range block.ParentsWithType() {
		if metadataStorage := t.metadataStorage(parent.ID.Index()); metadataStorage != nil {
			if parentMetadata, created := metadataStorage.GetOrCreate(parent.ID, func() *TipMetadata { return NewBlockMetadata(lo.Return1(t.retrieveBlock(parent.ID))) }); parentMetadata.Block() != nil {
				consumer(parent.Type, parentMetadata)

				if created {
					t.setupBlockMetadata(parentMetadata)
				}
			}
		}
	}
}

// metadataStorage returns the TipMetadata storage for the given slotIndex.
func (t *TipManager) metadataStorage(slotIndex iotago.SlotIndex) (storage *shrinkingmap.ShrinkingMap[iotago.BlockID, *TipMetadata]) {
	t.evictionMutex.RLock()
	defer t.evictionMutex.RUnlock()

	if t.lastEvictedSlot >= slotIndex {
		return nil
	}

	return lo.Return1(t.tipMetadataStorage.GetOrCreate(slotIndex, lo.NoVariadic(shrinkingmap.New[iotago.BlockID, *TipMetadata])))
}

// markSlotAsEvicted marks the given slotIndex as evicted.
func (t *TipManager) markSlotAsEvicted(slotIndex iotago.SlotIndex) (success bool) {
	t.evictionMutex.Lock()
	defer t.evictionMutex.Unlock()

	if success = t.lastEvictedSlot < slotIndex; success {
		t.lastEvictedSlot = slotIndex
	}

	return success
}

// selectTips returns the given amount of tips from the given tip set.
func (t *TipManager) selectTips(tipSet *randommap.RandomMap[iotago.BlockID, *TipMetadata], optAmount ...int) []tipmanager.TipMetadata {
	if len(optAmount) != 0 {
		return lo.Map(tipSet.RandomUniqueEntries(optAmount[0]), func(tip *TipMetadata) tipmanager.TipMetadata { return tip })
	}

	return lo.Map(tipSet.Values(), func(tip *TipMetadata) tipmanager.TipMetadata { return tip })
}

// code contract (make sure the type implements all required methods).
var _ tipmanager.TipManager = new(TipManager)<|MERGE_RESOLUTION|>--- conflicted
+++ resolved
@@ -42,32 +42,6 @@
 	module.Module
 }
 
-<<<<<<< HEAD
-// NewProvider creates a new TipManager provider.
-func NewProvider(opts ...options.Option[TipManager]) module.Provider[*engine.Engine, tipmanager.TipManager] {
-	return module.Provide(func(e *engine.Engine) tipmanager.TipManager {
-		t := NewTipManager(e.BlockCache.Block, e.EvictionState.LatestRootBlocks, opts...)
-
-		e.HookConstructed(func() {
-			e.Ledger.HookConstructed(func() {
-				t.conflictDAG = e.Ledger.ConflictDAG()
-
-				t.TriggerConstructed()
-				t.TriggerInitialized()
-			})
-		})
-
-		e.Events.Scheduler.BlockScheduled.Hook(t.AddBlock, event.WithWorkerPool(e.Workers.CreatePool("AddTip", 2)))
-		e.BlockCache.Evict.Hook(t.Evict)
-		e.HookStopped(t.Shutdown)
-		e.Events.TipManager.LinkTo(t.events)
-
-		return t
-	})
-}
-
-=======
->>>>>>> e7e379ac
 // NewTipManager creates a new TipManager.
 func NewTipManager(blockRetriever func(blockID iotago.BlockID) (block *blocks.Block, exists bool), opts ...options.Option[TipManager]) *TipManager {
 	return options.Apply(&TipManager{
