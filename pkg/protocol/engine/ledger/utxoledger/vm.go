--- conflicted
+++ resolved
@@ -32,16 +32,11 @@
 	}
 	for _, inp := range bicInputs {
 		// get the BIC inputs from bic manager
-<<<<<<< HEAD
-		b, exists, err := l.accountsLedger.BIC(inp.AccountID, inp.CommitmentID.Index())
-		if err != nil || !exists {
-=======
 		if _, err := l.loadCommitment(inp.CommitmentID); err != nil {
 			return nil, xerrors.Errorf("could not load commitment: %w", err)
 		}
-		b, err := l.accountsLedger.BIC(inp.AccountID, inp.CommitmentID.Index())
+		b, _, err := l.accountsLedger.BIC(inp.AccountID, inp.CommitmentID.Index())
 		if err != nil {
->>>>>>> 647c0ffa
 			return nil, xerrors.Errorf("could not get BIC inputs: %w", err)
 		}
 		bicInputSet[inp.AccountID] = iotago.BlockIssuanceCredit{
