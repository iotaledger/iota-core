--- conflicted
+++ resolved
@@ -643,10 +643,10 @@
 	}
 }
 
-<<<<<<< HEAD
 func (l *Ledger) ManaManager() *mana.Manager {
 	return l.manaManager
-=======
+}
+
 func getAccountDiff(accountDiffs map[iotago.AccountID]*prunable.AccountDiff, accountID iotago.AccountID) *prunable.AccountDiff {
 	accountDiff, exists := accountDiffs[accountID]
 	if !exists {
@@ -656,5 +656,4 @@
 	}
 
 	return accountDiff
->>>>>>> e7e379ac
 }