package ledger

import (
	"io"

	"github.com/iotaledger/hive.go/core/safemath"
	"github.com/iotaledger/hive.go/ds"
	"github.com/iotaledger/hive.go/ierrors"
	"github.com/iotaledger/hive.go/kvstore"
	"github.com/iotaledger/hive.go/runtime/event"
	"github.com/iotaledger/hive.go/runtime/module"
	"github.com/iotaledger/iota-core/pkg/core/promise"
	"github.com/iotaledger/iota-core/pkg/core/vote"
	"github.com/iotaledger/iota-core/pkg/model"
	"github.com/iotaledger/iota-core/pkg/protocol/engine"
	"github.com/iotaledger/iota-core/pkg/protocol/engine/accounts"
	"github.com/iotaledger/iota-core/pkg/protocol/engine/accounts/accountsledger"
	"github.com/iotaledger/iota-core/pkg/protocol/engine/accounts/mana"
	"github.com/iotaledger/iota-core/pkg/protocol/engine/blocks"
	"github.com/iotaledger/iota-core/pkg/protocol/engine/congestioncontrol/rmc"
	"github.com/iotaledger/iota-core/pkg/protocol/engine/ledger"
	"github.com/iotaledger/iota-core/pkg/protocol/engine/mempool"
	"github.com/iotaledger/iota-core/pkg/protocol/engine/mempool/conflictdag"
	"github.com/iotaledger/iota-core/pkg/protocol/engine/mempool/conflictdag/conflictdagv1"
	mempoolv1 "github.com/iotaledger/iota-core/pkg/protocol/engine/mempool/v1"
	"github.com/iotaledger/iota-core/pkg/protocol/engine/utxoledger"
	"github.com/iotaledger/iota-core/pkg/protocol/sybilprotection"
	"github.com/iotaledger/iota-core/pkg/storage/prunable/slotstore"
	iotago "github.com/iotaledger/iota.go/v4"
)

type Ledger struct {
	events *ledger.Events

	apiProvider iotago.APIProvider

	utxoLedger               *utxoledger.Manager
	accountsLedger           *accountsledger.Manager
	manaManager              *mana.Manager
	rmcManager               *rmc.Manager
	sybilProtection          sybilprotection.SybilProtection
	commitmentLoader         func(iotago.SlotIndex) (*model.Commitment, error)
	memPool                  mempool.MemPool[ledger.BlockVoteRank]
	conflictDAG              conflictdag.ConflictDAG[iotago.TransactionID, mempool.StateID, ledger.BlockVoteRank]
	retainTransactionFailure func(iotago.BlockID, error)
	errorHandler             func(error)

	module.Module
}

func NewProvider() module.Provider[*engine.Engine, ledger.Ledger] {
	return module.Provide(func(e *engine.Engine) ledger.Ledger {
		l := New(
			e.Storage.Ledger(),
			e.Storage.Accounts(),
			e.Storage.Commitments().Load,
			e.BlockCache.Block,
			e.Storage.AccountDiffs,
			e,
			e.SybilProtection,
			e.ErrorHandler("ledger"),
		)

		e.HookConstructed(func() {
			e.Events.Ledger.LinkTo(l.events)
			l.conflictDAG = conflictdagv1.New[iotago.TransactionID, mempool.StateID, ledger.BlockVoteRank](l.sybilProtection.SeatManager().OnlineCommittee().Size)
			e.Events.ConflictDAG.LinkTo(l.conflictDAG.Events())

			l.setRetainTransactionFailureFunc(e.Retainer.RetainTransactionFailure)

			l.memPool = mempoolv1.New(NewVM(l), l.resolveState, e.Storage.Mutations, e.Workers.CreateGroup("MemPool"), l.conflictDAG, l.apiProvider, l.errorHandler, mempoolv1.WithForkAllTransactions[ledger.BlockVoteRank](true))
			e.EvictionState.Events.SlotEvicted.Hook(l.memPool.Evict)

			l.manaManager = mana.NewManager(l.apiProvider, l.resolveAccountOutput, l.accountsLedger.Account)
			latestCommittedSlot := e.Storage.Settings().LatestCommitment().Slot()
			l.accountsLedger.SetLatestCommittedSlot(latestCommittedSlot)
			l.rmcManager.SetLatestCommittedSlot(latestCommittedSlot)

			e.Events.BlockGadget.BlockPreAccepted.Hook(l.blockPreAccepted)

			// TODO: CHECK IF STILL NECESSARY
			// e.Events.Notarization.SlotCommitted.Hook(func(scd *notarization.SlotCommittedDetails) {
			//	l.memPool.PublishRequestedState(scd.Commitment.Commitment())
			// })

			l.TriggerConstructed()
			l.TriggerInitialized()
		})

		return l
	})
}

func New(
	utxoLedger *utxoledger.Manager,
	accountsStore kvstore.KVStore,
	commitmentLoader func(iotago.SlotIndex) (*model.Commitment, error),
	blocksFunc func(id iotago.BlockID) (*blocks.Block, bool),
	slotDiffFunc func(iotago.SlotIndex) (*slotstore.AccountDiffs, error),
	apiProvider iotago.APIProvider,
	sybilProtection sybilprotection.SybilProtection,
	errorHandler func(error),
) *Ledger {
	return &Ledger{
		events:           ledger.NewEvents(),
		apiProvider:      apiProvider,
		accountsLedger:   accountsledger.New(apiProvider, blocksFunc, slotDiffFunc, accountsStore),
		rmcManager:       rmc.NewManager(apiProvider, commitmentLoader),
		utxoLedger:       utxoLedger,
		commitmentLoader: commitmentLoader,
		sybilProtection:  sybilProtection,
		errorHandler:     errorHandler,
		conflictDAG:      conflictdagv1.New[iotago.TransactionID, mempool.StateID, ledger.BlockVoteRank](sybilProtection.SeatManager().OnlineCommittee().Size),
	}
}

func (l *Ledger) setRetainTransactionFailureFunc(retainTransactionFailure func(iotago.BlockID, error)) {
	l.retainTransactionFailure = retainTransactionFailure
}

func (l *Ledger) OnTransactionAttached(handler func(transaction mempool.TransactionMetadata), opts ...event.Option) {
	l.memPool.OnTransactionAttached(handler, opts...)
}

func (l *Ledger) AttachTransaction(block *blocks.Block) (attachedTransaction mempool.SignedTransactionMetadata, containsTransaction bool) {
	if signedTransaction, hasTransaction := block.SignedTransaction(); hasTransaction {
		signedTransactionMetadata, err := l.memPool.AttachSignedTransaction(signedTransaction, signedTransaction.Transaction, block.ID())
		if err != nil {
			l.retainTransactionFailure(block.ID(), err)
			l.errorHandler(err)

			return nil, true
		}

		return signedTransactionMetadata, true
	}

	return nil, false
}

func (l *Ledger) CommitSlot(slot iotago.SlotIndex) (stateRoot iotago.Identifier, mutationRoot iotago.Identifier, accountRoot iotago.Identifier, err error) {
	ledgerIndex, err := l.utxoLedger.ReadLedgerSlot()
	if err != nil {
		return iotago.Identifier{}, iotago.Identifier{}, iotago.Identifier{}, err
	}

	if slot != ledgerIndex+1 {
		panic(ierrors.Errorf("there is a gap in the ledgerstate %d vs %d", ledgerIndex+1, slot))
	}

	stateDiff, err := l.memPool.StateDiff(slot)
	if err != nil {
		return iotago.Identifier{}, iotago.Identifier{}, iotago.Identifier{}, ierrors.Errorf("failed to retrieve state diff for slot %d: %w", slot, err)
	}

	// collect outputs and allotments from the "uncompacted" stateDiff
	// outputs need to be processed in the "uncompacted" version of the state diff, as we need to be able to store
	// and retrieve intermediate outputs to show to the user
	spends, outputs, accountDiffs, err := l.processStateDiffTransactions(stateDiff)
	if err != nil {
		return iotago.Identifier{}, iotago.Identifier{}, iotago.Identifier{}, ierrors.Errorf("failed to process state diff transactions in slot %d: %w", slot, err)
	}

	// Now we process the collected account changes, for that we consume the "compacted" state diff to get the overall
	// account changes at UTXO level without needing to worry about multiple spends of the same account in the same slot,
	// we only care about the initial account output to be consumed and the final account output to be created.
	// output side
	createdAccounts, consumedAccounts, destroyedAccounts, err := l.processCreatedAndConsumedAccountOutputs(stateDiff, accountDiffs)
	if err != nil {
		return iotago.Identifier{}, iotago.Identifier{}, iotago.Identifier{}, ierrors.Errorf("failed to process outputs consumed and created in slot %d: %w", slot, err)
	}

	l.prepareAccountDiffs(accountDiffs, slot, consumedAccounts, createdAccounts)

	// Commit the changes
	// Update the UTXO ledger
	if err = l.utxoLedger.ApplyDiff(slot, outputs, spends); err != nil {
		return iotago.Identifier{}, iotago.Identifier{}, iotago.Identifier{}, ierrors.Errorf("failed to apply diff to UTXO ledger for slot %d: %w", slot, err)
	}

	// Update the Accounts ledger
	// first, get the RMC corresponding to this slot
	maxCommittableAge := l.apiProvider.APIForSlot(slot).ProtocolParameters().MaxCommittableAge()
	rmcIndex, _ := safemath.SafeSub(slot, maxCommittableAge)
	rmcForSlot, err := l.rmcManager.RMC(rmcIndex)
	if err != nil {
		return iotago.Identifier{}, iotago.Identifier{}, iotago.Identifier{}, ierrors.Errorf("failed to get RMC for slot %d: %w", slot, err)
	}
	if err = l.accountsLedger.ApplyDiff(slot, rmcForSlot, accountDiffs, destroyedAccounts); err != nil {
		return iotago.Identifier{}, iotago.Identifier{}, iotago.Identifier{}, ierrors.Errorf("failed to apply diff to Accounts ledger for slot %d: %w", slot, err)
	}

	// Update the mana manager's cache
	if err = l.manaManager.ApplyDiff(slot, destroyedAccounts, createdAccounts, accountDiffs); err != nil {
		return iotago.Identifier{}, iotago.Identifier{}, iotago.Identifier{}, ierrors.Errorf("failed to apply diff to mana manager for slot %d: %w", slot, err)
	}

	// Mark each transaction as committed so the mempool can evict it
	stateDiff.ExecutedTransactions().ForEach(func(_ iotago.TransactionID, tx mempool.TransactionMetadata) bool {
		tx.Commit()
		return true
	})

	l.events.StateDiffApplied.Trigger(slot, outputs, spends)

	return l.utxoLedger.StateTreeRoot(), stateDiff.Mutations().Root(), l.accountsLedger.AccountsTreeRoot(), nil
}

func (l *Ledger) AddAccount(output *utxoledger.Output, blockIssuanceCredits iotago.BlockIssuanceCredits) error {
	return l.accountsLedger.AddAccount(output, blockIssuanceCredits)
}

func (l *Ledger) AddGenesisUnspentOutput(unspentOutput *utxoledger.Output) error {
	return l.utxoLedger.AddGenesisUnspentOutput(unspentOutput)
}

func (l *Ledger) TrackBlock(block *blocks.Block) {
	l.accountsLedger.TrackBlock(block)

	if _, hasTransaction := block.SignedTransaction(); hasTransaction {
		l.memPool.MarkAttachmentIncluded(block.ID())
	}

	if err := l.rmcManager.BlockAccepted(block); err != nil {
		l.errorHandler(err)
	}
}

func (l *Ledger) Account(accountID iotago.AccountID, targetIndex iotago.SlotIndex) (accountData *accounts.AccountData, exists bool, err error) {
	return l.accountsLedger.Account(accountID, targetIndex)
}

func (l *Ledger) PastAccounts(accountIDs iotago.AccountIDs, targetIndex iotago.SlotIndex) (accountDataMap map[iotago.AccountID]*accounts.AccountData, err error) {
	return l.accountsLedger.PastAccounts(accountIDs, targetIndex)
}

func (l *Ledger) outputFromState(state mempool.State) *utxoledger.Output {
	switch output := state.(type) {
	case *utxoledger.Output:
		// If this output was not booked yet, then it came directly from the mempool, so we need to set the earliest attachment and the booking slot
		if output.SlotBooked() == 0 {
			txWithMetadata, exists := l.memPool.TransactionMetadata(output.OutputID().TransactionID())
			if exists {
				earliestAttachment := txWithMetadata.EarliestIncludedAttachment()

				return output.CopyWithBlockIDAndSlotBooked(earliestAttachment, earliestAttachment.Slot())
			}
		}

		return output
	default:
		panic("unexpected State type")
	}
}

func (l *Ledger) Output(outputID iotago.OutputID) (*utxoledger.Output, error) {
<<<<<<< HEAD
	output, spent, err := l.OutputOrSpent(outputID)
	if err != nil {
=======
	//nolint:revive //false positive
	if output, spent, err := l.OutputOrSpent(outputID); err != nil {
>>>>>>> 1f0f14a8
		return nil, err
	}

	if spent != nil {
		return spent.Output(), nil
	}

	return output, nil
}

func (l *Ledger) OutputOrSpent(outputID iotago.OutputID) (*utxoledger.Output, *utxoledger.Spent, error) {
	stateWithMetadata, err := l.memPool.StateMetadata(outputID.UTXOInput())
	if err != nil {
		if ierrors.Is(iotago.ErrInputAlreadySpent, err) {
			l.utxoLedger.ReadLockLedger()
			defer l.utxoLedger.ReadUnlockLedger()

			spent, err := l.utxoLedger.ReadSpentForOutputIDWithoutLocking(outputID)
			if err != nil {
				return nil, nil, err
			}

			return nil, spent, err
		}

		return nil, nil, err
	}

	spender, spent := stateWithMetadata.AcceptedSpender()
	if spent {
		return nil, utxoledger.NewSpent(l.outputFromState(stateWithMetadata.State()), spender.ID(), spender.ID().Slot()), nil
	}

	return l.outputFromState(stateWithMetadata.State()), nil, nil
}

func (l *Ledger) ForEachUnspentOutput(consumer func(output *utxoledger.Output) bool) error {
	return l.utxoLedger.ForEachUnspentOutput(consumer)
}

func (l *Ledger) SlotDiffs(slot iotago.SlotIndex) (*utxoledger.SlotDiff, error) {
	return l.utxoLedger.SlotDiffWithoutLocking(slot)
}

func (l *Ledger) TransactionMetadata(transactionID iotago.TransactionID) (mempool.TransactionMetadata, bool) {
	return l.memPool.TransactionMetadata(transactionID)
}

func (l *Ledger) TransactionMetadataByAttachment(blockID iotago.BlockID) (mempool.TransactionMetadata, bool) {
	return l.memPool.TransactionMetadataByAttachment(blockID)
}

func (l *Ledger) ConflictDAG() conflictdag.ConflictDAG[iotago.TransactionID, mempool.StateID, ledger.BlockVoteRank] {
	return l.conflictDAG
}

func (l *Ledger) MemPool() mempool.MemPool[ledger.BlockVoteRank] {
	return l.memPool
}

func (l *Ledger) Import(reader io.ReadSeeker) error {
	if err := l.utxoLedger.Import(reader); err != nil {
		return ierrors.Wrap(err, "failed to import utxoLedger")
	}

	if err := l.accountsLedger.Import(reader); err != nil {
		return ierrors.Wrap(err, "failed to import accountsLedger")
	}

	return nil
}

func (l *Ledger) Export(writer io.WriteSeeker, targetIndex iotago.SlotIndex) error {
	if err := l.utxoLedger.Export(writer, targetIndex); err != nil {
		return ierrors.Wrap(err, "failed to export utxoLedger")
	}

	if err := l.accountsLedger.Export(writer, targetIndex); err != nil {
		return ierrors.Wrap(err, "failed to export accountsLedger")
	}

	return nil
}

func (l *Ledger) ManaManager() *mana.Manager {
	return l.manaManager
}

func (l *Ledger) RMCManager() *rmc.Manager {
	return l.rmcManager
}

// Reset resets the component to a clean state as if it was created at the last commitment.
func (l *Ledger) Reset() {
	l.memPool.Reset()
	l.accountsLedger.Reset()
}

func (l *Ledger) Shutdown() {
	l.TriggerStopped()
	l.conflictDAG.Shutdown()
}

// Process the collected account changes. The consumedAccounts and createdAccounts maps only contain outputs with a
// BIC feature, so allotments made to account without a BIC feature are not tracked here, and they are burned as a result.
// There are 3 possible cases:
// 1. The account was only consumed but not created in this slot, therefore, it is marked as destroyed, and its latest
// state is stored as diff to allow a rollback.
// 2. The account was consumed and created in the same slot, the account was transitioned, and we have to store the
// changes in the diff.
// 3. The account was only created in this slot, in this case we need to track the output's values as the diff.
func (l *Ledger) prepareAccountDiffs(accountDiffs map[iotago.AccountID]*model.AccountDiff, slot iotago.SlotIndex, consumedAccounts map[iotago.AccountID]*utxoledger.Output, createdAccounts map[iotago.AccountID]*utxoledger.Output) {
	for consumedAccountID, consumedOutput := range consumedAccounts {
		// We might have had an allotment on this account, and the diff already exists
		accountDiff := getAccountDiff(accountDiffs, consumedAccountID)

		// Obtain account state at the current latest committed slot, which is slot-1
		accountData, exists, err := l.accountsLedger.Account(consumedAccountID, slot-1)
		if err != nil {
			panic(ierrors.Errorf("error loading account %s in slot %d: %w", consumedAccountID, slot-1, err))
		}
		if !exists {
			panic(ierrors.Errorf("could not find destroyed account %s in slot %d", consumedAccountID, slot-1))
		}

		// case 1. the account was destroyed, the diff will be created inside accountLedger on account deletion
		// case 2. the account was transitioned, fill in the diff with the delta information
		// Change and PreviousUpdatedTime are either 0 if we did not have an allotment for this account, or we already
		// have some values from the allotment, so no need to set them explicitly.
		createdOutput, accountTransitioned := createdAccounts[consumedAccountID]
		if !accountTransitioned {
			// case 1.
			continue
		}

		// case 2.
		// created output can never be an implicit account as these can not be transitioned, but consumed output can be.
		switch consumedOutput.Output().Type() {
		case iotago.OutputAccount:
			accountDiff.PreviousExpirySlot = consumedOutput.Output().FeatureSet().BlockIssuer().ExpirySlot
		case iotago.OutputBasic:
			accountDiff.PreviousExpirySlot = iotago.MaxSlotIndex
		}

		accountDiff.PreviousOutputID = consumedOutput.OutputID()
		accountDiff.NewOutputID = createdOutput.OutputID()
		accountDiff.NewExpirySlot = createdOutput.Output().FeatureSet().BlockIssuer().ExpirySlot

		oldPubKeysSet := accountData.BlockIssuerKeys
		newPubKeysSet := iotago.NewBlockIssuerKeys()
		for _, blockIssuerKey := range createdOutput.Output().FeatureSet().BlockIssuer().BlockIssuerKeys {
			k := blockIssuerKey
			newPubKeysSet.Add(k)
		}

		// Add public keys that are not in the old set
		accountDiff.BlockIssuerKeysAdded = iotago.NewBlockIssuerKeys()
		for _, newKey := range newPubKeysSet {
			if !oldPubKeysSet.Has(newKey) {
				accountDiff.BlockIssuerKeysAdded.Add(newKey)
			}
		}

		// Remove the keys that are not in the new set
		accountDiff.BlockIssuerKeysRemoved = iotago.NewBlockIssuerKeys()
		for _, oldKey := range oldPubKeysSet {
			if !newPubKeysSet.Has(oldKey) {
				accountDiff.BlockIssuerKeysRemoved.Add(oldKey)
			}
		}

		if stakingFeature := createdOutput.Output().FeatureSet().Staking(); stakingFeature != nil {
			// staking feature is created or updated - create the diff between the account data and new account
			accountDiff.ValidatorStakeChange = int64(stakingFeature.StakedAmount) - int64(accountData.ValidatorStake)
			accountDiff.StakeEndEpochChange = int64(stakingFeature.EndEpoch) - int64(accountData.StakeEndEpoch)
			accountDiff.FixedCostChange = int64(stakingFeature.FixedCost) - int64(accountData.FixedCost)
		} else if consumedOutput.Output().FeatureSet().Staking() != nil {
			// staking feature was removed from an account
			accountDiff.ValidatorStakeChange = -int64(accountData.ValidatorStake)
			accountDiff.StakeEndEpochChange = -int64(accountData.StakeEndEpoch)
			accountDiff.FixedCostChange = -int64(accountData.FixedCost)
		}
	}

	// case 3. the account was created, fill in the diff with the information of the created output.
	for createdAccountID, createdOutput := range createdAccounts {
		// If it is also consumed, we are in case 2 that was handled above.
		if _, exists := consumedAccounts[createdAccountID]; exists {
			continue
		}

		// We might have had an allotment on this account, and the diff already exists
		accountDiff := getAccountDiff(accountDiffs, createdAccountID)

		// Change and PreviousUpdatedTime are either 0 if we did not have an allotment for this account, or we already
		// have some values from the allotment, so no need to set them explicitly.
		accountDiff.NewOutputID = createdOutput.OutputID()
		accountDiff.PreviousOutputID = iotago.EmptyOutputID
		accountDiff.PreviousExpirySlot = 0

		switch createdOutput.Output().Type() {
		// for account outputs, get block issuer keys from the block issuer feature, and check for staking info.
		case iotago.OutputAccount:
			accountDiff.BlockIssuerKeysAdded = createdOutput.Output().FeatureSet().BlockIssuer().BlockIssuerKeys
			accountDiff.NewExpirySlot = createdOutput.Output().FeatureSet().BlockIssuer().ExpirySlot
			if stakingFeature := createdOutput.Output().FeatureSet().Staking(); stakingFeature != nil {
				accountDiff.ValidatorStakeChange = int64(stakingFeature.StakedAmount)
				accountDiff.StakeEndEpochChange = int64(stakingFeature.EndEpoch)
				accountDiff.FixedCostChange = int64(stakingFeature.FixedCost)
			}
		// for basic outputs (implicit accounts), get block issuer keys from the address in the unlock conditions.
		case iotago.OutputBasic:
			// If the Output is a Basic Output it can only be here if the address is an ImplicitAccountCreationAddress.
			address, _ := createdOutput.Output().UnlockConditionSet().Address().Address.(*iotago.ImplicitAccountCreationAddress)
			accountDiff.BlockIssuerKeysAdded = iotago.NewBlockIssuerKeys(iotago.Ed25519PublicKeyHashBlockIssuerKeyFromImplicitAccountCreationAddress(address))
			accountDiff.NewExpirySlot = iotago.MaxSlotIndex
		}
	}
}

func (l *Ledger) processCreatedAndConsumedAccountOutputs(stateDiff mempool.StateDiff, accountDiffs map[iotago.AccountID]*model.AccountDiff) (createdAccounts map[iotago.AccountID]*utxoledger.Output, consumedAccounts map[iotago.AccountID]*utxoledger.Output, destroyedAccounts ds.Set[iotago.AccountID], err error) {
	createdAccounts = make(map[iotago.AccountID]*utxoledger.Output)
	consumedAccounts = make(map[iotago.AccountID]*utxoledger.Output)
	destroyedAccounts = ds.NewSet[iotago.AccountID]()

	newAccountDelegation := make(map[iotago.ChainID]*iotago.DelegationOutput)

	stateDiff.CreatedStates().ForEach(func(_ mempool.StateID, output mempool.StateMetadata) bool {
		createdOutput, ok := output.State().(*utxoledger.Output)
		if !ok {
			err = ierrors.Errorf("unexpected state type %T while processing created states", output.State())
			return false
		}

		switch createdOutput.OutputType() {
		case iotago.OutputAccount:
			createdAccount, _ := createdOutput.Output().(*iotago.AccountOutput)

			// if we create an account that doesn't have a block issuer feature or staking, we don't need to track the changes.
			// the VM needs to make sure that no staking feature is created, if there was no block issuer feature.
			if createdAccount.FeatureSet().BlockIssuer() == nil && createdAccount.FeatureSet().Staking() == nil {
				return true
			}

			accountID := createdAccount.AccountID
			if accountID.Empty() {
				accountID = iotago.AccountIDFromOutputID(createdOutput.OutputID())
				l.events.AccountCreated.Trigger(accountID)
			}

			createdAccounts[accountID] = createdOutput
		case iotago.OutputDelegation:
			// The DelegationOutput was created or transitioned => determine later if we need to add the stake to the validator.
			delegationOutput, _ := createdOutput.Output().(*iotago.DelegationOutput)
			delegationID := delegationOutput.DelegationID
			// Check if the output was newly created or if it was transitioned to delayed claiming.
			// Zeroed Delegation ID => newly created.
			// Non-Zero Delegation ID => delayed claiming transition.
			if delegationID == iotago.EmptyDelegationID() {
				delegationID = iotago.DelegationIDFromOutputID(createdOutput.OutputID())
				newAccountDelegation[delegationID] = delegationOutput
			}

		case iotago.OutputBasic:
			// if a basic output is sent to an implicit account creation address, we need to create the account
			if createdOutput.Output().UnlockConditionSet().Address().Address.Type() == iotago.AddressImplicitAccountCreation {
				accountID := iotago.AccountIDFromOutputID(createdOutput.OutputID())
				l.events.AccountCreated.Trigger(accountID)
				createdAccounts[accountID] = createdOutput
			}
		}

		return true
	})

	if err != nil {
		return nil, nil, nil, ierrors.Errorf("error while processing created states: %w", err)
	}

	// input side
	stateDiff.DestroyedStates().ForEach(func(_ mempool.StateID, stateMetadata mempool.StateMetadata) bool {
		spentOutput, ok := stateMetadata.State().(*utxoledger.Output)
		if !ok {
			err = ierrors.Errorf("unexpected state type %T while processing destroyed states", stateMetadata.State())
			return false
		}

		switch spentOutput.OutputType() {
		case iotago.OutputAccount:
			consumedAccount, _ := spentOutput.Output().(*iotago.AccountOutput)
			// if we transition / destroy an account output that doesn't have a block issuer feature or staking, we don't need to track the changes.
			if consumedAccount.FeatureSet().BlockIssuer() == nil && consumedAccount.FeatureSet().Staking() == nil {
				return true
			}
			consumedAccounts[consumedAccount.AccountID] = spentOutput

			// if we have consumed accounts that are not created in the same slot, we need to track them as destroyed
			if _, exists := createdAccounts[consumedAccount.AccountID]; !exists {
				destroyedAccounts.Add(consumedAccount.AccountID)
			}

		case iotago.OutputDelegation:
			delegationOutput, _ := spentOutput.Output().(*iotago.DelegationOutput)
			delegationID := delegationOutput.DelegationID
			if delegationID == iotago.EmptyDelegationID() {
				delegationID = iotago.DelegationIDFromOutputID(spentOutput.OutputID())
			}

			// TODO: do we have a testcase that checks transitioning a delegation output twice in the same slot?
			if _, createdDelegationExists := newAccountDelegation[delegationID]; createdDelegationExists {
				// the delegation output was created and destroyed in the same slot => do not track the delegation as newly created
				delete(newAccountDelegation, delegationID)
			} else if delegationOutput.DelegationID.Empty() {
				// The Delegation Output was destroyed or transitioned to delayed claiming => subtract the stake from the validator account.
				// We check for a non-zero Delegation ID so we don't remove the stake twice when the output was destroyed
				// in delayed claiming, since we already subtract it when the output is transitioned.
				accountDiff := getAccountDiff(accountDiffs, delegationOutput.ValidatorAddress.AccountID())
				accountDiff.DelegationStakeChange -= int64(delegationOutput.DelegatedAmount)
			}

		case iotago.OutputBasic:
			// if a basic output (implicit account) is consumed, get the accountID as hash of the output ID.
			if spentOutput.Output().UnlockConditionSet().Address().Address.Type() == iotago.AddressImplicitAccountCreation {
				accountID := iotago.AccountIDFromOutputID(spentOutput.OutputID())
				consumedAccounts[accountID] = spentOutput
			}
		}

		return true
	})

	for _, delegationOutput := range newAccountDelegation {
		// the delegation output was newly created and not transitioned/destroyed => add the stake to the validator account
		accountDiff := getAccountDiff(accountDiffs, delegationOutput.ValidatorAddress.AccountID())
		accountDiff.DelegationStakeChange += int64(delegationOutput.DelegatedAmount)
	}

	if err != nil {
		return nil, nil, nil, ierrors.Errorf("error while processing created states: %w", err)
	}

	return createdAccounts, consumedAccounts, destroyedAccounts, nil
}

func (l *Ledger) processStateDiffTransactions(stateDiff mempool.StateDiff) (spents utxoledger.Spents, outputs utxoledger.Outputs, accountDiffs map[iotago.AccountID]*model.AccountDiff, err error) {
	accountDiffs = make(map[iotago.AccountID]*model.AccountDiff)

	stateDiff.ExecutedTransactions().ForEach(func(txID iotago.TransactionID, txWithMeta mempool.TransactionMetadata) bool {
		tx, ok := txWithMeta.Transaction().(*iotago.Transaction)
		if !ok {
			err = iotago.ErrTxTypeInvalid
			return false
		}

		inputRefs, errInput := tx.Inputs()
		if errInput != nil {
			err = ierrors.Errorf("failed to retrieve inputs of %s: %w", txID, errInput)
			return false
		}

		// process outputs
		{
			// input side
			for _, inputRef := range inputRefs {
				stateWithMetadata, stateError := l.memPool.StateMetadata(inputRef)
				if stateError != nil {
					err = ierrors.Errorf("failed to retrieve outputs of %s: %w", txID, errInput)
					return false
				}
				spent := utxoledger.NewSpent(l.outputFromState(stateWithMetadata.State()), txWithMeta.ID(), stateDiff.Slot())
				spents = append(spents, spent)
			}

			// output side
			if err = txWithMeta.Outputs().ForEach(func(stateMetadata mempool.StateMetadata) error {
				typedOutput, ok := stateMetadata.State().(*utxoledger.Output)
				if !ok {
					err = ierrors.Errorf("unexpected state type %T while processing state diff transactions", stateMetadata.State())
					return err
				}

				output := typedOutput.CopyWithBlockIDAndSlotBooked(txWithMeta.EarliestIncludedAttachment(), stateDiff.Slot())
				outputs = append(outputs, output)

				return nil
			}); err != nil {
				return false
			}
		}

		// process allotments
		{
			for _, allotment := range tx.Allotments {
				// in case it didn't exist, allotments won't change the outputID of the Account,
				// so the diff defaults to empty new and previous outputIDs
				accountDiff := getAccountDiff(accountDiffs, allotment.AccountID)

				accountData, exists, accountErr := l.accountsLedger.Account(allotment.AccountID, stateDiff.Slot()-1)
				if accountErr != nil {
					panic(ierrors.Errorf("error loading account %s in slot %d: %w", allotment.AccountID, stateDiff.Slot()-1, accountErr))
				}
				// if the account does not exist in our AccountsLedger it means it doesn't have a BIC feature, so
				// we burn this allotment.
				if !exists {
					continue
				}

				accountDiff.BICChange += iotago.BlockIssuanceCredits(allotment.Value)
				accountDiff.PreviousUpdatedTime = accountData.Credits.UpdateTime

				// we are not transitioning the allotted account, so the new and previous expiry slots are the same
				accountDiff.PreviousExpirySlot = accountData.ExpirySlot
				accountDiff.NewExpirySlot = accountData.ExpirySlot

				// we are not transitioning the allotted account, so the new and previous outputIDs are the same
				accountDiff.NewOutputID = accountData.OutputID
				accountDiff.PreviousOutputID = accountData.OutputID
			}
		}

		return true
	})

	return spents, outputs, accountDiffs, nil
}

func (l *Ledger) resolveAccountOutput(accountID iotago.AccountID, slot iotago.SlotIndex) (*utxoledger.Output, error) {
	accountMetadata, exists, err := l.accountsLedger.Account(accountID, slot)
	if err != nil {
		return nil, ierrors.Errorf("could not get account information for account %s in slot %d: %w", accountID, slot, err)
	}
	if !exists {
		return nil, ierrors.Errorf("account %s does not exist in slot %d: %w", accountID, slot, mempool.ErrStateNotFound)
	}

	l.utxoLedger.ReadLockLedger()
	defer l.utxoLedger.ReadUnlockLedger()

	isUnspent, err := l.utxoLedger.IsOutputIDUnspentWithoutLocking(accountMetadata.OutputID)
	if err != nil {
		return nil, ierrors.Errorf("error while checking account output %s is unspent: %w", accountMetadata.OutputID, err)
	}
	if !isUnspent {
		return nil, ierrors.Errorf("unspent account output %s not found: %w", accountMetadata.OutputID, mempool.ErrStateNotFound)
	}

	accountOutput, err := l.utxoLedger.ReadOutputByOutputIDWithoutLocking(accountMetadata.OutputID)
	if err != nil {
		return nil, ierrors.Errorf("error while retrieving account output %s: %w", accountMetadata.OutputID, err)
	}

	return accountOutput, nil
}

func (l *Ledger) resolveState(stateRef mempool.StateReference) *promise.Promise[mempool.State] {
	p := promise.New[mempool.State]()

	l.utxoLedger.ReadLockLedger()
	defer l.utxoLedger.ReadUnlockLedger()

	switch stateRef.Type() {
	case iotago.InputUTXO:
		//nolint:forcetypeassert // we can safely assume that this is an UTXOInput
		concreteStateRef := stateRef.(*iotago.UTXOInput)
		isUnspent, err := l.utxoLedger.IsOutputIDUnspentWithoutLocking(concreteStateRef.OutputID())
		if err != nil {
			return p.Reject(ierrors.Wrapf(iotago.ErrUTXOInputInvalid, "error while retrieving output %s: %w", concreteStateRef.OutputID(), err))
		}

		if !isUnspent {
			return p.Reject(ierrors.Join(iotago.ErrInputAlreadySpent, ierrors.Wrapf(mempool.ErrStateNotFound, "unspent output %s not found", concreteStateRef.OutputID())))
		}

		// possible to cast `stateRef` to more specialized interfaces here, e.g. for DustOutput
		output, err := l.utxoLedger.ReadOutputByOutputIDWithoutLocking(concreteStateRef.OutputID())
		if err != nil {
			return p.Reject(ierrors.Wrapf(iotago.ErrUTXOInputInvalid, "output %s not found: %w", concreteStateRef.OutputID(), mempool.ErrStateNotFound))
		}

		return p.Resolve(output)
	case iotago.InputCommitment:
		//nolint:forcetypeassert // we can safely assume that this is an CommitmentInput
		concreteStateRef := stateRef.(*iotago.CommitmentInput)
		loadedCommitment, err := l.loadCommitment(concreteStateRef.CommitmentID)
		if err != nil {
			return p.Reject(ierrors.Join(iotago.ErrCommitmentInputInvalid, ierrors.Wrapf(err, "failed to load commitment %s", concreteStateRef.CommitmentID)))
		}

		return p.Resolve(loadedCommitment)
	case iotago.InputBlockIssuanceCredit, iotago.InputReward:
		//nolint:forcetypeassert
		return p.Resolve(stateRef.(mempool.State))
	default:
		return p.Reject(ierrors.Errorf("unsupported input type %s", stateRef.Type()))
	}
}

func (l *Ledger) blockPreAccepted(block *blocks.Block) {
	voteRank := ledger.NewBlockVoteRank(block.ID(), block.ProtocolBlock().IssuingTime)

	seat, exists := l.sybilProtection.SeatManager().Committee(block.ID().Slot()).GetSeat(block.ProtocolBlock().IssuerID)
	if !exists {
		return
	}

	if err := l.conflictDAG.CastVotes(vote.NewVote(seat, voteRank), block.ConflictIDs()); err != nil {
		l.errorHandler(ierrors.Wrapf(err, "failed to cast votes for block %s", block.ID()))
	}
}

func (l *Ledger) loadCommitment(inputCommitmentID iotago.CommitmentID) (*iotago.Commitment, error) {
	c, err := l.commitmentLoader(inputCommitmentID.Slot())
	if err != nil {
		return nil, ierrors.Wrap(err, "could not get commitment inputs")
	}
	// The commitment with the specified ID was not found at that index: we are on a different chain.
	if c == nil {
		return nil, ierrors.Errorf("commitment with ID %s not found at index %d: engine on different chain", inputCommitmentID, inputCommitmentID.Slot())
	}
	storedCommitmentID, err := c.Commitment().ID()
	if err != nil {
		return nil, ierrors.Wrap(err, "could not compute commitment ID")
	}
	if storedCommitmentID != inputCommitmentID {
		return nil, ierrors.Errorf("commitment ID of input %s different to stored commitment %s", inputCommitmentID, storedCommitmentID)
	}

	return c.Commitment(), nil
}

func getAccountDiff(accountDiffs map[iotago.AccountID]*model.AccountDiff, accountID iotago.AccountID) *model.AccountDiff {
	accountDiff, exists := accountDiffs[accountID]
	if !exists {
		// initialize the account diff because it didn't exist before
		accountDiff = model.NewAccountDiff()
		accountDiffs[accountID] = accountDiff
	}

	return accountDiff
}<|MERGE_RESOLUTION|>--- conflicted
+++ resolved
@@ -254,21 +254,14 @@
 }
 
 func (l *Ledger) Output(outputID iotago.OutputID) (*utxoledger.Output, error) {
-<<<<<<< HEAD
-	output, spent, err := l.OutputOrSpent(outputID)
-	if err != nil {
-=======
 	//nolint:revive //false positive
 	if output, spent, err := l.OutputOrSpent(outputID); err != nil {
->>>>>>> 1f0f14a8
 		return nil, err
-	}
-
-	if spent != nil {
+	} else if spent != nil {
 		return spent.Output(), nil
-	}
-
-	return output, nil
+	} else {
+		return output, nil
+	}
 }
 
 func (l *Ledger) OutputOrSpent(outputID iotago.OutputID) (*utxoledger.Output, *utxoledger.Spent, error) {
@@ -351,12 +344,6 @@
 
 func (l *Ledger) RMCManager() *rmc.Manager {
 	return l.rmcManager
-}
-
-// Reset resets the component to a clean state as if it was created at the last commitment.
-func (l *Ledger) Reset() {
-	l.memPool.Reset()
-	l.accountsLedger.Reset()
 }
 
 func (l *Ledger) Shutdown() {
