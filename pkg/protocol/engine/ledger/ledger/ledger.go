package ledger

import (
	cryptoed25519 "crypto/ed25519"
	"fmt"
	"io"

	"github.com/pkg/errors"
	"golang.org/x/xerrors"

	"github.com/iotaledger/hive.go/crypto/ed25519"
	"github.com/iotaledger/hive.go/ds/advancedset"
	"github.com/iotaledger/hive.go/kvstore"
	"github.com/iotaledger/hive.go/lo"
	"github.com/iotaledger/hive.go/runtime/event"
	"github.com/iotaledger/hive.go/runtime/module"
	"github.com/iotaledger/iota-core/pkg/core/promise"
	"github.com/iotaledger/iota-core/pkg/core/vote"
	"github.com/iotaledger/iota-core/pkg/model"
	"github.com/iotaledger/iota-core/pkg/protocol/engine"
	"github.com/iotaledger/iota-core/pkg/protocol/engine/accounts"
	"github.com/iotaledger/iota-core/pkg/protocol/engine/accounts/accountsledger"
	"github.com/iotaledger/iota-core/pkg/protocol/engine/accounts/mana"
	"github.com/iotaledger/iota-core/pkg/protocol/engine/blocks"
	"github.com/iotaledger/iota-core/pkg/protocol/engine/ledger"
	"github.com/iotaledger/iota-core/pkg/protocol/engine/mempool"
	"github.com/iotaledger/iota-core/pkg/protocol/engine/mempool/conflictdag"
	"github.com/iotaledger/iota-core/pkg/protocol/engine/mempool/conflictdag/conflictdagv1"
	mempoolv1 "github.com/iotaledger/iota-core/pkg/protocol/engine/mempool/v1"
	"github.com/iotaledger/iota-core/pkg/protocol/engine/utxoledger"
	"github.com/iotaledger/iota-core/pkg/storage/prunable"
	iotago "github.com/iotaledger/iota.go/v4"
)

var ErrUnexpectedUnderlyingType = errors.New("unexpected underlying type provided by the interface")

type Ledger struct {
	apiProvider func() iotago.API

	utxoLedger       *utxoledger.Manager
	accountsLedger   *accountsledger.Manager
	manaManager      *mana.Manager
	commitmentLoader func(iotago.SlotIndex) (*model.Commitment, error)

	memPool            mempool.MemPool[ledger.BlockVotePower]
	conflictDAG        conflictdag.ConflictDAG[iotago.TransactionID, iotago.OutputID, ledger.BlockVotePower]
	errorHandler       func(error)
	protocolParameters *iotago.ProtocolParameters

	decayProvider *iotago.DecayProvider

	module.Module
}

func NewProvider() module.Provider[*engine.Engine, ledger.Ledger] {
	return module.Provide(func(e *engine.Engine) ledger.Ledger {
		l := New(
			e.Storage.Ledger(),
			e.Storage.Accounts(),
			e.Storage.Commitments().Load,
			e.BlockCache.Block,
			e.Storage.AccountDiffs,
			e.API,
			e.ErrorHandler("ledger"),
		)

		// TODO: when should ledgerState be pruned?

		e.HookConstructed(func() {
			l.conflictDAG = conflictdagv1.New[iotago.TransactionID, iotago.OutputID, ledger.BlockVotePower](e.SybilProtection.OnlineCommittee())
			e.Events.ConflictDAG.LinkTo(l.conflictDAG.Events())

			l.memPool = mempoolv1.New(l.executeStardustVM, l.resolveState, e.Workers.CreateGroup("MemPool"), l.conflictDAG, mempoolv1.WithForkAllTransactions[ledger.BlockVotePower](true))
			e.EvictionState.Events.SlotEvicted.Hook(l.memPool.Evict)

			wpAccounts := e.Workers.CreateGroup("Accounts").CreatePool("trackBurnt", 1)
			e.Events.BlockGadget.BlockAccepted.Hook(l.accountsLedger.TrackBlock, event.WithWorkerPool(wpAccounts))
			e.Events.BlockGadget.BlockAccepted.Hook(l.BlockAccepted)
			e.Events.BlockGadget.BlockPreAccepted.Hook(l.blockPreAccepted)
		})
		e.HookInitialized(func() {
			l.protocolParameters = e.Storage.Settings().ProtocolParameters()
			l.decayProvider = l.protocolParameters.DecayProvider()
			l.manaManager = mana.NewManager(l.decayProvider, l.resolveAccountOutput)
			l.TriggerConstructed()

			l.accountsLedger.SetMaxCommittableAge(iotago.SlotIndex(l.protocolParameters.MaxCommitableAge))
			l.accountsLedger.SetLatestCommittedSlot(e.Storage.Settings().LatestCommitment().Index())

			l.TriggerInitialized()
		})

		return l
	})
}

func New(
	utxoStore kvstore.KVStore,
	accountsStore kvstore.KVStore,
	commitmentLoader func(iotago.SlotIndex) (*model.Commitment, error),
	blocksFunc func(id iotago.BlockID) (*blocks.Block, bool),
	slotDiffFunc func(iotago.SlotIndex) *prunable.AccountDiffs,
	apiProvider func() iotago.API,
	errorHandler func(error),
) *Ledger {
<<<<<<< HEAD
	l := &Ledger{
		apiProvider:        apiProvider,
		utxoLedger:         utxoledger.New(utxoStore, apiProvider),
		accountsLedger:     accountsledger.New(blocksFunc, slotDiffFunc, accountsStore, apiProvider(), protocolParameters.MaxCommittableAge),
		commitmentLoader:   commitmentLoader,
		conflictDAG:        conflictdagv1.New[iotago.TransactionID, iotago.OutputID, booker.BlockVotePower](committee),
		errorHandler:       errorHandler,
		protocolParameters: protocolParameters,
=======
	return &Ledger{
		apiProvider:      apiProvider,
		accountsLedger:   accountsledger.New(blocksFunc, slotDiffFunc, accountsStore, apiProvider()),
		utxoLedger:       utxoledger.New(utxoStore, apiProvider),
		commitmentLoader: commitmentLoader,
		errorHandler:     errorHandler,
>>>>>>> ddbddf41
	}
}

func (l *Ledger) OnTransactionAttached(handler func(transaction mempool.TransactionMetadata), opts ...event.Option) {
	l.memPool.OnTransactionAttached(handler, opts...)
}

func (l *Ledger) AttachTransaction(block *blocks.Block) (transactionMetadata mempool.TransactionMetadata, containsTransaction bool) {
	switch payload := block.Block().Payload.(type) {
	case mempool.Transaction:
		transactionMetadata, err := l.memPool.AttachTransaction(payload, block.ID())
		if err != nil {
			l.errorHandler(err)

			return nil, true
		}

		return transactionMetadata, true
	default:

		return nil, false
	}
}

func (l *Ledger) CommitSlot(index iotago.SlotIndex) (stateRoot iotago.Identifier, mutationRoot iotago.Identifier, accountRoot iotago.Identifier, err error) {
	ledgerIndex, err := l.utxoLedger.ReadLedgerIndex()
	if err != nil {
		return iotago.Identifier{}, iotago.Identifier{}, iotago.Identifier{}, err
	}

	if index != ledgerIndex+1 {
		panic(fmt.Errorf("there is a gap in the ledgerstate %d vs %d", ledgerIndex, index))
	}

	stateDiff := l.memPool.StateDiff(index)

	// collect outputs and allotments from the "uncompacted" stateDiff
	// outputs need to be processed in the "uncompacted" version of the state diff, as we need to be able to store
	// and retrieve intermediate outputs to show to the user
	spends, outputs, accountDiffs, err := l.processStateDiffTransactions(stateDiff)
	if err != nil {
		return iotago.Identifier{}, iotago.Identifier{}, iotago.Identifier{}, xerrors.Errorf("failed to process state diff transactions in slot %d: %w", index, err)
	}

	// Now we process the collected account changes, for that we consume the "compacted" state diff to get the overall
	// account changes at UTXO level without needing to worry about multiple spends of the same account in the same slot,
	// we only care about the initial account output to be consumed and the final account output to be created.
	// output side
	createdAccounts, consumedAccounts, destroyedAccounts, err := l.getCreatedAndConsumedAccountOutputs(stateDiff)
	if err != nil {
		return iotago.Identifier{}, iotago.Identifier{}, iotago.Identifier{}, xerrors.Errorf("failed to process outputs consumed and created in slot %d: %w", index, err)
	}

	l.prepareAccountDiffs(accountDiffs, index, consumedAccounts, createdAccounts)

	// Commit the changes
	// Update the mana manager's cache
	l.manaManager.ApplyDiff(index, destroyedAccounts, createdAccounts)

	// Update the UTXO ledger
	if err = l.utxoLedger.ApplyDiff(index, outputs, spends); err != nil {
		return iotago.Identifier{}, iotago.Identifier{}, iotago.Identifier{}, xerrors.Errorf("failed to apply diff to UTXO ledger for index %d: %w", index, err)
	}

	// Update the Accounts ledger
	if err = l.accountsLedger.ApplyDiff(index, accountDiffs, destroyedAccounts); err != nil {
		return iotago.Identifier{}, iotago.Identifier{}, iotago.Identifier{}, xerrors.Errorf("failed to apply diff to Accounts ledger for index %d: %w", index, err)
	}

	// Mark each transaction as committed so the mempool can evict it
	stateDiff.ExecutedTransactions().ForEach(func(_ iotago.TransactionID, tx mempool.TransactionMetadata) bool {
		tx.Commit()
		return true
	})

	return l.utxoLedger.StateTreeRoot(), iotago.Identifier(stateDiff.Mutations().Root()), l.accountsLedger.AccountsTreeRoot(), nil
}

func (l *Ledger) AddAccount(output *utxoledger.Output) error {
	return l.accountsLedger.AddAccount(output)
}

func (l *Ledger) AddUnspentOutput(unspentOutput *utxoledger.Output) error {
	return l.utxoLedger.AddUnspentOutput(unspentOutput)
}

func (l *Ledger) BlockAccepted(block *blocks.Block) {
	switch block.Block().Payload.(type) {
	case *iotago.Transaction:
		l.memPool.MarkAttachmentIncluded(block.ID())

	default:
		return
	}
}

func (l *Ledger) Account(accountID iotago.AccountID, optTargetIndex ...iotago.SlotIndex) (accountData *accounts.AccountData, exists bool, err error) {
	return l.accountsLedger.Account(accountID, optTargetIndex...)
}

func (l *Ledger) Output(stateRef iotago.IndexedUTXOReferencer) (*utxoledger.Output, error) {
	stateWithMetadata, err := l.memPool.StateMetadata(stateRef)
	if err != nil {
		return nil, err
	}

	switch castState := stateWithMetadata.State().(type) {
	case *utxoledger.Output:
		return castState, nil
	case *ExecutionOutput:
		txWithMetadata, exists := l.memPool.TransactionMetadata(stateRef.Ref().TransactionID())
		if !exists {
			return nil, err
		}

		earliestAttachment := txWithMetadata.EarliestIncludedAttachment()

		tx, ok := txWithMetadata.Transaction().(*iotago.Transaction)
		if !ok {
			return nil, ErrUnexpectedUnderlyingType
		}

		return utxoledger.CreateOutput(l.utxoLedger.API(), stateWithMetadata.State().OutputID(), earliestAttachment, earliestAttachment.Index(), tx.Essence.CreationTime, stateWithMetadata.State().Output()), nil
	default:
		panic("unexpected State type")
	}
}

func (l *Ledger) IsOutputUnspent(outputID iotago.OutputID) (bool, error) {
	return l.utxoLedger.IsOutputIDUnspentWithoutLocking(outputID)
}

func (l *Ledger) Spent(outputID iotago.OutputID) (*utxoledger.Spent, error) {
	return l.utxoLedger.ReadSpentForOutputIDWithoutLocking(outputID)
}

func (l *Ledger) StateDiffs(index iotago.SlotIndex) (*utxoledger.SlotDiff, error) {
	return l.utxoLedger.SlotDiffWithoutLocking(index)
}

func (l *Ledger) TransactionMetadata(transactionID iotago.TransactionID) (mempool.TransactionMetadata, bool) {
	return l.memPool.TransactionMetadata(transactionID)
}

func (l *Ledger) TransactionMetadataByAttachment(blockID iotago.BlockID) (mempool.TransactionMetadata, bool) {
	return l.memPool.TransactionMetadataByAttachment(blockID)
}

func (l *Ledger) ConflictDAG() conflictdag.ConflictDAG[iotago.TransactionID, iotago.OutputID, ledger.BlockVotePower] {
	return l.conflictDAG
}

func (l *Ledger) Import(reader io.ReadSeeker) error {
	if err := l.utxoLedger.Import(reader); err != nil {
		return errors.Wrap(err, "failed to import utxoLedger")
	}

	if err := l.accountsLedger.Import(reader); err != nil {
		return errors.Wrap(err, "failed to import accountsLedger")
	}

	return nil
}

func (l *Ledger) Export(writer io.WriteSeeker, targetIndex iotago.SlotIndex) error {
	if err := l.utxoLedger.Export(writer, targetIndex); err != nil {
		return errors.Wrap(err, "failed to export utxoLedger")
	}

	if err := l.accountsLedger.Export(writer, targetIndex); err != nil {
		return errors.Wrap(err, "failed to export accountsLedger")
	}

	return nil
}

func (l *Ledger) Shutdown() {
	l.TriggerStopped()
	l.conflictDAG.Shutdown()
}

// Process the collected account changes. The consumedAccounts and createdAccounts maps only contain outputs with a
// BIC feature, so allotments made to account without a BIC feature are not tracked here, and they are burned as a result.
// There are 3 possible cases:
// 1. The account was only consumed but not created in this slot, therefore, it is marked as destroyed, and its latest
// state is stored as diff to allow a rollback.
// 2. The account was consumed and created in the same slot, the account was transitioned, and we have to store the
// changes in the diff.
// 3. The account was only created in this slot, in this case we need to track the output's values as the diff.
func (l *Ledger) prepareAccountDiffs(accountDiffs map[iotago.AccountID]*prunable.AccountDiff, index iotago.SlotIndex, consumedAccounts map[iotago.AccountID]*utxoledger.Output, createdAccounts map[iotago.AccountID]*utxoledger.Output) {
	for consumedAccountID, consumedOutput := range consumedAccounts {
		// We might have had an allotment on this account, and the diff already exists
		accountDiff, exists := accountDiffs[consumedAccountID]
		if !exists {
			accountDiff = prunable.NewAccountDiff()
			accountDiffs[consumedAccountID] = accountDiff
		}

		// Obtain account state at the current latest committed slot, which is index-1
		accountData, exists, err := l.accountsLedger.Account(consumedAccountID, index-1)
		if err != nil {
			panic(fmt.Errorf("error loading account %s in slot %d: %w", consumedAccountID, index-1, err))
		}
		if !exists {
			panic(fmt.Errorf("could not find destroyed account %s in slot %d", consumedAccountID, index-1))
		}

		// case 1. the account was destroyed, the diff will be created inside accountLedger on account deletion
		// case 2. the account was transitioned, fill in the diff with the delta information
		// Change and PreviousUpdatedTime are either 0 if we did not have an allotment for this account, or we already
		// have some values from the allotment, so no need to set them explicitly.
		createdOutput, accountTransitioned := createdAccounts[consumedAccountID]
		if !accountTransitioned {
			continue
		}
		accountDiff.NewOutputID = createdOutput.OutputID()
		accountDiff.PreviousOutputID = consumedOutput.OutputID()

		oldPubKeysSet := accountData.PubKeys
		newPubKeysSet := advancedset.New[ed25519.PublicKey]()
		for _, pubKey := range createdOutput.Output().FeatureSet().BlockIssuer().BlockIssuerKeys {
			newPubKeysSet.Add(ed25519.PublicKey(pubKey))
		}

		// Add public keys that are not in the old set
		accountDiff.PubKeysAdded = newPubKeysSet.Filter(func(key ed25519.PublicKey) bool {
			return !oldPubKeysSet.Has(key)
		}).Slice()

		// Remove the keys that are not in the new set
		accountDiff.PubKeysRemoved = oldPubKeysSet.Filter(func(key ed25519.PublicKey) bool {
			return !newPubKeysSet.Has(key)
		}).Slice()
	}

	// case 3. the account was created, fill in the diff with the information of the created output.
	for createdAccountID, createdOutput := range createdAccounts {
		// If it is also consumed we are in case 2 that was handled above.
		if _, exists := consumedAccounts[createdAccountID]; exists {
			continue
		}

		// We might have had an allotment on this account, and the diff already exists
		accountDiff, exists := accountDiffs[createdAccountID]
		if !exists {
			accountDiff = prunable.NewAccountDiff()
			accountDiffs[createdAccountID] = accountDiff
		}
		// Change and PreviousUpdatedTime are either 0 if we did not have an allotment for this account, or we already
		// have some values from the allotment, so no need to set them explicitly.
		accountDiff.NewOutputID = createdOutput.OutputID()
		accountDiff.PreviousOutputID = iotago.OutputID{}
		accountDiff.PubKeysAdded = lo.Map(createdOutput.Output().FeatureSet().BlockIssuer().BlockIssuerKeys, func(pk cryptoed25519.PublicKey) ed25519.PublicKey { return ed25519.PublicKey(pk) })
	}
}

func (l *Ledger) getCreatedAndConsumedAccountOutputs(stateDiff mempool.StateDiff) (createdAccounts map[iotago.AccountID]*utxoledger.Output, consumedAccounts map[iotago.AccountID]*utxoledger.Output, destroyedAccounts *advancedset.AdvancedSet[iotago.AccountID], err error) {
	createdAccounts = make(map[iotago.AccountID]*utxoledger.Output)
	consumedAccounts = make(map[iotago.AccountID]*utxoledger.Output)
	destroyedAccounts = advancedset.New[iotago.AccountID]()

	stateDiff.CreatedStates().ForEachKey(func(outputID iotago.OutputID) bool {
		createdOutput, errOutput := l.Output(outputID.UTXOInput())
		if errOutput != nil {
			err = xerrors.Errorf("failed to retrieve output %s: %w", outputID, errOutput)
			return false
		}

		if createdOutput.OutputType() == iotago.OutputAccount {
			createdAccount, _ := createdOutput.Output().(*iotago.AccountOutput)

			// Skip if the account doesn't have a BIC feature.
			if createdAccount.FeatureSet().BlockIssuer() == nil {
				return true
			}

			accountID := createdAccount.AccountID
			if accountID.Empty() {
				accountID = iotago.AccountIDFromOutputID(outputID)
			}

			createdAccounts[accountID] = createdOutput
		}

		return true
	})

	if err != nil {
		return nil, nil, nil, xerrors.Errorf("error while processing created states: %w", err)
	}

	// input side
	stateDiff.DestroyedStates().ForEachKey(func(outputID iotago.OutputID) bool {
		spentOutput, errOutput := l.Output(outputID.UTXOInput())
		if errOutput != nil {
			err = xerrors.Errorf("failed to retrieve output %s: %w", outputID, errOutput)
			return false
		}

		if spentOutput.OutputType() == iotago.OutputAccount {
			consumedAccount, _ := spentOutput.Output().(*iotago.AccountOutput)
			// Skip if the account doesn't have a BIC feature.
			if consumedAccount.FeatureSet().BlockIssuer() == nil {
				return true
			}
			consumedAccounts[consumedAccount.AccountID] = spentOutput

			// if we have consumed accounts that are not created in the same slot, we need to track them as destroyed
			if _, exists := createdAccounts[consumedAccount.AccountID]; !exists {
				destroyedAccounts.Add(consumedAccount.AccountID)
			}
		}

		return true
	})

	if err != nil {
		return nil, nil, nil, xerrors.Errorf("error while processing created states: %w", err)
	}

	return createdAccounts, consumedAccounts, destroyedAccounts, nil
}

func (l *Ledger) processStateDiffTransactions(stateDiff mempool.StateDiff) (spends utxoledger.Spents, outputs utxoledger.Outputs, accountDiffs map[iotago.AccountID]*prunable.AccountDiff, err error) {
	accountDiffs = make(map[iotago.AccountID]*prunable.AccountDiff)

	stateDiff.ExecutedTransactions().ForEach(func(txID iotago.TransactionID, txWithMeta mempool.TransactionMetadata) bool {
		tx, ok := txWithMeta.Transaction().(*iotago.Transaction)
		if !ok {
			err = ErrUnexpectedUnderlyingType
			return false
		}
		txCreationTime := tx.Essence.CreationTime

		inputRefs, errInput := tx.Inputs()
		if errInput != nil {
			err = xerrors.Errorf("failed to retrieve inputs of %s: %w", txID, errInput)
			return false
		}

		// process outputs
		{
			// input side
			for _, inputRef := range inputRefs {
				inputState, outputErr := l.Output(inputRef)
				if outputErr != nil {
					err = xerrors.Errorf("failed to retrieve outputs of %s: %w", txID, errInput)
					return false
				}

				spend := utxoledger.NewSpent(inputState, txWithMeta.ID(), stateDiff.Index())
				spends = append(spends, spend)
			}

			// output side
			txWithMeta.Outputs().Range(func(stateMetadata mempool.StateMetadata) {
				output := utxoledger.CreateOutput(l.utxoLedger.API(), stateMetadata.State().OutputID(), txWithMeta.EarliestIncludedAttachment(), stateDiff.Index(), txCreationTime, stateMetadata.State().Output())
				outputs = append(outputs, output)
			})
		}

		// process allotments
		{
			for _, allotment := range tx.Essence.Allotments {
				accountDiff, exists := accountDiffs[allotment.AccountID]
				if !exists {
					// allotments won't change the outputID of the Account, so the diff defaults to empty new and previous outputIDs
					accountDiff = prunable.NewAccountDiff()
					accountDiffs[allotment.AccountID] = accountDiff
				}
				accountData, exists, accountErr := l.accountsLedger.Account(allotment.AccountID)
				if accountErr != nil {
					panic(fmt.Errorf("error loading account %s in slot %d: %w", allotment.AccountID, stateDiff.Index()-1, accountErr))
				}
				// if the account does not exist in our AccountsLedger it means it doesn't have a BIC feature, so
				// we burn this allotment.
				if !exists {
					continue
				}

				accountDiff.Change += int64(allotment.Value)
				accountDiff.PreviousUpdatedTime = accountData.Credits.UpdateTime

				// we are not transitioning the allotted account, so the new and previous outputIDs are the same
				accountDiff.NewOutputID = accountData.OutputID
				accountDiff.PreviousOutputID = accountData.OutputID
			}
		}

		return true
	})

	return spends, outputs, accountDiffs, nil
}

func (l *Ledger) resolveAccountOutput(accountID iotago.AccountID, slotIndex iotago.SlotIndex) (*utxoledger.Output, error) {
	accountMetadata, _, err := l.accountsLedger.Account(accountID, slotIndex)
	if err != nil {
		return nil, xerrors.Errorf("could not get account information for account %s in slot %d: %w", accountID, slotIndex, err)
	}

	l.utxoLedger.ReadLockLedger()
	defer l.utxoLedger.ReadUnlockLedger()

	isUnspent, err := l.utxoLedger.IsOutputIDUnspentWithoutLocking(accountMetadata.OutputID)
	if err != nil {
		return nil, xerrors.Errorf("error while checking account output %s is unspent: %w", accountMetadata.OutputID, err)
	}
	if !isUnspent {
		return nil, xerrors.Errorf("unspent account output %s not found: %w", accountMetadata.OutputID, mempool.ErrStateNotFound)
	}

	accountOutput, err := l.utxoLedger.ReadOutputByOutputIDWithoutLocking(accountMetadata.OutputID)
	if err != nil {
		return nil, xerrors.Errorf("error while retrieving account output %s: %w", accountMetadata.OutputID, err)
	}

	return accountOutput, nil
}

func (l *Ledger) resolveState(stateRef iotago.IndexedUTXOReferencer) *promise.Promise[mempool.State] {
	p := promise.New[mempool.State]()

	l.utxoLedger.ReadLockLedger()
	defer l.utxoLedger.ReadUnlockLedger()

	isUnspent, err := l.utxoLedger.IsOutputIDUnspentWithoutLocking(stateRef.Ref())
	if err != nil {
		p.Reject(xerrors.Errorf("error while retrieving output %s: %w", stateRef.Ref(), err))
	}

	if !isUnspent {
		p.Reject(xerrors.Errorf("unspent output %s not found: %w", stateRef.Ref(), mempool.ErrStateNotFound))
	}

	// possible to cast `stateRef` to more specialized interfaces here, e.g. for DustOutput
	output, err := l.utxoLedger.ReadOutputByOutputID(stateRef.Ref())

	if err != nil {
		p.Reject(xerrors.Errorf("output %s not found: %w", stateRef.Ref(), mempool.ErrStateNotFound))
	} else {
		p.Resolve(output)
	}

	return p
}

func (l *Ledger) blockPreAccepted(block *blocks.Block) {
	votePower := ledger.NewBlockVotePower(block.ID(), block.Block().IssuingTime)
	if err := l.conflictDAG.CastVotes(vote.NewVote(block.Block().IssuerID, votePower), block.ConflictIDs()); err != nil {
		// TODO: here we need to check what kind of error and potentially mark the block as invalid.
		//  Do we track witness weight of invalid blocks?
		l.errorHandler(errors.Wrapf(err, "failed to cast votes for block %s", block.ID()))
	}
}

func (l *Ledger) IsBlockIssuerAllowed(block *iotago.Block) bool {
	blockSlotIndex := l.protocolParameters.SlotTimeProvider().IndexFromTime(block.IssuingTime)
	bicSlot := blockSlotIndex - iotago.SlotIndex(l.protocolParameters.MaxCommitableAge)
	account, exists, err := l.accountsLedger.Account(block.IssuerID, bicSlot)
	if err != nil {
		return false
	}
	if !exists {
		return false
	}
	if account.BlockIssuanceCredits().Value < 0 {
		return false
	}
	return true
}

func (l *Ledger) ManaManager() *mana.Manager {
	return l.manaManager
}<|MERGE_RESOLUTION|>--- conflicted
+++ resolved
@@ -84,7 +84,7 @@
 			l.manaManager = mana.NewManager(l.decayProvider, l.resolveAccountOutput)
 			l.TriggerConstructed()
 
-			l.accountsLedger.SetMaxCommittableAge(iotago.SlotIndex(l.protocolParameters.MaxCommitableAge))
+			l.accountsLedger.SetMaxCommittableAge(iotago.SlotIndex(l.protocolParameters.MaxCommittableAge))
 			l.accountsLedger.SetLatestCommittedSlot(e.Storage.Settings().LatestCommitment().Index())
 
 			l.TriggerInitialized()
@@ -103,23 +103,12 @@
 	apiProvider func() iotago.API,
 	errorHandler func(error),
 ) *Ledger {
-<<<<<<< HEAD
-	l := &Ledger{
-		apiProvider:        apiProvider,
-		utxoLedger:         utxoledger.New(utxoStore, apiProvider),
-		accountsLedger:     accountsledger.New(blocksFunc, slotDiffFunc, accountsStore, apiProvider(), protocolParameters.MaxCommittableAge),
-		commitmentLoader:   commitmentLoader,
-		conflictDAG:        conflictdagv1.New[iotago.TransactionID, iotago.OutputID, booker.BlockVotePower](committee),
-		errorHandler:       errorHandler,
-		protocolParameters: protocolParameters,
-=======
 	return &Ledger{
 		apiProvider:      apiProvider,
 		accountsLedger:   accountsledger.New(blocksFunc, slotDiffFunc, accountsStore, apiProvider()),
 		utxoLedger:       utxoledger.New(utxoStore, apiProvider),
 		commitmentLoader: commitmentLoader,
 		errorHandler:     errorHandler,
->>>>>>> ddbddf41
 	}
 }
 
