package ledger

import (
	cryptoed25519 "crypto/ed25519"
	"fmt"
	"io"

	"github.com/pkg/errors"
	"golang.org/x/xerrors"

	"github.com/iotaledger/hive.go/crypto/ed25519"
	"github.com/iotaledger/hive.go/ds/advancedset"
	"github.com/iotaledger/hive.go/kvstore"
	"github.com/iotaledger/hive.go/lo"
	"github.com/iotaledger/hive.go/runtime/event"
	"github.com/iotaledger/hive.go/runtime/module"
	"github.com/iotaledger/iota-core/pkg/core/promise"
	"github.com/iotaledger/iota-core/pkg/core/vote"
	"github.com/iotaledger/iota-core/pkg/model"
	"github.com/iotaledger/iota-core/pkg/protocol/engine"
	"github.com/iotaledger/iota-core/pkg/protocol/engine/accounts"
	"github.com/iotaledger/iota-core/pkg/protocol/engine/accounts/accountsledger"
	"github.com/iotaledger/iota-core/pkg/protocol/engine/accounts/mana"
	"github.com/iotaledger/iota-core/pkg/protocol/engine/blocks"
	"github.com/iotaledger/iota-core/pkg/protocol/engine/ledger"
	"github.com/iotaledger/iota-core/pkg/protocol/engine/mempool"
	"github.com/iotaledger/iota-core/pkg/protocol/engine/mempool/conflictdag"
	"github.com/iotaledger/iota-core/pkg/protocol/engine/mempool/conflictdag/conflictdagv1"
	mempoolv1 "github.com/iotaledger/iota-core/pkg/protocol/engine/mempool/v1"
	"github.com/iotaledger/iota-core/pkg/protocol/engine/utxoledger"
	"github.com/iotaledger/iota-core/pkg/protocol/sybilprotection"
	"github.com/iotaledger/iota-core/pkg/storage/prunable"
	iotago "github.com/iotaledger/iota.go/v4"
)

var ErrUnexpectedUnderlyingType = errors.New("unexpected underlying type provided by the interface")

type Ledger struct {
	events *ledger.Events

	apiProvider func() iotago.API

	utxoLedger       *utxoledger.Manager
	accountsLedger   *accountsledger.Manager
	manaManager      *mana.Manager
	sybilProtection  sybilprotection.SybilProtection
	commitmentLoader func(iotago.SlotIndex) (*model.Commitment, error)

	memPool            mempool.MemPool[ledger.BlockVoteRank]
	conflictDAG        conflictdag.ConflictDAG[iotago.TransactionID, iotago.OutputID, ledger.BlockVoteRank]
	errorHandler       func(error)
	protocolParameters *iotago.ProtocolParameters

	manaDecayProvider *iotago.ManaDecayProvider

	module.Module
}

func NewProvider() module.Provider[*engine.Engine, ledger.Ledger] {
	return module.Provide(func(e *engine.Engine) ledger.Ledger {
		l := New(
			e.Storage.Ledger(),
			e.Storage.Accounts(),
			e.Storage.Commitments().Load,
			e.BlockCache.Block,
			e.Storage.AccountDiffs,
			e.API,
			e.SybilProtection,
			e.ErrorHandler("ledger"),
		)

		// TODO: when should ledgerState be pruned?

		e.HookConstructed(func() {
			// TODO: create an Init method that is called with all additional dependencies on e.HookInitialized()
			e.Events.Ledger.LinkTo(l.events)
			l.conflictDAG = conflictdagv1.New[iotago.TransactionID, iotago.OutputID, ledger.BlockVoteRank](l.sybilProtection.SeatManager().OnlineCommittee().Size)
			e.Events.ConflictDAG.LinkTo(l.conflictDAG.Events())

			l.memPool = mempoolv1.New(l.executeStardustVM, l.resolveState, e.Workers.CreateGroup("MemPool"), l.conflictDAG, mempoolv1.WithForkAllTransactions[ledger.BlockVoteRank](true))
			e.EvictionState.Events.SlotEvicted.Hook(l.memPool.Evict)
		})
		e.Storage.Settings().HookInitialized(func() {
			l.protocolParameters = e.Storage.Settings().ProtocolParameters()
			l.manaDecayProvider = l.protocolParameters.ManaDecayProvider()
			l.manaManager = mana.NewManager(l.manaDecayProvider, l.resolveAccountOutput)
			l.accountsLedger.SetCommitmentEvictionAge(l.protocolParameters.EvictionAge)
			l.accountsLedger.SetLatestCommittedSlot(e.Storage.Settings().LatestCommitment().Index())

			l.TriggerConstructed()

			wp := e.Workers.CreateGroup("Ledger").CreatePool("BlockAccepted", 1)
			e.Events.BlockGadget.BlockAccepted.Hook(func(block *blocks.Block) {
				l.accountsLedger.TrackBlock(block)
				l.BlockAccepted(block)
				l.sybilProtection.BlockAccepted(block)
				l.events.BlockProcessed.Trigger(block)
			}, event.WithWorkerPool(wp))

			e.Events.BlockGadget.BlockPreAccepted.Hook(l.blockPreAccepted)

			l.TriggerConstructed()
			l.TriggerInitialized()
		})

		return l
	})
}

func New(
	utxoStore,
	accountsStore kvstore.KVStore,
	commitmentLoader func(iotago.SlotIndex) (*model.Commitment, error),
	blocksFunc func(id iotago.BlockID) (*blocks.Block, bool),
	slotDiffFunc func(iotago.SlotIndex) *prunable.AccountDiffs,
	apiProvider func() iotago.API,
	sybilProtection sybilprotection.SybilProtection,
	errorHandler func(error),
) *Ledger {
	return &Ledger{
		events:           ledger.NewEvents(),
		apiProvider:      apiProvider,
		accountsLedger:   accountsledger.New(blocksFunc, slotDiffFunc, accountsStore),
		utxoLedger:       utxoledger.New(utxoStore, apiProvider),
		commitmentLoader: commitmentLoader,
		sybilProtection:  sybilProtection,
		errorHandler:     errorHandler,
		conflictDAG:      conflictdagv1.New[iotago.TransactionID, iotago.OutputID, ledger.BlockVoteRank](sybilProtection.SeatManager().OnlineCommittee().Size),
	}
}

func (l *Ledger) OnTransactionAttached(handler func(transaction mempool.TransactionMetadata), opts ...event.Option) {
	l.memPool.OnTransactionAttached(handler, opts...)
}

func (l *Ledger) AttachTransaction(block *blocks.Block) (transactionMetadata mempool.TransactionMetadata, containsTransaction bool) {
	switch payload := block.Block().Payload.(type) {
	case mempool.Transaction:
		transactionMetadata, err := l.memPool.AttachTransaction(payload, block.ID())
		if err != nil {
			l.errorHandler(err)

			return nil, true
		}

		return transactionMetadata, true
	default:

		return nil, false
	}
}

func (l *Ledger) CommitSlot(index iotago.SlotIndex) (stateRoot iotago.Identifier, mutationRoot iotago.Identifier, accountRoot iotago.Identifier, err error) {
	ledgerIndex, err := l.utxoLedger.ReadLedgerIndex()
	if err != nil {
		return iotago.Identifier{}, iotago.Identifier{}, iotago.Identifier{}, err
	}

	if index != ledgerIndex+1 {
		panic(fmt.Errorf("there is a gap in the ledgerstate %d vs %d", ledgerIndex, index))
	}

	stateDiff := l.memPool.StateDiff(index)

	// collect outputs and allotments from the "uncompacted" stateDiff
	// outputs need to be processed in the "uncompacted" version of the state diff, as we need to be able to store
	// and retrieve intermediate outputs to show to the user
	spends, outputs, accountDiffs, err := l.processStateDiffTransactions(stateDiff)
	if err != nil {
		return iotago.Identifier{}, iotago.Identifier{}, iotago.Identifier{}, xerrors.Errorf("failed to process state diff transactions in slot %d: %w", index, err)
	}

	// Now we process the collected account changes, for that we consume the "compacted" state diff to get the overall
	// account changes at UTXO level without needing to worry about multiple spends of the same account in the same slot,
	// we only care about the initial account output to be consumed and the final account output to be created.
	// output side
	createdAccounts, consumedAccounts, destroyedAccounts, err := l.processCreatedAndConsumedAccountOutputs(stateDiff, accountDiffs)
	if err != nil {
		return iotago.Identifier{}, iotago.Identifier{}, iotago.Identifier{}, xerrors.Errorf("failed to process outputs consumed and created in slot %d: %w", index, err)
	}

	l.prepareAccountDiffs(accountDiffs, index, consumedAccounts, createdAccounts)

	// Commit the changes
	// Update the mana manager's cache
	l.manaManager.ApplyDiff(index, destroyedAccounts, createdAccounts)

	// Update the UTXO ledger
	if err = l.utxoLedger.ApplyDiff(index, outputs, spends); err != nil {
		return iotago.Identifier{}, iotago.Identifier{}, iotago.Identifier{}, xerrors.Errorf("failed to apply diff to UTXO ledger for index %d: %w", index, err)
	}

	// Update the Accounts ledger
	if err = l.accountsLedger.ApplyDiff(index, accountDiffs, destroyedAccounts); err != nil {
		return iotago.Identifier{}, iotago.Identifier{}, iotago.Identifier{}, xerrors.Errorf("failed to apply diff to Accounts ledger for index %d: %w", index, err)
	}

	// Mark each transaction as committed so the mempool can evict it
	stateDiff.ExecutedTransactions().ForEach(func(_ iotago.TransactionID, tx mempool.TransactionMetadata) bool {
		tx.Commit()
		return true
	})

	return l.utxoLedger.StateTreeRoot(), iotago.Identifier(stateDiff.Mutations().Root()), l.accountsLedger.AccountsTreeRoot(), nil
}

func (l *Ledger) AddAccount(output *utxoledger.Output) error {
	return l.accountsLedger.AddAccount(output)
}

func (l *Ledger) AddUnspentOutput(unspentOutput *utxoledger.Output) error {
	return l.utxoLedger.AddUnspentOutput(unspentOutput)
}

func (l *Ledger) BlockAccepted(block *blocks.Block) {
	switch block.Block().Payload.(type) {
	case *iotago.Transaction:
		l.memPool.MarkAttachmentIncluded(block.ID())

	default:
		return
	}
}

func (l *Ledger) Account(accountID iotago.AccountID, targetIndex iotago.SlotIndex) (accountData *accounts.AccountData, exists bool, err error) {
	return l.accountsLedger.Account(accountID, targetIndex)
}

func (l *Ledger) Output(stateRef iotago.IndexedUTXOReferencer) (*utxoledger.Output, error) {
	stateWithMetadata, err := l.memPool.StateMetadata(stateRef)
	if err != nil {
		return nil, err
	}

	switch castState := stateWithMetadata.State().(type) {
	case *utxoledger.Output:
		return castState, nil
	case *ExecutionOutput:
		txWithMetadata, exists := l.memPool.TransactionMetadata(stateRef.Ref().TransactionID())
		if !exists {
			return nil, err
		}

		earliestAttachment := txWithMetadata.EarliestIncludedAttachment()

		tx, ok := txWithMetadata.Transaction().(*iotago.Transaction)
		if !ok {
			return nil, ErrUnexpectedUnderlyingType
		}

		return utxoledger.CreateOutput(l.utxoLedger.API(), stateWithMetadata.State().OutputID(), earliestAttachment, earliestAttachment.Index(), tx.Essence.CreationTime, stateWithMetadata.State().Output()), nil
	default:
		panic("unexpected State type")
	}
}

func (l *Ledger) IsOutputUnspent(outputID iotago.OutputID) (bool, error) {
	return l.utxoLedger.IsOutputIDUnspentWithoutLocking(outputID)
}

func (l *Ledger) Spent(outputID iotago.OutputID) (*utxoledger.Spent, error) {
	return l.utxoLedger.ReadSpentForOutputIDWithoutLocking(outputID)
}

func (l *Ledger) StateDiffs(index iotago.SlotIndex) (*utxoledger.SlotDiff, error) {
	return l.utxoLedger.SlotDiffWithoutLocking(index)
}

func (l *Ledger) TransactionMetadata(transactionID iotago.TransactionID) (mempool.TransactionMetadata, bool) {
	return l.memPool.TransactionMetadata(transactionID)
}

func (l *Ledger) TransactionMetadataByAttachment(blockID iotago.BlockID) (mempool.TransactionMetadata, bool) {
	return l.memPool.TransactionMetadataByAttachment(blockID)
}

func (l *Ledger) ConflictDAG() conflictdag.ConflictDAG[iotago.TransactionID, iotago.OutputID, ledger.BlockVoteRank] {
	return l.conflictDAG
}

func (l *Ledger) Import(reader io.ReadSeeker) error {
	if err := l.utxoLedger.Import(reader); err != nil {
		return errors.Wrap(err, "failed to import utxoLedger")
	}

	if err := l.accountsLedger.Import(reader); err != nil {
		return errors.Wrap(err, "failed to import accountsLedger")
	}

<<<<<<< HEAD
=======
	if err := l.epochGadget.Import(reader); err != nil {
		return errors.Wrap(err, "failed to import epochGadget")
	}

>>>>>>> 95ecfbe4
	return nil
}

func (l *Ledger) Export(writer io.WriteSeeker, targetIndex iotago.SlotIndex) error {
	if err := l.utxoLedger.Export(writer, targetIndex); err != nil {
		return errors.Wrap(err, "failed to export utxoLedger")
	}

	if err := l.accountsLedger.Export(writer, targetIndex); err != nil {
		return errors.Wrap(err, "failed to export accountsLedger")
	}

<<<<<<< HEAD
=======
	if err := l.epochGadget.Export(writer, targetIndex); err != nil {
		return errors.Wrap(err, "failed to export epochGadget")
	}

>>>>>>> 95ecfbe4
	return nil
}

func (l *Ledger) Shutdown() {
	l.TriggerStopped()
	l.conflictDAG.Shutdown()
}

// Process the collected account changes. The consumedAccounts and createdAccounts maps only contain outputs with a
// BIC feature, so allotments made to account without a BIC feature are not tracked here, and they are burned as a result.
// There are 3 possible cases:
// 1. The account was only consumed but not created in this slot, therefore, it is marked as destroyed, and its latest
// state is stored as diff to allow a rollback.
// 2. The account was consumed and created in the same slot, the account was transitioned, and we have to store the
// changes in the diff.
// 3. The account was only created in this slot, in this case we need to track the output's values as the diff.
func (l *Ledger) prepareAccountDiffs(accountDiffs map[iotago.AccountID]*prunable.AccountDiff, index iotago.SlotIndex, consumedAccounts map[iotago.AccountID]*utxoledger.Output, createdAccounts map[iotago.AccountID]*utxoledger.Output) {
	for consumedAccountID, consumedOutput := range consumedAccounts {
		// We might have had an allotment on this account, and the diff already exists
		accountDiff := getAccountDiff(accountDiffs, consumedAccountID)

		// Obtain account state at the current latest committed slot, which is index-1
		accountData, exists, err := l.accountsLedger.Account(consumedAccountID, index-1)
		if err != nil {
			panic(fmt.Errorf("error loading account %s in slot %d: %w", consumedAccountID, index-1, err))
		}
		if !exists {
			panic(fmt.Errorf("could not find destroyed account %s in slot %d", consumedAccountID, index-1))
		}

		// case 1. the account was destroyed, the diff will be created inside accountLedger on account deletion
		// case 2. the account was transitioned, fill in the diff with the delta information
		// Change and PreviousUpdatedTime are either 0 if we did not have an allotment for this account, or we already
		// have some values from the allotment, so no need to set them explicitly.
		createdOutput, accountTransitioned := createdAccounts[consumedAccountID]
		if !accountTransitioned {
			// case 1.
			continue
		}
		accountDiff.NewOutputID = createdOutput.OutputID()
		accountDiff.PreviousOutputID = consumedOutput.OutputID()

		oldPubKeysSet := accountData.PubKeys
		newPubKeysSet := advancedset.New[ed25519.PublicKey]()
		for _, pubKey := range createdOutput.Output().FeatureSet().BlockIssuer().BlockIssuerKeys {
			newPubKeysSet.Add(ed25519.PublicKey(pubKey))
		}

		// Add public keys that are not in the old set
		accountDiff.PubKeysAdded = newPubKeysSet.Filter(func(key ed25519.PublicKey) bool {
			return !oldPubKeysSet.Has(key)
		}).Slice()

		// Remove the keys that are not in the new set
		accountDiff.PubKeysRemoved = oldPubKeysSet.Filter(func(key ed25519.PublicKey) bool {
			return !newPubKeysSet.Has(key)
		}).Slice()

		if stakingFeature := createdOutput.Output().FeatureSet().Staking(); stakingFeature != nil {
			// staking feature is created or updated - create the diff between the account data and new account
			accountDiff.ValidatorStakeChange = int64(stakingFeature.StakedAmount) - int64(accountData.ValidatorStake)
			accountDiff.StakeEndEpochChange = int64(stakingFeature.EndEpoch) - int64(accountData.StakeEndEpoch)
			accountDiff.FixedCostChange = int64(stakingFeature.FixedCost) - int64(accountData.FixedCost)
		} else if consumedOutput.Output().FeatureSet().Staking() != nil {
			// staking feature was removed from an account
			accountDiff.ValidatorStakeChange = -int64(accountData.ValidatorStake)
			accountDiff.StakeEndEpochChange = -int64(accountData.StakeEndEpoch)
			accountDiff.FixedCostChange = -int64(accountData.FixedCost)
		}
	}

	// case 3. the account was created, fill in the diff with the information of the created output.
	for createdAccountID, createdOutput := range createdAccounts {
		// If it is also consumed, we are in case 2 that was handled above.
		if _, exists := consumedAccounts[createdAccountID]; exists {
			continue
		}

		// We might have had an allotment on this account, and the diff already exists
		accountDiff := getAccountDiff(accountDiffs, createdAccountID)

		// Change and PreviousUpdatedTime are either 0 if we did not have an allotment for this account, or we already
		// have some values from the allotment, so no need to set them explicitly.
		accountDiff.NewOutputID = createdOutput.OutputID()
		accountDiff.PreviousOutputID = iotago.EmptyOutputID
		accountDiff.PubKeysAdded = lo.Map(createdOutput.Output().FeatureSet().BlockIssuer().BlockIssuerKeys, func(pk cryptoed25519.PublicKey) ed25519.PublicKey { return ed25519.PublicKey(pk) })

		if stakingFeature := createdOutput.Output().FeatureSet().Staking(); stakingFeature != nil {
			accountDiff.ValidatorStakeChange = int64(stakingFeature.StakedAmount)
			accountDiff.StakeEndEpochChange = int64(stakingFeature.EndEpoch)
			accountDiff.FixedCostChange = int64(stakingFeature.FixedCost)
		}
	}
}

func (l *Ledger) processCreatedAndConsumedAccountOutputs(stateDiff mempool.StateDiff, accountDiffs map[iotago.AccountID]*prunable.AccountDiff) (createdAccounts map[iotago.AccountID]*utxoledger.Output, consumedAccounts map[iotago.AccountID]*utxoledger.Output, destroyedAccounts *advancedset.AdvancedSet[iotago.AccountID], err error) {
	createdAccounts = make(map[iotago.AccountID]*utxoledger.Output)
	consumedAccounts = make(map[iotago.AccountID]*utxoledger.Output)
	destroyedAccounts = advancedset.New[iotago.AccountID]()

	createdAccountDelegation := make(map[iotago.ChainID]*iotago.DelegationOutput)

	stateDiff.CreatedStates().ForEachKey(func(outputID iotago.OutputID) bool {
		createdOutput, errOutput := l.Output(outputID.UTXOInput())
		if errOutput != nil {
			err = xerrors.Errorf("failed to retrieve output %s: %w", outputID, errOutput)
			return false
		}

		switch createdOutput.OutputType() {
		case iotago.OutputAccount:
			createdAccount, _ := createdOutput.Output().(*iotago.AccountOutput)

			// if we create an account that doesn't have a block issuer feature or staking, we don't need to track the changes.
			// the VM needs to make sure that no staking feature is created, if there was no block issuer feature.
			// TODO: do we even need to check for staking feature here if we require BlockIssuer with staking?
			if createdAccount.FeatureSet().BlockIssuer() == nil && createdAccount.FeatureSet().Staking() == nil {
				return true
			}

			accountID := createdAccount.AccountID
			if accountID.Empty() {
				accountID = iotago.AccountIDFromOutputID(outputID)
			}

			createdAccounts[accountID] = createdOutput

		case iotago.OutputDelegation:
			// the delegation output was created => determine later if we need to add the stake to the validator
			delegation, _ := createdOutput.Output().(*iotago.DelegationOutput)
			createdAccountDelegation[delegation.DelegationID] = delegation
		}

		return true
	})

	if err != nil {
		return nil, nil, nil, xerrors.Errorf("error while processing created states: %w", err)
	}

	// input side
	stateDiff.DestroyedStates().ForEachKey(func(outputID iotago.OutputID) bool {
		spentOutput, errOutput := l.Output(outputID.UTXOInput())
		if errOutput != nil {
			err = xerrors.Errorf("failed to retrieve output %s: %w", outputID, errOutput)
			return false
		}

		switch spentOutput.OutputType() {
		case iotago.OutputAccount:
			consumedAccount, _ := spentOutput.Output().(*iotago.AccountOutput)
			// if we transition / destroy an account that doesn't have a block issuer feature or staking, we don't need to track the changes.
			// TODO: do we even need to check for staking feature here if we require BlockIssuer with staking?
			if consumedAccount.FeatureSet().BlockIssuer() == nil && consumedAccount.FeatureSet().Staking() == nil {
				return true
			}
			consumedAccounts[consumedAccount.AccountID] = spentOutput

			// if we have consumed accounts that are not created in the same slot, we need to track them as destroyed
			if _, exists := createdAccounts[consumedAccount.AccountID]; !exists {
				destroyedAccounts.Add(consumedAccount.AccountID)
			}

		case iotago.OutputDelegation:
			delegationOutput, _ := spentOutput.Output().(*iotago.DelegationOutput)

			// TODO: do we have a testcase that checks transitioning a delegation output twice in the same slot?
			if _, createdDelegationExists := createdAccountDelegation[delegationOutput.DelegationID]; createdDelegationExists {
				// the delegation output was created and destroyed in the same slot => do not track the delegation as newly created
				delete(createdAccountDelegation, delegationOutput.DelegationID)
			} else {
				// the delegation output was destroyed => subtract the stake from the validator account
				accountDiff := getAccountDiff(accountDiffs, delegationOutput.ValidatorID)
				accountDiff.DelegationStakeChange -= int64(delegationOutput.DelegatedAmount)
			}
		}

		return true
	})

	for _, delegationOutput := range createdAccountDelegation {
		// the delegation output was newly created and not transitioned/destroyed => add the stake to the validator account
		accountDiff := getAccountDiff(accountDiffs, delegationOutput.ValidatorID)
		accountDiff.DelegationStakeChange += int64(delegationOutput.DelegatedAmount)
	}

	if err != nil {
		return nil, nil, nil, xerrors.Errorf("error while processing created states: %w", err)
	}

	return createdAccounts, consumedAccounts, destroyedAccounts, nil
}

func (l *Ledger) processStateDiffTransactions(stateDiff mempool.StateDiff) (spends utxoledger.Spents, outputs utxoledger.Outputs, accountDiffs map[iotago.AccountID]*prunable.AccountDiff, err error) {
	accountDiffs = make(map[iotago.AccountID]*prunable.AccountDiff)

	stateDiff.ExecutedTransactions().ForEach(func(txID iotago.TransactionID, txWithMeta mempool.TransactionMetadata) bool {
		tx, ok := txWithMeta.Transaction().(*iotago.Transaction)
		if !ok {
			err = ErrUnexpectedUnderlyingType
			return false
		}
		txCreationTime := tx.Essence.CreationTime

		inputRefs, errInput := tx.Inputs()
		if errInput != nil {
			err = xerrors.Errorf("failed to retrieve inputs of %s: %w", txID, errInput)
			return false
		}

		// process outputs
		{
			// input side
			for _, inputRef := range inputRefs {
				inputState, outputErr := l.Output(inputRef)
				if outputErr != nil {
					err = xerrors.Errorf("failed to retrieve outputs of %s: %w", txID, errInput)
					return false
				}

				spend := utxoledger.NewSpent(inputState, txWithMeta.ID(), stateDiff.Index())
				spends = append(spends, spend)
			}

			// output side
			txWithMeta.Outputs().Range(func(stateMetadata mempool.StateMetadata) {
				output := utxoledger.CreateOutput(l.utxoLedger.API(), stateMetadata.State().OutputID(), txWithMeta.EarliestIncludedAttachment(), stateDiff.Index(), txCreationTime, stateMetadata.State().Output())
				outputs = append(outputs, output)
			})
		}

		// process allotments
		{
			for _, allotment := range tx.Essence.Allotments {
				// in case it didn't exist, allotments won't change the outputID of the Account,
				// so the diff defaults to empty new and previous outputIDs
				accountDiff := getAccountDiff(accountDiffs, allotment.AccountID)

				accountData, exists, accountErr := l.accountsLedger.Account(allotment.AccountID, stateDiff.Index()-1)
				if accountErr != nil {
					panic(fmt.Errorf("error loading account %s in slot %d: %w", allotment.AccountID, stateDiff.Index()-1, accountErr))
				}
				// if the account does not exist in our AccountsLedger it means it doesn't have a BIC feature, so
				// we burn this allotment.
				if !exists {
					continue
				}

				accountDiff.BICChange += iotago.BlockIssuanceCredits(allotment.Value)
				accountDiff.PreviousUpdatedTime = accountData.Credits.UpdateTime

				// we are not transitioning the allotted account, so the new and previous outputIDs are the same
				accountDiff.NewOutputID = accountData.OutputID
				accountDiff.PreviousOutputID = accountData.OutputID
			}
		}

		return true
	})

	return spends, outputs, accountDiffs, nil
}

func (l *Ledger) resolveAccountOutput(accountID iotago.AccountID, slotIndex iotago.SlotIndex) (*utxoledger.Output, error) {
	accountMetadata, _, err := l.accountsLedger.Account(accountID, slotIndex)
	if err != nil {
		return nil, xerrors.Errorf("could not get account information for account %s in slot %d: %w", accountID, slotIndex, err)
	}

	l.utxoLedger.ReadLockLedger()
	defer l.utxoLedger.ReadUnlockLedger()

	isUnspent, err := l.utxoLedger.IsOutputIDUnspentWithoutLocking(accountMetadata.OutputID)
	if err != nil {
		return nil, xerrors.Errorf("error while checking account output %s is unspent: %w", accountMetadata.OutputID, err)
	}
	if !isUnspent {
		return nil, xerrors.Errorf("unspent account output %s not found: %w", accountMetadata.OutputID, mempool.ErrStateNotFound)
	}

	accountOutput, err := l.utxoLedger.ReadOutputByOutputIDWithoutLocking(accountMetadata.OutputID)
	if err != nil {
		return nil, xerrors.Errorf("error while retrieving account output %s: %w", accountMetadata.OutputID, err)
	}

	return accountOutput, nil
}

func (l *Ledger) resolveState(stateRef iotago.IndexedUTXOReferencer) *promise.Promise[mempool.State] {
	p := promise.New[mempool.State]()

	l.utxoLedger.ReadLockLedger()
	defer l.utxoLedger.ReadUnlockLedger()

	isUnspent, err := l.utxoLedger.IsOutputIDUnspentWithoutLocking(stateRef.Ref())
	if err != nil {
		p.Reject(xerrors.Errorf("error while retrieving output %s: %w", stateRef.Ref(), err))
	}

	if !isUnspent {
		p.Reject(xerrors.Errorf("unspent output %s not found: %w", stateRef.Ref(), mempool.ErrStateNotFound))
	}

	// possible to cast `stateRef` to more specialized interfaces here, e.g. for DustOutput
	output, err := l.utxoLedger.ReadOutputByOutputID(stateRef.Ref())

	if err != nil {
		p.Reject(xerrors.Errorf("output %s not found: %w", stateRef.Ref(), mempool.ErrStateNotFound))
	} else {
		p.Resolve(output)
	}

	return p
}

func (l *Ledger) blockPreAccepted(block *blocks.Block) {
	voteRank := ledger.NewBlockVoteRank(block.ID(), block.Block().IssuingTime)

	seat, exists := l.sybilProtection.SeatManager().Committee(block.ID().Index()).GetSeat(block.Block().IssuerID)
	if !exists {
		return
	}

	if err := l.conflictDAG.CastVotes(vote.NewVote(seat, voteRank), block.ConflictIDs()); err != nil {
		// TODO: here we need to check what kind of error and potentially mark the block as invalid.
		//  Do we track witness weight of invalid blocks?
		l.errorHandler(errors.Wrapf(err, "failed to cast votes for block %s", block.ID()))
	}
}

func getAccountDiff(accountDiffs map[iotago.AccountID]*prunable.AccountDiff, accountID iotago.AccountID) *prunable.AccountDiff {
	accountDiff, exists := accountDiffs[accountID]
	if !exists {
		// initialize the account diff because it didn't exist before
		accountDiff = prunable.NewAccountDiff()
		accountDiffs[accountID] = accountDiff
	}

	return accountDiff
}<|MERGE_RESOLUTION|>--- conflicted
+++ resolved
@@ -287,13 +287,6 @@
 		return errors.Wrap(err, "failed to import accountsLedger")
 	}
 
-<<<<<<< HEAD
-=======
-	if err := l.epochGadget.Import(reader); err != nil {
-		return errors.Wrap(err, "failed to import epochGadget")
-	}
-
->>>>>>> 95ecfbe4
 	return nil
 }
 
@@ -306,13 +299,6 @@
 		return errors.Wrap(err, "failed to export accountsLedger")
 	}
 
-<<<<<<< HEAD
-=======
-	if err := l.epochGadget.Export(writer, targetIndex); err != nil {
-		return errors.Wrap(err, "failed to export epochGadget")
-	}
-
->>>>>>> 95ecfbe4
 	return nil
 }
 
