--- conflicted
+++ resolved
@@ -34,28 +34,16 @@
 
 func NewAccountData(id iotago.AccountID, opts ...options.Option[AccountData]) *AccountData {
 	return options.Apply(&AccountData{
-<<<<<<< HEAD
-		ID:              id,
-		Credits:         &BlockIssuanceCredits{},
-		ExpirySlot:      0,
-		OutputID:        iotago.EmptyOutputID,
-		BlockIssuerKeys: ds.NewSet[iotago.BlockIssuerKey](),
-		ValidatorStake:  0,
-		DelegationStake: 0,
-		FixedCost:       0,
-		StakeEndEpoch:   0,
-=======
 		ID:                                    id,
 		Credits:                               &BlockIssuanceCredits{},
 		ExpirySlot:                            0,
 		OutputID:                              iotago.EmptyOutputID,
-		PubKeys:                               ds.NewSet[ed25519.PublicKey](),
+		BlockIssuerKeys:                       ds.NewSet[iotago.BlockIssuerKey](),
 		ValidatorStake:                        0,
 		DelegationStake:                       0,
 		FixedCost:                             0,
 		StakeEndEpoch:                         0,
 		LatestSupportedProtocolVersionAndHash: model.VersionAndHash{},
->>>>>>> e4e8c805
 	}, opts)
 }
 
