--- conflicted
+++ resolved
@@ -58,11 +58,7 @@
 
 		mana, err = m.getMana(accountID, output, slot)
 		if err != nil {
-<<<<<<< HEAD
-			return 0, ierrors.Wrapf(err, "overflow when adding stored mana (%d) and decayed BIC (%d) for account %s", output.StoredMana(), decayedBIC, accountID)
-=======
 			return 0, ierrors.Wrapf(err, "failed to calculate mana for %s in slot %s", accountID, slot)
->>>>>>> 926bf11b
 		}
 
 		// If it did not exist in cache, then add an entry to cache.
