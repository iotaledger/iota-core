--- conflicted
+++ resolved
@@ -60,12 +60,8 @@
 			TokenSupply:           utils.RandAmount(),
 			GenesisUnixTimestamp:  time.Now().Unix(),
 			SlotDurationInSeconds: 10,
-<<<<<<< HEAD
-			MaxCommittableAge:     10,
-=======
 			EvictionAge:           10,
 			LivenessThreshold:     3,
->>>>>>> e479cb54
 		},
 
 		blocks:                   memstorage.NewIndexedStorage[iotago.SlotIndex, iotago.BlockID, *blocks.Block](),
@@ -101,11 +97,7 @@
 	}
 
 	manager := accountsledger.New(blockFunc, slotDiffFunc, mapdb.NewMapDB(), t.API())
-<<<<<<< HEAD
-	manager.SetMaxCommittableAge(iotago.SlotIndex(t.ProtocolParameters.MaxCommittableAge))
-=======
 	manager.SetLivenessThreshold(t.ProtocolParameters.LivenessThreshold)
->>>>>>> e479cb54
 
 	return manager
 }
