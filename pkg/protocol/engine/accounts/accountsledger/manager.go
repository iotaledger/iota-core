package accountsledger

import (
	"github.com/iotaledger/hive.go/ads"
	"github.com/iotaledger/hive.go/core/safemath"
	"github.com/iotaledger/hive.go/ds"
	"github.com/iotaledger/hive.go/ds/shrinkingmap"
	"github.com/iotaledger/hive.go/ierrors"
	"github.com/iotaledger/hive.go/kvstore"
	"github.com/iotaledger/hive.go/runtime/module"
	"github.com/iotaledger/hive.go/runtime/options"
	"github.com/iotaledger/hive.go/runtime/syncutils"
	"github.com/iotaledger/iota-core/pkg/model"
	"github.com/iotaledger/iota-core/pkg/protocol/engine/accounts"
	"github.com/iotaledger/iota-core/pkg/protocol/engine/blocks"
	"github.com/iotaledger/iota-core/pkg/protocol/engine/utxoledger"
	"github.com/iotaledger/iota-core/pkg/storage/prunable/slotstore"
	iotago "github.com/iotaledger/iota.go/v4"
	"github.com/iotaledger/iota.go/v4/api"
)

// Manager is a Block Issuer Credits module responsible for tracking block issuance credit balances.
type Manager struct {
	apiProvider api.Provider
	// blockBurns keep tracks of the block issues up to the LatestCommittedSlot. They are used to deduct the burned
	// amount from the account's credits upon slot commitment.
	blockBurns *shrinkingmap.ShrinkingMap[iotago.SlotIndex, ds.Set[iotago.BlockID]]

	// latestCommittedSlot is where the Account tree is kept at.
	latestCommittedSlot iotago.SlotIndex

	// accountsTree represents the Block Issuer data vector for all registered accounts that have a block issuer feature
	// at the latest committed slot, it is updated on the slot commitment.
	accountsTree ads.Map[iotago.AccountID, *accounts.AccountData]

	// TODO: add in memory shrink version of the slot diffs
	// slot diffs for the Account between [LatestCommittedSlot - MCA, LatestCommittedSlot].
	slotDiff func(iotago.SlotIndex) *slotstore.AccountDiffs

	// block is a function that returns a block from the cache or from the database.
	block func(id iotago.BlockID) (*blocks.Block, bool)

	mutex syncutils.RWMutex

	module.Module
}

func New(
	apiProvider api.Provider,
	blockFunc func(id iotago.BlockID) (*blocks.Block, bool),
	slotDiffFunc func(iotago.SlotIndex) *slotstore.AccountDiffs,
	accountsStore kvstore.KVStore,
) *Manager {
	return &Manager{
		apiProvider: apiProvider,
		blockBurns:  shrinkingmap.New[iotago.SlotIndex, ds.Set[iotago.BlockID]](),
		accountsTree: ads.NewMap(accountsStore,
			iotago.Identifier.Bytes,
			iotago.IdentifierFromBytes,
			(*accounts.AccountData).Bytes,
			func(bytes []byte) (object *accounts.AccountData, consumed int, err error) {
				a := new(accounts.AccountData)
				consumed, err = a.FromBytes(bytes)

				return a, consumed, err
			}),
		block:    blockFunc,
		slotDiff: slotDiffFunc,
	}
}

func (m *Manager) Shutdown() {
	m.TriggerStopped()
}

func (m *Manager) SetLatestCommittedSlot(index iotago.SlotIndex) {
	m.mutex.Lock()
	defer m.mutex.Unlock()

	m.latestCommittedSlot = index
}

// TrackBlock adds the block to the blockBurns set to deduct the burn from credits upon slot commitment.
func (m *Manager) TrackBlock(block *blocks.Block) {
	m.mutex.RLock()
	defer m.mutex.RUnlock()

	set, _ := m.blockBurns.GetOrCreate(block.ID().Index(), func() ds.Set[iotago.BlockID] {
		return ds.NewSet[iotago.BlockID]()
	})
	set.Add(block.ID())
}

func (m *Manager) LoadSlotDiff(index iotago.SlotIndex, accountID iotago.AccountID) (*model.AccountDiff, bool, error) {
	s := m.slotDiff(index)
	if s == nil {
		return nil, false, ierrors.Errorf("slot %d already pruned", index)
	}

	accDiff, destroyed, err := s.Load(accountID)
	if err != nil {
		return nil, false, ierrors.Wrapf(err, "failed to load slot diff for account %s", accountID)
	}

	return accDiff, destroyed, nil
}

// AccountsTreeRoot returns the root of the Account tree with all the account ledger data.
func (m *Manager) AccountsTreeRoot() iotago.Identifier {
	m.mutex.RLock()
	defer m.mutex.RUnlock()

	return iotago.Identifier(m.accountsTree.Root())
}

// ApplyDiff applies the given accountDiff to the Account tree.
func (m *Manager) ApplyDiff(
	slotIndex iotago.SlotIndex,
	accountDiffs map[iotago.AccountID]*model.AccountDiff,
	destroyedAccounts ds.Set[iotago.AccountID],
) error {
	m.mutex.Lock()
	defer m.mutex.Unlock()

	// sanity-check if the slotIndex is the next slot to commit
	if slotIndex != m.latestCommittedSlot+1 {
		return ierrors.Errorf("cannot apply the next diff, there is a gap in committed slots, account vector index: %d, slot to commit: %d", m.latestCommittedSlot, slotIndex)
	}

	// load blocks burned in this slot
	if err := m.updateSlotDiffWithBurns(slotIndex, accountDiffs); err != nil {
		return ierrors.Wrap(err, "could not update slot diff with burns")
	}

	for accountID := range accountDiffs {
		destroyed := destroyedAccounts.Has(accountID)
		if destroyed {
			reconstructedAccountDiff, err := m.preserveDestroyedAccountData(accountID)
			if err != nil {
				return ierrors.Wrapf(err, "could not preserve destroyed account data for account %s", accountID)
			}

			accountDiffs[accountID] = reconstructedAccountDiff
		}
	}

	// committing the tree will modify the accountDiffs to take into account the decayed credits
	if err := m.commitAccountTree(slotIndex, accountDiffs, destroyedAccounts); err != nil {
		return ierrors.Wrap(err, "could not commit account tree")
	}

	for accountID, accountDiff := range accountDiffs {
		err := m.slotDiff(slotIndex).Store(accountID, accountDiff, destroyedAccounts.Has(accountID))
		if err != nil {
			return ierrors.Wrapf(err, "could not store diff to slot %d", slotIndex)
		}
	}

	// set the index where the tree is now at
	m.latestCommittedSlot = slotIndex

	m.evict(slotIndex - m.apiProvider.APIForSlot(slotIndex).ProtocolParameters().MaxCommittableAge() - 1)

	return nil
}

// Account loads the account's data at a specific slot index.
func (m *Manager) Account(accountID iotago.AccountID, targetIndex iotago.SlotIndex) (accountData *accounts.AccountData, exists bool, err error) {
	m.mutex.RLock()
	defer m.mutex.RUnlock()

	// if m.latestCommittedSlot < maxCommittableAge we should have all history
	maxCommittableAge := m.apiProvider.APIForSlot(targetIndex).ProtocolParameters().MaxCommittableAge()
	if m.latestCommittedSlot >= maxCommittableAge && targetIndex+maxCommittableAge < m.latestCommittedSlot {
		return nil, false, ierrors.Errorf("can't calculate account, target slot index older than allowed (%d<%d)", targetIndex, m.latestCommittedSlot-maxCommittableAge)
	}
	if targetIndex > m.latestCommittedSlot {
		return nil, false, ierrors.Errorf("can't retrieve account, slot %d is not committed yet, latest committed slot: %d", targetIndex, m.latestCommittedSlot)
	}

	// read initial account data at the latest committed slot
	loadedAccount, exists, err := m.accountsTree.Get(accountID)
	if err != nil {
		return nil, false, ierrors.Wrapf(err, "can't retrieve account, could not load account (%s) from accounts tree", accountID)
	}

	if !exists {
		loadedAccount = accounts.NewAccountData(accountID, accounts.WithCredits(accounts.NewBlockIssuanceCredits(0, targetIndex)))
	}

	wasDestroyed, err := m.rollbackAccountTo(loadedAccount, targetIndex)
	if err != nil {
		return nil, false, err
	}

	// account not present in the accountsTree, and it was not marked as destroyed in slots between targetIndex and latestCommittedSlot
	if !exists && !wasDestroyed {
		return nil, false, nil
	}

	return loadedAccount, true, nil
}

// PastAccounts loads the past accounts' data at a specific slot index.
func (m *Manager) PastAccounts(accountIDs iotago.AccountIDs, targetIndex iotago.SlotIndex) (pastAccounts map[iotago.AccountID]*accounts.AccountData, err error) {
	m.mutex.RLock()
	defer m.mutex.RUnlock()

	result := make(map[iotago.AccountID]*accounts.AccountData)

	for _, accountID := range accountIDs {
		// read initial account data at the latest committed slot
		loadedAccount, exists, err := m.accountsTree.Get(accountID)
		if err != nil {
			return nil, ierrors.Wrapf(err, "can't retrieve account, could not load account (%s) from accounts tree", accountID)
		}

		if !exists {
			loadedAccount = accounts.NewAccountData(accountID, accounts.WithCredits(accounts.NewBlockIssuanceCredits(0, targetIndex)))
		}
		wasDestroyed, err := m.rollbackAccountTo(loadedAccount, targetIndex)
		if err != nil {
			continue
		}

		// account not present in the accountsTree, and it was not marked as destroyed in slots between targetIndex and latestCommittedSlot
		if !exists && !wasDestroyed {
			continue
		}

		result[accountID] = loadedAccount
	}

	return result, nil
}

// AddAccount adds a new account to the Account tree, allotting to it the balance on the given output.
// The Account will be created associating the given output as the latest state of the account.
func (m *Manager) AddAccount(output *utxoledger.Output, blockIssuanceCredits iotago.BlockIssuanceCredits) error {
	m.mutex.Lock()
	defer m.mutex.Unlock()

	accountOutput, ok := output.Output().(*iotago.AccountOutput)
	if !ok {
		return ierrors.New("can't add account, output is not an account output")
	}

	var stakingOpts []options.Option[accounts.AccountData]
	if stakingFeature := accountOutput.FeatureSet().Staking(); stakingFeature != nil {
		stakingOpts = append(stakingOpts,
			accounts.WithValidatorStake(stakingFeature.StakedAmount),
			accounts.WithStakeEndEpoch(stakingFeature.EndEpoch),
			accounts.WithFixedCost(stakingFeature.FixedCost),
		)
	}

	accountData := accounts.NewAccountData(
		accountOutput.AccountID,
		append(
			stakingOpts,
			accounts.WithCredits(accounts.NewBlockIssuanceCredits(blockIssuanceCredits, m.latestCommittedSlot)),
			accounts.WithOutputID(output.OutputID()),
			accounts.WithPubKeys(accountOutput.FeatureSet().BlockIssuer().BlockIssuerKeys...),
			accounts.WithExpirySlot(accountOutput.FeatureSet().BlockIssuer().ExpirySlot),
		)...,
	)

	if err := m.accountsTree.Set(accountOutput.AccountID, accountData); err != nil {
		return ierrors.Wrapf(err, "can't add account, could not set account (%s) in accounts tree", accountOutput.AccountID)
	}

	if err := m.accountsTree.Commit(); err != nil {
		return ierrors.Wrapf(err, "can't add account (%s), could not commit accounts tree", accountOutput.AccountID)
	}

	return nil
}

func (m *Manager) rollbackAccountTo(accountData *accounts.AccountData, targetIndex iotago.SlotIndex) (wasDestroyed bool, err error) {
	// to reach targetIndex, we need to rollback diffs from the current latestCommittedSlot down to targetIndex + 1
	for diffIndex := m.latestCommittedSlot; diffIndex > targetIndex; diffIndex-- {
		diffStore := m.slotDiff(diffIndex)
		if diffStore == nil {
			return false, ierrors.Errorf("can't retrieve account, could not find diff store for slot (%d)", diffIndex)
		}

		found, err := diffStore.Has(accountData.ID)
		if err != nil {
			return false, ierrors.Wrapf(err, "can't retrieve account, could not check if diff store for slot (%d) has account (%s)", diffIndex, accountData.ID)
		}

		// no changes for this account in this slot
		if !found {
			continue
		}

		diffChange, destroyed, err := diffStore.Load(accountData.ID)
		if err != nil {
			return false, ierrors.Wrapf(err, "can't retrieve account, could not load diff for account (%s) in slot (%d)", accountData.ID, diffIndex)
		}

		// update the account data with the diff
		accountData.Credits.Update(-diffChange.BICChange, diffChange.PreviousUpdatedTime)
		// update the expiry slot of the account if it was changed
		if diffChange.PreviousExpirySlot != diffChange.NewExpirySlot {
			accountData.ExpirySlot = diffChange.PreviousExpirySlot
		}
		// update the outputID only if the account got actually transitioned, not if it was only an allotment target
		if diffChange.PreviousOutputID != iotago.EmptyOutputID {
			accountData.OutputID = diffChange.PreviousOutputID
		}
		accountData.AddPublicKeys(diffChange.PubKeysRemoved...)
		accountData.RemovePublicKeys(diffChange.PubKeysAdded...)

		validatorStake, err := safemath.SafeSub(int64(accountData.ValidatorStake), diffChange.ValidatorStakeChange)
		if err != nil {
			return false, ierrors.Wrapf(err, "can't retrieve account, validator stake underflow for account (%s) in slot (%d): %d - %d", accountData.ID, diffIndex, accountData.ValidatorStake, diffChange.ValidatorStakeChange)
		}
		accountData.ValidatorStake = iotago.BaseToken(validatorStake)

		delegationStake, err := safemath.SafeSub(int64(accountData.DelegationStake), diffChange.DelegationStakeChange)
		if err != nil {
			return false, ierrors.Wrapf(err, "can't retrieve account, delegation stake underflow for account (%s) in slot (%d): %d - %d", accountData.ID, diffIndex, accountData.DelegationStake, diffChange.DelegationStakeChange)
		}
		accountData.DelegationStake = iotago.BaseToken(delegationStake)

		stakeEpochEnd, err := safemath.SafeSub(int64(accountData.StakeEndEpoch), diffChange.StakeEndEpochChange)
		if err != nil {
			return false, ierrors.Wrapf(err, "can't retrieve account, stake end epoch underflow for account (%s) in slot (%d): %d - %d", accountData.ID, diffIndex, accountData.StakeEndEpoch, diffChange.StakeEndEpochChange)
		}
		accountData.StakeEndEpoch = iotago.EpochIndex(stakeEpochEnd)

		fixedCost, err := safemath.SafeSub(int64(accountData.FixedCost), diffChange.FixedCostChange)
		if err != nil {
			return false, ierrors.Wrapf(err, "can't retrieve account, fixed cost underflow for account (%s) in slot (%d): %d - %d", accountData.ID, diffIndex, accountData.FixedCost, diffChange.FixedCostChange)
		}
		accountData.FixedCost = iotago.Mana(fixedCost)

		// collected to see if an account was destroyed between slotIndex and b.latestCommittedSlot index.
		wasDestroyed = wasDestroyed || destroyed
	}

	return wasDestroyed, nil
}

func (m *Manager) preserveDestroyedAccountData(accountID iotago.AccountID) (accountDiff *model.AccountDiff, err error) {
	// if any data is left on the account, we need to store in the diff, to be able to rollback
	accountData, exists, err := m.accountsTree.Get(accountID)
	if err != nil {
		return nil, ierrors.Wrapf(err, "can't retrieve account, could not load account (%s) from accounts tree", accountID)
	}

	if !exists {
		return nil, err
	}

	// it does not matter if there are any changes in this slot, as the account was destroyed anyway and the data was lost
	// we store the accountState in the form of a diff, so we can roll back to the previous state
	slotDiff := model.NewAccountDiff()
	slotDiff.BICChange = -accountData.Credits.Value
	slotDiff.NewExpirySlot = iotago.SlotIndex(0)
	slotDiff.PreviousExpirySlot = accountData.ExpirySlot
	slotDiff.NewOutputID = iotago.EmptyOutputID
	slotDiff.PreviousOutputID = accountData.OutputID
	slotDiff.PreviousUpdatedTime = accountData.Credits.UpdateTime
	slotDiff.PubKeysRemoved = accountData.PubKeys.ToSlice()

	slotDiff.ValidatorStakeChange = -int64(accountData.ValidatorStake)
	slotDiff.DelegationStakeChange = -int64(accountData.DelegationStake)
	slotDiff.StakeEndEpochChange = -int64(accountData.StakeEndEpoch)
	slotDiff.FixedCostChange = -int64(accountData.FixedCost)

	return slotDiff, err
}

func (m *Manager) computeBlockBurnsForSlot(slotIndex iotago.SlotIndex) (burns map[iotago.AccountID]iotago.Mana, err error) {
	burns = make(map[iotago.AccountID]iotago.Mana)
	if set, exists := m.blockBurns.Get(slotIndex); exists {
		for it := set.Iterator(); it.HasNext(); {
			blockID := it.Next()
			block, blockLoaded := m.block(blockID)
			if !blockLoaded {
				return nil, ierrors.Errorf("cannot apply the new diff, block %s not found in the block cache", blockID)
			}
			if basicBlock, isBasicBlock := block.BasicBlock(); isBasicBlock {
				burns[block.ProtocolBlock().IssuerID] += basicBlock.BurnedMana
			}
		}
	}

	return burns, nil
}

<<<<<<< HEAD
func (m *Manager) applyDiffs(slotIndex iotago.SlotIndex, accountDiffs map[iotago.AccountID]*model.AccountDiff, destroyedAccounts ds.Set[iotago.AccountID]) error {
	// Load diffs storage for the slot. The storage can never be nil (pruned) because we are just committing the slot.
	diffStore := m.slotDiff(slotIndex)
	for accountID, accountDiff := range accountDiffs {
		destroyed := destroyedAccounts.Has(accountID)
		if destroyed {
			// TODO: should this diff be done in the same place as other diffs? it feels kind of out of place here
			reconstructedAccountDiff, err := m.preserveDestroyedAccountData(accountID)
			if err != nil {
				return ierrors.Wrapf(err, "could not preserve destroyed account data for account %s", accountID)
			}

			accountDiff = reconstructedAccountDiff
		}
		err := diffStore.Store(accountID, accountDiff, destroyed)
		if err != nil {
			return ierrors.Wrapf(err, "could not store diff to slot %d", slotIndex)
		}
	}

	if err := m.commitAccountTree(slotIndex, accountDiffs, destroyedAccounts); err != nil {
		return ierrors.Wrap(err, "could not commit account tree")
	}

	return nil
}

func (m *Manager) commitAccountTree(index iotago.SlotIndex, accountDiffChanges map[iotago.AccountID]*model.AccountDiff, destroyedAccounts ds.Set[iotago.AccountID]) error {
=======
func (m *Manager) commitAccountTree(index iotago.SlotIndex, accountDiffChanges map[iotago.AccountID]*prunable.AccountDiff, destroyedAccounts ds.Set[iotago.AccountID]) error {
>>>>>>> ad8fa594
	// update the account tree to latestCommitted slot index
	for accountID, diffChange := range accountDiffChanges {
		// remove a destroyed account, no need to update with diffs
		if destroyedAccounts.Has(accountID) {
			if _, err := m.accountsTree.Delete(accountID); err != nil {
				return ierrors.Wrapf(err, "could not delete account (%s) from accounts tree", accountID)
			}

			continue
		}

		accountData, exists, err := m.accountsTree.Get(accountID)
		if err != nil {
			return ierrors.Wrapf(err, "can't retrieve account, could not load account (%s) from accounts tree", accountID)
		}

		if !exists {
			accountData = accounts.NewAccountData(accountID)
		}

		if diffChange.BICChange != 0 || !exists {
			// decay the credits to the current slot if the account exists
			if exists {
				decayedPreviousCredits, err := m.apiProvider.APIForSlot(index).ManaDecayProvider().ManaWithDecay(iotago.Mana(accountData.Credits.Value), accountData.Credits.UpdateTime, index)
				if err != nil {
					return ierrors.Wrapf(err, "can't retrieve account, could not decay credits for account (%s) in slot (%d)", accountData.ID, index)
				}

				// update the account data diff taking into account the decay, the modified diff will be stored in the calling
				// ApplyDiff function to be able to properly rollback the account to a previous slot.
				diffChange.BICChange -= accountData.Credits.Value - iotago.BlockIssuanceCredits(decayedPreviousCredits)
			}

			accountData.Credits.Update(diffChange.BICChange, index)
		}

		// update the expiry slot of the account if it changed
		if diffChange.PreviousExpirySlot != diffChange.NewExpirySlot {
			accountData.ExpirySlot = diffChange.NewExpirySlot
		}

		// update the outputID only if the account got actually transitioned, not if it was only an allotment target
		if diffChange.NewOutputID != iotago.EmptyOutputID {
			accountData.OutputID = diffChange.NewOutputID
		}

		accountData.AddPublicKeys(diffChange.PubKeysAdded...)
		accountData.RemovePublicKeys(diffChange.PubKeysRemoved...)

		validatorStake, err := safemath.SafeAdd(int64(accountData.ValidatorStake), diffChange.ValidatorStakeChange)
		if err != nil {
			return ierrors.Wrapf(err, "can't retrieve account, validator stake overflow for account (%s) in slot (%d): %d + %d", accountData.ID, index, accountData.ValidatorStake, diffChange.ValidatorStakeChange)
		}
		accountData.ValidatorStake = iotago.BaseToken(validatorStake)

		delegationStake, err := safemath.SafeAdd(int64(accountData.DelegationStake), diffChange.DelegationStakeChange)
		if err != nil {
			return ierrors.Wrapf(err, "can't retrieve account, delegation stake overflow for account (%s) in slot (%d): %d + %d", accountData.ID, index, accountData.DelegationStake, diffChange.DelegationStakeChange)
		}
		accountData.DelegationStake = iotago.BaseToken(delegationStake)

		stakeEndEpoch, err := safemath.SafeAdd(int64(accountData.StakeEndEpoch), diffChange.StakeEndEpochChange)
		if err != nil {
			return ierrors.Wrapf(err, "can't retrieve account, stake end epoch overflow for account (%s) in slot (%d): %d + %d", accountData.ID, index, accountData.StakeEndEpoch, diffChange.StakeEndEpochChange)
		}
		accountData.StakeEndEpoch = iotago.EpochIndex(stakeEndEpoch)

		fixedCost, err := safemath.SafeAdd(int64(accountData.FixedCost), diffChange.FixedCostChange)
		if err != nil {
			return ierrors.Wrapf(err, "can't retrieve account, validator fixed cost overflow for account (%s) in slot (%d): %d + %d", accountData.ID, index, accountData.FixedCost, diffChange.FixedCostChange)
		}
		accountData.FixedCost = iotago.Mana(fixedCost)

		if err := m.accountsTree.Set(accountID, accountData); err != nil {
			return ierrors.Wrapf(err, "could not set account (%s) in accounts tree", accountID)
		}
	}

	if err := m.accountsTree.Commit(); err != nil {
		return ierrors.Wrap(err, "could not commit account tree")
	}

	return nil
}

func (m *Manager) evict(index iotago.SlotIndex) {
	m.blockBurns.Delete(index)
}

<<<<<<< HEAD
func (m *Manager) updateSlotDiffWithBurns(burns map[iotago.AccountID]iotago.Mana, accountDiffs map[iotago.AccountID]*model.AccountDiff) {
=======
func (m *Manager) updateSlotDiffWithBurns(slotIndex iotago.SlotIndex, accountDiffs map[iotago.AccountID]*prunable.AccountDiff) error {
	burns, err := m.computeBlockBurnsForSlot(slotIndex)
	if err != nil {
		return ierrors.Wrap(err, "could not create block burns for slot")
	}
>>>>>>> ad8fa594
	for id, burn := range burns {
		accountDiff, exists := accountDiffs[id]
		if !exists {
			accountDiff = model.NewAccountDiff()
			accountDiffs[id] = accountDiff
		}
		accountDiff.BICChange -= iotago.BlockIssuanceCredits(burn)
		accountDiffs[id] = accountDiff
	}

	return nil
}<|MERGE_RESOLUTION|>--- conflicted
+++ resolved
@@ -391,38 +391,7 @@
 	return burns, nil
 }
 
-<<<<<<< HEAD
-func (m *Manager) applyDiffs(slotIndex iotago.SlotIndex, accountDiffs map[iotago.AccountID]*model.AccountDiff, destroyedAccounts ds.Set[iotago.AccountID]) error {
-	// Load diffs storage for the slot. The storage can never be nil (pruned) because we are just committing the slot.
-	diffStore := m.slotDiff(slotIndex)
-	for accountID, accountDiff := range accountDiffs {
-		destroyed := destroyedAccounts.Has(accountID)
-		if destroyed {
-			// TODO: should this diff be done in the same place as other diffs? it feels kind of out of place here
-			reconstructedAccountDiff, err := m.preserveDestroyedAccountData(accountID)
-			if err != nil {
-				return ierrors.Wrapf(err, "could not preserve destroyed account data for account %s", accountID)
-			}
-
-			accountDiff = reconstructedAccountDiff
-		}
-		err := diffStore.Store(accountID, accountDiff, destroyed)
-		if err != nil {
-			return ierrors.Wrapf(err, "could not store diff to slot %d", slotIndex)
-		}
-	}
-
-	if err := m.commitAccountTree(slotIndex, accountDiffs, destroyedAccounts); err != nil {
-		return ierrors.Wrap(err, "could not commit account tree")
-	}
-
-	return nil
-}
-
-func (m *Manager) commitAccountTree(index iotago.SlotIndex, accountDiffChanges map[iotago.AccountID]*model.AccountDiff, destroyedAccounts ds.Set[iotago.AccountID]) error {
-=======
 func (m *Manager) commitAccountTree(index iotago.SlotIndex, accountDiffChanges map[iotago.AccountID]*prunable.AccountDiff, destroyedAccounts ds.Set[iotago.AccountID]) error {
->>>>>>> ad8fa594
 	// update the account tree to latestCommitted slot index
 	for accountID, diffChange := range accountDiffChanges {
 		// remove a destroyed account, no need to update with diffs
@@ -512,15 +481,11 @@
 	m.blockBurns.Delete(index)
 }
 
-<<<<<<< HEAD
-func (m *Manager) updateSlotDiffWithBurns(burns map[iotago.AccountID]iotago.Mana, accountDiffs map[iotago.AccountID]*model.AccountDiff) {
-=======
 func (m *Manager) updateSlotDiffWithBurns(slotIndex iotago.SlotIndex, accountDiffs map[iotago.AccountID]*prunable.AccountDiff) error {
 	burns, err := m.computeBlockBurnsForSlot(slotIndex)
 	if err != nil {
 		return ierrors.Wrap(err, "could not create block burns for slot")
 	}
->>>>>>> ad8fa594
 	for id, burn := range burns {
 		accountDiff, exists := accountDiffs[id]
 		if !exists {
