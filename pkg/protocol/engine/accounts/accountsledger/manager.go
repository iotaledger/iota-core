--- conflicted
+++ resolved
@@ -166,15 +166,11 @@
 	}
 
 	// read initial account data at the latest committed slot
-<<<<<<< HEAD
 	loadedAccount, exists, err := m.accountsTree.Get(accountID)
 	if err != nil {
 		return nil, false, ierrors.Wrapf(err, "can't retrieve account, could not load account (%s) from accounts tree", accountID)
 	}
 
-=======
-	loadedAccount, exists := m.accountsTree.Get(accountID)
->>>>>>> 69ece62e
 	if !exists {
 		loadedAccount = accounts.NewAccountData(accountID, accounts.WithCredits(accounts.NewBlockIssuanceCredits(0, targetIndex)))
 	}
