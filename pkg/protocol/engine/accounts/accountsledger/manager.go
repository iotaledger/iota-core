--- conflicted
+++ resolved
@@ -116,12 +116,8 @@
 // ApplyDiff applies the given accountDiff to the Account tree.
 func (m *Manager) ApplyDiff(
 	slotIndex iotago.SlotIndex,
-<<<<<<< HEAD
+	rmc iotago.Mana,
 	accountDiffs map[iotago.AccountID]*model.AccountDiff,
-=======
-	rmc iotago.Mana,
-	accountDiffs map[iotago.AccountID]*prunable.AccountDiff,
->>>>>>> c0f208f0
 	destroyedAccounts ds.Set[iotago.AccountID],
 ) error {
 	m.mutex.Lock()
@@ -492,13 +488,8 @@
 	m.blockBurns.Delete(index)
 }
 
-<<<<<<< HEAD
-func (m *Manager) updateSlotDiffWithBurns(slotIndex iotago.SlotIndex, accountDiffs map[iotago.AccountID]*model.AccountDiff) error {
-	burns, err := m.computeBlockBurnsForSlot(slotIndex)
-=======
-func (m *Manager) updateSlotDiffWithBurns(slotIndex iotago.SlotIndex, accountDiffs map[iotago.AccountID]*prunable.AccountDiff, rmc iotago.Mana) error {
+func (m *Manager) updateSlotDiffWithBurns(slotIndex iotago.SlotIndex, accountDiffs map[iotago.AccountID]*model.AccountDiff, rmc iotago.Mana) error {
 	burns, err := m.computeBlockBurnsForSlot(slotIndex, rmc)
->>>>>>> c0f208f0
 	if err != nil {
 		return ierrors.Wrap(err, "could not create block burns for slot")
 	}
