package slotnotarization

import (
	"sync"

	"github.com/pkg/errors"

	"github.com/iotaledger/hive.go/ads"
	"github.com/iotaledger/hive.go/core/account"
	"github.com/iotaledger/hive.go/ds/shrinkingmap"
	"github.com/iotaledger/hive.go/kvstore/mapdb"
	"github.com/iotaledger/hive.go/lo"
	"github.com/iotaledger/hive.go/serializer/v2"
	"github.com/iotaledger/iota-core/pkg/protocol/engine/blocks"
	iotago "github.com/iotaledger/iota.go/v4"
)

// SlotMutations is an in-memory data structure that enables the collection of mutations for uncommitted slots.
type SlotMutations struct {
	weights *account.Accounts[iotago.AccountID, *iotago.AccountID]

	// ratifiedAcceptedBlocksBySlot stores the accepted blocks per slot.
	ratifiedAcceptedBlocksBySlot *shrinkingmap.ShrinkingMap[iotago.SlotIndex, *ads.Set[iotago.BlockID, *iotago.BlockID]]

	// latestCommittedIndex stores the index of the latest committed slot.
	latestCommittedIndex iotago.SlotIndex

	evictionMutex sync.RWMutex
}

// NewSlotMutations creates a new SlotMutations instance.
func NewSlotMutations(weights *account.Accounts[iotago.AccountID, *iotago.AccountID], lastCommittedSlot iotago.SlotIndex) (newMutationFactory *SlotMutations) {
	return &SlotMutations{
		weights:                      weights,
		ratifiedAcceptedBlocksBySlot: shrinkingmap.New[iotago.SlotIndex, *ads.Set[iotago.BlockID, *iotago.BlockID]](),
		latestCommittedIndex:         lastCommittedSlot,
	}
<<<<<<< HEAD

	m.AcceptedBlocks(blockID.Index(), true).Add(blockID)

	return
=======
>>>>>>> fa5250d9
}

// AddRatifiedAcceptedBlock adds the given block to the set of accepted blocks.
func (m *SlotMutations) AddRatifiedAcceptedBlock(block *blocks.Block) (err error) {
	m.evictionMutex.RLock()
	defer m.evictionMutex.RUnlock()

	blockID := block.ID()
	if blockID.Index() <= m.latestCommittedIndex {
		return errors.Errorf("cannot add block %s: slot with %d is already committed", blockID, blockID.Index())
	}

<<<<<<< HEAD
	m.AcceptedBlocks(blockID.Index()).Delete(blockID)

	m.AcceptedBlockRemoved.Trigger(blockID)
=======
	m.ratifiedAcceptedBlocks(blockID.Index(), true).Add(blockID)
>>>>>>> fa5250d9

	return
}

// Evict evicts the given slot and returns the corresponding mutation sets.
func (m *SlotMutations) Evict(index iotago.SlotIndex) error {
	m.evictionMutex.Lock()
	defer m.evictionMutex.Unlock()

	if index <= m.latestCommittedIndex {
		return errors.Errorf("cannot commit slot %d: already committed", index)
	}

	m.evictUntil(index)

<<<<<<< HEAD
	return nil
=======
	return m.ratifiedAcceptedBlocks(index), nil
>>>>>>> fa5250d9
}

func (m *SlotMutations) Reset(index iotago.SlotIndex) {
	m.evictionMutex.Lock()
	defer m.evictionMutex.Unlock()

	for i := m.latestCommittedIndex; i > index; i-- {
		m.ratifiedAcceptedBlocksBySlot.Delete(i)
	}

	m.latestCommittedIndex = index
}

<<<<<<< HEAD
// AcceptedBlocks returns the set of accepted blocks for the given slot.
func (m *SlotMutations) AcceptedBlocks(index iotago.SlotIndex, createIfMissing ...bool) *ads.Set[iotago.BlockID, *iotago.BlockID] {
=======
// ratifiedAcceptedBlocks returns the set of ratified accepted blocks for the given slot.
func (m *SlotMutations) ratifiedAcceptedBlocks(index iotago.SlotIndex, createIfMissing ...bool) *ads.Set[iotago.BlockID, *iotago.BlockID] {
>>>>>>> fa5250d9
	if len(createIfMissing) > 0 && createIfMissing[0] {
		return lo.Return1(m.ratifiedAcceptedBlocksBySlot.GetOrCreate(index, newSet[iotago.BlockID, *iotago.BlockID]))
	}

	return lo.Return1(m.ratifiedAcceptedBlocksBySlot.Get(index))
}

// evictUntil removes all data for slots that are older than the given slot.
func (m *SlotMutations) evictUntil(index iotago.SlotIndex) {
	for i := m.latestCommittedIndex + 1; i <= index; i++ {
		m.ratifiedAcceptedBlocksBySlot.Delete(i)
	}

	m.latestCommittedIndex = index
}

// newSet is a generic constructor for a new ads.Set.
func newSet[K any, KPtr serializer.MarshalablePtr[K]]() *ads.Set[K, KPtr] {
	return ads.NewSet[K, KPtr](mapdb.NewMapDB())
}<|MERGE_RESOLUTION|>--- conflicted
+++ resolved
@@ -35,13 +35,6 @@
 		ratifiedAcceptedBlocksBySlot: shrinkingmap.New[iotago.SlotIndex, *ads.Set[iotago.BlockID, *iotago.BlockID]](),
 		latestCommittedIndex:         lastCommittedSlot,
 	}
-<<<<<<< HEAD
-
-	m.AcceptedBlocks(blockID.Index(), true).Add(blockID)
-
-	return
-=======
->>>>>>> fa5250d9
 }
 
 // AddRatifiedAcceptedBlock adds the given block to the set of accepted blocks.
@@ -54,33 +47,23 @@
 		return errors.Errorf("cannot add block %s: slot with %d is already committed", blockID, blockID.Index())
 	}
 
-<<<<<<< HEAD
-	m.AcceptedBlocks(blockID.Index()).Delete(blockID)
-
-	m.AcceptedBlockRemoved.Trigger(blockID)
-=======
 	m.ratifiedAcceptedBlocks(blockID.Index(), true).Add(blockID)
->>>>>>> fa5250d9
 
 	return
 }
 
 // Evict evicts the given slot and returns the corresponding mutation sets.
-func (m *SlotMutations) Evict(index iotago.SlotIndex) error {
+func (m *SlotMutations) Evict(index iotago.SlotIndex) (acceptedBlocks *ads.Set[iotago.BlockID, *iotago.BlockID], err error) {
 	m.evictionMutex.Lock()
 	defer m.evictionMutex.Unlock()
 
 	if index <= m.latestCommittedIndex {
-		return errors.Errorf("cannot commit slot %d: already committed", index)
+		return nil, errors.Errorf("cannot commit slot %d: already committed", index)
 	}
 
-	m.evictUntil(index)
+	defer m.evictUntil(index)
 
-<<<<<<< HEAD
-	return nil
-=======
 	return m.ratifiedAcceptedBlocks(index), nil
->>>>>>> fa5250d9
 }
 
 func (m *SlotMutations) Reset(index iotago.SlotIndex) {
@@ -94,13 +77,8 @@
 	m.latestCommittedIndex = index
 }
 
-<<<<<<< HEAD
-// AcceptedBlocks returns the set of accepted blocks for the given slot.
-func (m *SlotMutations) AcceptedBlocks(index iotago.SlotIndex, createIfMissing ...bool) *ads.Set[iotago.BlockID, *iotago.BlockID] {
-=======
 // ratifiedAcceptedBlocks returns the set of ratified accepted blocks for the given slot.
 func (m *SlotMutations) ratifiedAcceptedBlocks(index iotago.SlotIndex, createIfMissing ...bool) *ads.Set[iotago.BlockID, *iotago.BlockID] {
->>>>>>> fa5250d9
 	if len(createIfMissing) > 0 && createIfMissing[0] {
 		return lo.Return1(m.ratifiedAcceptedBlocksBySlot.GetOrCreate(index, newSet[iotago.BlockID, *iotago.BlockID]))
 	}
