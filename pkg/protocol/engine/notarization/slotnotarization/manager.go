package slotnotarization

import (
	"sync"
	"time"

	"github.com/pkg/errors"

	"github.com/iotaledger/hive.go/runtime/event"
	"github.com/iotaledger/hive.go/runtime/module"
	"github.com/iotaledger/hive.go/runtime/workerpool"
	"github.com/iotaledger/hive.go/serializer/v2/serix"
	"github.com/iotaledger/iota-core/pkg/model"
	"github.com/iotaledger/iota-core/pkg/protocol/engine"
	"github.com/iotaledger/iota-core/pkg/protocol/engine/attestation"
	"github.com/iotaledger/iota-core/pkg/protocol/engine/blocks"
	"github.com/iotaledger/iota-core/pkg/protocol/engine/ledger"
	"github.com/iotaledger/iota-core/pkg/protocol/engine/notarization"
	"github.com/iotaledger/iota-core/pkg/storage"
	iotago "github.com/iotaledger/iota.go/v4"
)

const (
	DefaultMinSlotCommittableAge = 6
)

// Manager is the component that manages the slot commitments.
type Manager struct {
	events        *notarization.Events
	slotMutations *SlotMutations

	workers      *workerpool.Group
	errorHandler func(error)

<<<<<<< HEAD
	attestation attestation.Attestations
	ledger      therealledger.Ledger
=======
	ledger ledger.Ledger
>>>>>>> d2ca01d8

	storage         *storage.Storage
	commitmentMutex sync.RWMutex

	acceptedTimeFunc      func() time.Time
	slotTimeProviderFunc  func() *iotago.SlotTimeProvider
	minCommittableSlotAge iotago.SlotIndex

	module.Module
}

func NewProvider(minCommittableSlotAge iotago.SlotIndex) module.Provider[*engine.Engine, notarization.Notarization] {
	return module.Provide(func(e *engine.Engine) notarization.Notarization {
		m := NewManager(minCommittableSlotAge, e.Workers.CreateGroup("NotarizationManager"), e.ErrorHandler("notarization"))

		m.slotTimeProviderFunc = func() *iotago.SlotTimeProvider {
			return e.API().SlotTimeProvider()
		}

		e.HookConstructed(func() {
			m.storage = e.Storage
			m.acceptedTimeFunc = e.Clock.RatifiedAccepted().Time

			m.ledger = e.Ledger
			m.attestation = e.Attestation

			wpBlocks := m.workers.CreatePool("Blocks", 1)           // Using just 1 worker to avoid contention
			wpCommitments := m.workers.CreatePool("Commitments", 1) // Using just 1 worker to avoid contention

			e.Events.BlockGadget.BlockRatifiedAccepted.Hook(func(block *blocks.Block) {
				if err := m.notarizeRatifiedAcceptedBlock(block); err != nil {
					m.errorHandler(errors.Wrapf(err, "failed to add accepted block %s to slot", block.ID()))
				}
			}, event.WithWorkerPool(wpBlocks))

			// Slots are committed whenever RatifiedATT advances, start committing only when bootstrapped.
			e.Events.Clock.RatifiedAcceptedTimeUpdated.Hook(m.tryCommitUntil, event.WithWorkerPool(wpCommitments))

			e.Events.Notarization.LinkTo(m.events)

			m.TriggerInitialized()
		})

		e.Storage.Settings().HookInitialized(func() {
			m.slotMutations = NewSlotMutations(e.SybilProtection.Accounts(), e.Storage.Settings().LatestCommitment().Index())
			m.TriggerConstructed()
			m.TriggerInitialized()

		})

		return m
	})
}

func NewManager(minCommittableSlotAge iotago.SlotIndex, workers *workerpool.Group, errorHandler func(error)) *Manager {
	return &Manager{
		minCommittableSlotAge: minCommittableSlotAge,
		events:                notarization.NewEvents(),
		workers:               workers,
		errorHandler:          errorHandler,
	}
}

func (m *Manager) Shutdown() {
	m.TriggerStopped()
	m.workers.Shutdown()
}

// tryCommitUntil tries to create slot commitments until the new provided acceptance time.
func (m *Manager) tryCommitUntil(acceptanceTime time.Time) {
	m.commitmentMutex.Lock()
	defer m.commitmentMutex.Unlock()

	if index := m.slotTimeProviderFunc().IndexFromTime(acceptanceTime); index > m.storage.Settings().LatestCommitment().Index() {
		m.tryCommitSlotUntil(index)
	}
}

// IsBootstrapped returns if the Manager finished committing all pending slots up to the current acceptance time.
func (m *Manager) IsBootstrapped() bool {
	// If acceptance time is in slot 10, then the latest committable index is 3 (with minCommittableSlotAge=6), because there are 6 full slots between slot 10 and slot 3.
	// All slots smaller than 4 are committable, so in order to check if slot 3 is committed it's necessary to do m.minCommittableSlotAge-1,
	// otherwise we'd expect slot 4 to be committed in order to be fully committed, which is impossible.
	return m.storage.Settings().LatestCommitment().Index() >= m.slotTimeProviderFunc().IndexFromTime(m.acceptedTimeFunc())-m.minCommittableSlotAge-1
}

func (m *Manager) notarizeRatifiedAcceptedBlock(block *blocks.Block) (err error) {
	if err = m.slotMutations.AddRatifiedAcceptedBlock(block); err != nil {
		return errors.Wrap(err, "failed to add accepted block to slot mutations")
	}

	m.attestation.AddAttestationFromBlock(block)

	return
}

// MinCommittableSlotAge returns the minimum age of a slot to be committable.
func (m *Manager) MinCommittableSlotAge() iotago.SlotIndex {
	return m.minCommittableSlotAge
}

func (m *Manager) tryCommitSlotUntil(acceptedBlockIndex iotago.SlotIndex) {
	for i := m.storage.Settings().LatestCommitment().Index() + 1; i <= acceptedBlockIndex; i++ {
		if m.WasStopped() {
			break
		}

		if !m.isCommittable(i, acceptedBlockIndex) {
			return
		}

		if !m.createCommitment(i) {
			return
		}
	}
}

func (m *Manager) isCommittable(index, acceptedBlockIndex iotago.SlotIndex) bool {
	if acceptedBlockIndex < m.minCommittableSlotAge {
		return false
	}

	return index < acceptedBlockIndex-m.minCommittableSlotAge
}

func (m *Manager) createCommitment(index iotago.SlotIndex) (success bool) {
	latestCommitment := m.storage.Settings().LatestCommitment()
	if index != latestCommitment.Index()+1 {
		m.errorHandler(errors.Errorf("cannot create commitment for slot %d, latest commitment is for slot %d", index, latestCommitment.Index()))
		return false
	}

	// set createIfMissing to true to make sure that this is never nil. Will get evicted later on anyway.
	ratifiedAcceptedBlocks := m.slotMutations.RatifiedAcceptedBlocks(index, true)

	cumulativeWeight, attestations, err := m.attestation.Commit(index)
	if err != nil {
		m.errorHandler(errors.Wrap(err, "failed to commit attestations"))
		return false
	}

	stateRoot, mutationRoot, err := m.ledger.CommitSlot(index)
	if err != nil {
		m.errorHandler(errors.Wrap(err, "failed to commit ledger"))
		return false
	}

	newCommitment := iotago.NewCommitment(
		index,
		latestCommitment.ID(),
		iotago.NewRoots(
			iotago.Identifier(ratifiedAcceptedBlocks.Root()),
			mutationRoot,
			iotago.Identifier(attestations.Root()),
			stateRoot,
			iotago.Identifier(m.slotMutations.weights.Root()),
		).ID(),
		cumulativeWeight,
	)

	newModelCommitment, err := model.CommitmentFromCommitment(newCommitment, m.storage.Settings().API(), serix.WithValidation())
	if err != nil {
		return false
	}

	if err = m.storage.Settings().SetLatestCommitment(newModelCommitment); err != nil {
		m.errorHandler(errors.Wrap(err, "failed to set latest commitment"))
		return false
	}

	if err = m.storage.Commitments().Store(newModelCommitment); err != nil {
		m.errorHandler(errors.Wrap(err, "failed to store latest commitment"))
		return false
	}

	m.events.SlotCommitted.Trigger(&notarization.SlotCommittedDetails{
		Commitment:             newModelCommitment,
		RatifiedAcceptedBlocks: ratifiedAcceptedBlocks,
		ActiveValidatorsCount:  0,
	})

	if err = m.slotMutations.Evict(index); err != nil {
		m.errorHandler(errors.Wrapf(err, "failed to evict slotMutations at index: %d", index))
	}

	return true
}

func (m *Manager) PerformLocked(perform func(m notarization.Notarization)) {
	m.commitmentMutex.Lock()
	defer m.commitmentMutex.Unlock()
	perform(m)
}

var _ notarization.Notarization = new(Manager)<|MERGE_RESOLUTION|>--- conflicted
+++ resolved
@@ -32,12 +32,8 @@
 	workers      *workerpool.Group
 	errorHandler func(error)
 
-<<<<<<< HEAD
 	attestation attestation.Attestations
-	ledger      therealledger.Ledger
-=======
-	ledger ledger.Ledger
->>>>>>> d2ca01d8
+	ledger      ledger.Ledger
 
 	storage         *storage.Storage
 	commitmentMutex sync.RWMutex
