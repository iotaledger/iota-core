package slotnotarization

import (
	"time"

	"github.com/pkg/errors"

	"github.com/iotaledger/hive.go/kvstore"
	"github.com/iotaledger/hive.go/lo"
	"github.com/iotaledger/hive.go/runtime/event"
	"github.com/iotaledger/hive.go/runtime/module"
	"github.com/iotaledger/hive.go/runtime/workerpool"
	"github.com/iotaledger/hive.go/serializer/v2/serix"
	"github.com/iotaledger/iota-core/pkg/model"
	"github.com/iotaledger/iota-core/pkg/protocol/engine"
	"github.com/iotaledger/iota-core/pkg/protocol/engine/attestation"
	"github.com/iotaledger/iota-core/pkg/protocol/engine/blocks"
	"github.com/iotaledger/iota-core/pkg/protocol/engine/ledger"
	"github.com/iotaledger/iota-core/pkg/protocol/engine/notarization"
	"github.com/iotaledger/iota-core/pkg/storage"
	"github.com/iotaledger/iota-core/pkg/storage/prunable"
	iotago "github.com/iotaledger/iota.go/v4"
)

const (
	DefaultMinSlotCommittableAge = 6
)

// Manager is the component that manages the slot commitments.
type Manager struct {
	events        *notarization.Events
	slotMutations *SlotMutations

	workers      *workerpool.Group
	errorHandler func(error)

	attestation attestation.Attestations
	ledger      ledger.Ledger

	storage *storage.Storage
<<<<<<< HEAD

	commitmentMutex sync.RWMutex
=======
>>>>>>> f48ed91e

	acceptedTimeFunc      func() time.Time
	slotTimeProviderFunc  func() *iotago.SlotTimeProvider
	minCommittableSlotAge iotago.SlotIndex

	module.Module
}

func NewProvider(minCommittableSlotAge iotago.SlotIndex) module.Provider[*engine.Engine, notarization.Notarization] {
	return module.Provide(func(e *engine.Engine) notarization.Notarization {
		m := NewManager(minCommittableSlotAge, e.Workers.CreateGroup("NotarizationManager"), e.ErrorHandler("notarization"))

		m.slotTimeProviderFunc = func() *iotago.SlotTimeProvider {
			return e.API().SlotTimeProvider()
		}

		e.HookConstructed(func() {
			m.storage = e.Storage
			m.acceptedTimeFunc = e.Clock.Accepted().Time

			m.ledger = e.Ledger
			m.attestation = e.Attestations

			wpBlocks := m.workers.CreatePool("Blocks", 1) // Using just 1 worker to avoid contention

			e.Events.BlockGadget.BlockAccepted.Hook(func(block *blocks.Block) {
				if err := m.notarizeAcceptedBlock(block); err != nil {
					m.errorHandler(errors.Wrapf(err, "failed to add accepted block %s to slot", block.ID()))
				}
				m.tryCommitUntil(block)
			}, event.WithWorkerPool(wpBlocks))

			e.Events.Notarization.LinkTo(m.events)

			m.TriggerInitialized()
		})

		e.Storage.Settings().HookInitialized(func() {
			m.slotMutations = NewSlotMutations(e.SybilProtection.Accounts(), e.Storage.Settings().LatestCommitment().Index())
			m.TriggerConstructed()
			m.TriggerInitialized()
		})

		return m
	})
}

func NewManager(minCommittableSlotAge iotago.SlotIndex, workers *workerpool.Group, errorHandler func(error)) *Manager {
	return &Manager{
		minCommittableSlotAge: minCommittableSlotAge,
		events:                notarization.NewEvents(),
		workers:               workers,
		errorHandler:          errorHandler,
	}
}

func (m *Manager) Shutdown() {
	m.TriggerStopped()
	m.workers.Shutdown()
}

// tryCommitUntil tries to create slot commitments until the new provided acceptance time.
func (m *Manager) tryCommitUntil(block *blocks.Block) {
	if index := block.ID().Index(); index > m.storage.Settings().LatestCommitment().Index() {
		m.tryCommitSlotUntil(index)
	}
}

// IsBootstrapped returns if the Manager finished committing all pending slots up to the current acceptance time.
func (m *Manager) IsBootstrapped() bool {
	// If acceptance time is in slot 10, then the latest committable index is 3 (with minCommittableSlotAge=6), because there are 6 full slots between slot 10 and slot 3.
	// All slots smaller than 4 are committable, so in order to check if slot 3 is committed it's necessary to do m.minCommittableSlotAge-1,
	// otherwise we'd expect slot 4 to be committed in order to be fully committed, which is impossible.
	return m.storage.Settings().LatestCommitment().Index() >= m.slotTimeProviderFunc().IndexFromTime(m.acceptedTimeFunc())-m.minCommittableSlotAge-1
}

func (m *Manager) notarizeAcceptedBlock(block *blocks.Block) (err error) {
	if err = m.slotMutations.AddAcceptedBlock(block); err != nil {
		return errors.Wrap(err, "failed to add accepted block to slot mutations")
	}

	m.attestation.AddAttestationFromBlock(block)

	return
}

// MinCommittableSlotAge returns the minimum age of a slot to be committable.
func (m *Manager) MinCommittableSlotAge() iotago.SlotIndex {
	return m.minCommittableSlotAge
}

func (m *Manager) tryCommitSlotUntil(acceptedBlockIndex iotago.SlotIndex) {
	for i := m.storage.Settings().LatestCommitment().Index() + 1; i <= acceptedBlockIndex; i++ {
		if m.WasStopped() {
			break
		}

		if !m.isCommittable(i, acceptedBlockIndex) {
			return
		}

		if !m.createCommitment(i) {
			return
		}
	}
}

func (m *Manager) isCommittable(index, acceptedBlockIndex iotago.SlotIndex) bool {
	if acceptedBlockIndex < m.minCommittableSlotAge {
		return false
	}

	return index < acceptedBlockIndex-m.minCommittableSlotAge
}

func (m *Manager) createCommitment(index iotago.SlotIndex) (success bool) {
	latestCommitment := m.storage.Settings().LatestCommitment()
	if index != latestCommitment.Index()+1 {
		m.errorHandler(errors.Errorf("cannot create commitment for slot %d, latest commitment is for slot %d", index, latestCommitment.Index()))
		return false
	}

	// set createIfMissing to true to make sure that this is never nil. Will get evicted later on anyway.
	acceptedBlocks := m.slotMutations.AcceptedBlocks(index, true)

	cumulativeWeight, attestationsRoot, err := m.attestation.Commit(index)
	if err != nil {
		m.errorHandler(errors.Wrap(err, "failed to commit attestations"))
		return false
	}

	stateRoot, mutationRoot, accountRoot, err := m.ledger.CommitSlot(index)
	if err != nil {
		m.errorHandler(errors.Wrap(err, "failed to commit ledger"))
		return false
	}

	roots := iotago.NewRoots(
		iotago.Identifier(acceptedBlocks.Root()),
		mutationRoot,
		iotago.Identifier(attestationsRoot),
		stateRoot,
		iotago.Identifier(m.slotMutations.weights.Root()),
	)

	newCommitment := iotago.NewCommitment(
		index,
		latestCommitment.ID(),
<<<<<<< HEAD
		iotago.NewRoots(
			iotago.Identifier(acceptedBlocks.Root()),
			mutationRoot,
			iotago.Identifier(attestationsRoot),
			stateRoot,
			accountRoot,
		).ID(),
=======
		roots.ID(),
>>>>>>> f48ed91e
		cumulativeWeight,
	)

	newModelCommitment, err := model.CommitmentFromCommitment(newCommitment, m.storage.Settings().API(), serix.WithValidation())
	if err != nil {
		return false
	}

	if err = m.storage.Settings().SetLatestCommitment(newModelCommitment); err != nil {
		m.errorHandler(errors.Wrap(err, "failed to set latest commitment"))
		return false
	}

	if err = m.storage.Commitments().Store(newModelCommitment); err != nil {
		m.errorHandler(errors.Wrapf(err, "failed to store latest commitment %s", newModelCommitment.ID()))
		return false
	}

	rootsStorage := m.storage.Roots(index)
	if rootsStorage == nil {
		m.errorHandler(errors.Wrapf(err, "failed get roots storage for commitment %s", newModelCommitment.ID()))
		return false
	}
	if err := rootsStorage.Set(kvstore.Key{prunable.RootsKey}, lo.PanicOnErr(m.storage.Settings().API().Encode(roots))); err != nil {
		m.errorHandler(errors.Wrapf(err, "failed to store latest roots for commitment %s", newModelCommitment.ID()))
		return false
	}

	m.events.SlotCommitted.Trigger(&notarization.SlotCommittedDetails{
		Commitment:            newModelCommitment,
		AcceptedBlocks:        acceptedBlocks,
		ActiveValidatorsCount: 0,
	})

	if err = m.slotMutations.Evict(index); err != nil {
		m.errorHandler(errors.Wrapf(err, "failed to evict slotMutations at index: %d", index))
	}

	return true
}

var _ notarization.Notarization = new(Manager)<|MERGE_RESOLUTION|>--- conflicted
+++ resolved
@@ -38,11 +38,6 @@
 	ledger      ledger.Ledger
 
 	storage *storage.Storage
-<<<<<<< HEAD
-
-	commitmentMutex sync.RWMutex
-=======
->>>>>>> f48ed91e
 
 	acceptedTimeFunc      func() time.Time
 	slotTimeProviderFunc  func() *iotago.SlotTimeProvider
@@ -185,23 +180,13 @@
 		mutationRoot,
 		iotago.Identifier(attestationsRoot),
 		stateRoot,
-		iotago.Identifier(m.slotMutations.weights.Root()),
+		accountRoot,
 	)
 
 	newCommitment := iotago.NewCommitment(
 		index,
 		latestCommitment.ID(),
-<<<<<<< HEAD
-		iotago.NewRoots(
-			iotago.Identifier(acceptedBlocks.Root()),
-			mutationRoot,
-			iotago.Identifier(attestationsRoot),
-			stateRoot,
-			accountRoot,
-		).ID(),
-=======
 		roots.ID(),
->>>>>>> f48ed91e
 		cumulativeWeight,
 	)
 
