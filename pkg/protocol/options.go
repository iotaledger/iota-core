--- conflicted
+++ resolved
@@ -54,13 +54,11 @@
 	// SnapshotPath is the path to the snapshot file that should be used to initialize the protocol.
 	SnapshotPath string
 
-<<<<<<< HEAD
 	// CommitmentCheck is an opt flag that allows enginem upon startup, check correctness of commitment and ledger state
 	CommitmentCheck bool
-=======
+
 	// MaxAllowedWallClockDrift specifies how far in the future are blocks allowed to be ahead of our own wall clock (defaults to 0 seconds).
 	MaxAllowedWallClockDrift time.Duration
->>>>>>> aa10bced
 
 	// EngineOptions contains the options for the Engines.
 	EngineOptions []options.Option[engine.Engine]
@@ -167,17 +165,17 @@
 	}
 }
 
-<<<<<<< HEAD
 // WithCommitmentCheck is an option for the Protocol that allows to check the commitment and ledger state upon startup.
 func WithCommitmentCheck(commitmentCheck bool) options.Option[Protocol] {
 	return func(p *Protocol) {
 		p.Options.CommitmentCheck = commitmentCheck
-=======
+	}
+}
+
 // WithMaxAllowedWallClockDrift specifies how far in the future are blocks allowed to be ahead of our own wall clock (defaults to 0 seconds).
 func WithMaxAllowedWallClockDrift(d time.Duration) options.Option[Protocol] {
 	return func(p *Protocol) {
 		p.Options.MaxAllowedWallClockDrift = d
->>>>>>> aa10bced
 	}
 }
 
