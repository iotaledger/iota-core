--- conflicted
+++ resolved
@@ -141,10 +141,6 @@
 		}
 	}
 
-<<<<<<< HEAD
-	// p.linkTo(p.mainEngine) -> CC and TipManager
-=======
->>>>>>> f48ed91e
 	p.runNetworkProtocol()
 
 	p.Events.Started.Trigger()
