package protocol

import (
	"context"
	"fmt"

	"github.com/iotaledger/hive.go/ds/types"
	"github.com/iotaledger/hive.go/ierrors"
	"github.com/iotaledger/hive.go/runtime/event"
	"github.com/iotaledger/hive.go/runtime/module"
	"github.com/iotaledger/hive.go/runtime/options"
	"github.com/iotaledger/hive.go/runtime/syncutils"
	"github.com/iotaledger/hive.go/runtime/workerpool"
	"github.com/iotaledger/iota-core/pkg/core/buffer"
	"github.com/iotaledger/iota-core/pkg/model"
	"github.com/iotaledger/iota-core/pkg/network"
	"github.com/iotaledger/iota-core/pkg/network/protocols/core"
	"github.com/iotaledger/iota-core/pkg/protocol/chainmanager"
	"github.com/iotaledger/iota-core/pkg/protocol/engine"
	"github.com/iotaledger/iota-core/pkg/protocol/engine/attestation"
	"github.com/iotaledger/iota-core/pkg/protocol/engine/attestation/slotattestation"
	"github.com/iotaledger/iota-core/pkg/protocol/engine/blockdag"
	"github.com/iotaledger/iota-core/pkg/protocol/engine/blockdag/inmemoryblockdag"
	"github.com/iotaledger/iota-core/pkg/protocol/engine/booker"
	"github.com/iotaledger/iota-core/pkg/protocol/engine/booker/inmemorybooker"
	"github.com/iotaledger/iota-core/pkg/protocol/engine/clock"
	"github.com/iotaledger/iota-core/pkg/protocol/engine/clock/blocktime"
	"github.com/iotaledger/iota-core/pkg/protocol/engine/commitmentfilter"
	"github.com/iotaledger/iota-core/pkg/protocol/engine/commitmentfilter/accountsfilter"
	"github.com/iotaledger/iota-core/pkg/protocol/engine/congestioncontrol/scheduler"
	"github.com/iotaledger/iota-core/pkg/protocol/engine/congestioncontrol/scheduler/drr"
	"github.com/iotaledger/iota-core/pkg/protocol/engine/consensus/blockgadget"
	"github.com/iotaledger/iota-core/pkg/protocol/engine/consensus/blockgadget/thresholdblockgadget"
	"github.com/iotaledger/iota-core/pkg/protocol/engine/consensus/slotgadget"
	"github.com/iotaledger/iota-core/pkg/protocol/engine/consensus/slotgadget/totalweightslotgadget"
	"github.com/iotaledger/iota-core/pkg/protocol/engine/filter"
	"github.com/iotaledger/iota-core/pkg/protocol/engine/filter/blockfilter"
	"github.com/iotaledger/iota-core/pkg/protocol/engine/ledger"
	ledger1 "github.com/iotaledger/iota-core/pkg/protocol/engine/ledger/ledger"
	"github.com/iotaledger/iota-core/pkg/protocol/engine/notarization"
	"github.com/iotaledger/iota-core/pkg/protocol/engine/notarization/slotnotarization"
	"github.com/iotaledger/iota-core/pkg/protocol/engine/tipmanager"
	tipmanagerv1 "github.com/iotaledger/iota-core/pkg/protocol/engine/tipmanager/v1"
	"github.com/iotaledger/iota-core/pkg/protocol/engine/tipselection"
	tipselectionv1 "github.com/iotaledger/iota-core/pkg/protocol/engine/tipselection/v1"
	"github.com/iotaledger/iota-core/pkg/protocol/engine/upgrade"
	"github.com/iotaledger/iota-core/pkg/protocol/engine/upgrade/signalingupgradeorchestrator"
	"github.com/iotaledger/iota-core/pkg/protocol/enginemanager"
	"github.com/iotaledger/iota-core/pkg/protocol/sybilprotection"
	"github.com/iotaledger/iota-core/pkg/protocol/sybilprotection/sybilprotectionv1"
	"github.com/iotaledger/iota-core/pkg/protocol/syncmanager"
	"github.com/iotaledger/iota-core/pkg/protocol/syncmanager/trivialsyncmanager"
	"github.com/iotaledger/iota-core/pkg/retainer"
	retainer1 "github.com/iotaledger/iota-core/pkg/retainer/retainer"
	"github.com/iotaledger/iota-core/pkg/storage"
	iotago "github.com/iotaledger/iota.go/v4"
	"github.com/iotaledger/iota.go/v4/api"
)

type Protocol struct {
	context                 context.Context
	Events                  *Events
	SyncManager             syncmanager.SyncManager
	warpSyncManager         *WarpSyncManager
	engineManager           *enginemanager.EngineManager
	ChainManager            *chainmanager.Manager
	unsolidCommitmentBlocks *buffer.UnsolidCommitmentBuffer[*types.Tuple[*model.Block, network.PeerID]]

	Workers         *workerpool.Group
	dispatcher      network.Endpoint
	networkProtocol *core.Protocol

	activeEngineMutex syncutils.RWMutex
	mainEngine        *engine.Engine
	candidateEngine   *candidateEngine

	optsBaseDirectory           string
	optsSnapshotPath            string
	optsChainSwitchingThreshold int

	optsEngineOptions       []options.Option[engine.Engine]
	optsChainManagerOptions []options.Option[chainmanager.Manager]
	optsStorageOptions      []options.Option[storage.Storage]

	optsFilterProvider              module.Provider[*engine.Engine, filter.Filter]
	optsCommitmentFilterProvider    module.Provider[*engine.Engine, commitmentfilter.CommitmentFilter]
	optsBlockDAGProvider            module.Provider[*engine.Engine, blockdag.BlockDAG]
	optsTipManagerProvider          module.Provider[*engine.Engine, tipmanager.TipManager]
	optsTipSelectionProvider        module.Provider[*engine.Engine, tipselection.TipSelection]
	optsBookerProvider              module.Provider[*engine.Engine, booker.Booker]
	optsClockProvider               module.Provider[*engine.Engine, clock.Clock]
	optsBlockGadgetProvider         module.Provider[*engine.Engine, blockgadget.Gadget]
	optsSlotGadgetProvider          module.Provider[*engine.Engine, slotgadget.Gadget]
	optsSybilProtectionProvider     module.Provider[*engine.Engine, sybilprotection.SybilProtection]
	optsNotarizationProvider        module.Provider[*engine.Engine, notarization.Notarization]
	optsAttestationProvider         module.Provider[*engine.Engine, attestation.Attestations]
	optsSyncManagerProvider         module.Provider[*engine.Engine, syncmanager.SyncManager]
	optsLedgerProvider              module.Provider[*engine.Engine, ledger.Ledger]
	optsRetainerProvider            module.Provider[*engine.Engine, retainer.Retainer]
	optsSchedulerProvider           module.Provider[*engine.Engine, scheduler.Scheduler]
	optsUpgradeOrchestratorProvider module.Provider[*engine.Engine, upgrade.Orchestrator]
}

func New(workers *workerpool.Group, dispatcher network.Endpoint, opts ...options.Option[Protocol]) (protocol *Protocol) {
	return options.Apply(&Protocol{
		Events:                          NewEvents(),
		Workers:                         workers,
		unsolidCommitmentBlocks:         buffer.NewUnsolidCommitmentBuffer[*types.Tuple[*model.Block, network.PeerID]](20, 100),
		dispatcher:                      dispatcher,
		optsFilterProvider:              blockfilter.NewProvider(),
		optsCommitmentFilterProvider:    accountsfilter.NewProvider(),
		optsBlockDAGProvider:            inmemoryblockdag.NewProvider(),
		optsTipManagerProvider:          tipmanagerv1.NewProvider(),
		optsTipSelectionProvider:        tipselectionv1.NewProvider(),
		optsBookerProvider:              inmemorybooker.NewProvider(),
		optsClockProvider:               blocktime.NewProvider(),
		optsBlockGadgetProvider:         thresholdblockgadget.NewProvider(),
		optsSlotGadgetProvider:          totalweightslotgadget.NewProvider(),
		optsSybilProtectionProvider:     sybilprotectionv1.NewProvider(),
		optsNotarizationProvider:        slotnotarization.NewProvider(),
		optsAttestationProvider:         slotattestation.NewProvider(),
		optsSyncManagerProvider:         trivialsyncmanager.NewProvider(),
		optsLedgerProvider:              ledger1.NewProvider(),
		optsRetainerProvider:            retainer1.NewProvider(),
		optsSchedulerProvider:           drr.NewProvider(),
		optsUpgradeOrchestratorProvider: signalingupgradeorchestrator.NewProvider(),

		optsBaseDirectory:           "",
		optsChainSwitchingThreshold: 3,
	}, opts,
		(*Protocol).initWarpSyncManager,
		(*Protocol).initEngineManager,
		(*Protocol).initChainManager,
	)
}

// Run runs the protocol.
func (p *Protocol) Run(ctx context.Context) error {
	var innerCtxCancel func()

	p.context, innerCtxCancel = context.WithCancel(ctx)
	defer innerCtxCancel()

	p.linkToEngine(p.mainEngine)

	rootCommitment := p.mainEngine.EarliestRootCommitment(p.mainEngine.Storage.Settings().LatestFinalizedSlot())

	// The root commitment is the earliest commitment we will ever need to know to solidify commitment chains, we can
	// then initialize the chain manager with it, and identify our engine to be on such chain.
	// Upon engine restart, such chain will be loaded with the latest finalized slot, and the chain manager, not needing
	// persistent storage, will be able to continue from there.
	p.mainEngine.SetChainID(rootCommitment.ID())
	p.ChainManager.Initialize(rootCommitment)

	// Fill the chain manager with all our known commitments so that the chain is solid
	for i := rootCommitment.Index(); i <= p.mainEngine.Storage.Settings().LatestCommitment().Index(); i++ {
		if cm, err := p.mainEngine.Storage.Commitments().Load(i); err == nil {
			p.ChainManager.ProcessCommitment(cm)
		}
	}

	p.runNetworkProtocol()

	p.Events.Started.Trigger()

	<-p.context.Done()

	p.shutdown()

	p.Events.Stopped.Trigger()

	return p.context.Err()
}

func (p *Protocol) linkToEngine(engineInstance *engine.Engine) {
	if p.SyncManager != nil {
		p.SyncManager.Shutdown()
		p.SyncManager = nil
	}
	p.SyncManager = p.optsSyncManagerProvider(engineInstance)

	p.Events.Engine.LinkTo(engineInstance.Events)
}

func (p *Protocol) shutdown() {
	if p.networkProtocol != nil {
		p.networkProtocol.Shutdown()
	}

	p.ChainManager.Shutdown()
	p.Workers.Shutdown()

	p.activeEngineMutex.RLock()
	p.mainEngine.Shutdown()
	if p.candidateEngine != nil {
		p.candidateEngine.engine.Shutdown()
	}
	p.activeEngineMutex.RUnlock()

	p.SyncManager.Shutdown()
}

func (p *Protocol) initWarpSyncManager() {
	p.warpSyncManager = NewWarpSyncManager(p)
}

func (p *Protocol) initEngineManager() {
	p.engineManager = enginemanager.New(
		p.Workers.CreateGroup("EngineManager"),
		p.ErrorHandler(),
		p.optsBaseDirectory,
		DatabaseVersion,
		p.optsStorageOptions,
		p.optsEngineOptions,
		p.optsFilterProvider,
		p.optsCommitmentFilterProvider,
		p.optsBlockDAGProvider,
		p.optsBookerProvider,
		p.optsClockProvider,
		p.optsBlockGadgetProvider,
		p.optsSlotGadgetProvider,
		p.optsSybilProtectionProvider,
		p.optsNotarizationProvider,
		p.optsAttestationProvider,
		p.optsLedgerProvider,
		p.optsSchedulerProvider,
		p.optsTipManagerProvider,
		p.optsTipSelectionProvider,
		p.optsRetainerProvider,
		p.optsUpgradeOrchestratorProvider,
	)

	mainEngine, err := p.engineManager.LoadActiveEngine(p.optsSnapshotPath)
	if err != nil {
		panic(fmt.Sprintf("could not load active engine: %s", err))
	}
	p.warpSyncManager.MonitorEngine(mainEngine)

	p.mainEngine = mainEngine
}

func (p *Protocol) initChainManager() {
	p.ChainManager = chainmanager.NewManager(p.optsChainManagerOptions...)
	p.Events.ChainManager.LinkTo(p.ChainManager.Events)

	// This needs to be hooked so that the ChainManager always knows the commitments we issued.
	// Else our own BlockIssuer might use a commitment that the ChainManager does not know yet.
	p.Events.Engine.Notarization.SlotCommitted.Hook(func(details *notarization.SlotCommittedDetails) {
		p.ChainManager.ProcessCommitment(details.Commitment)
	})

	wp := p.Workers.CreatePool("Protocol.MissingCommitmentReceived", 1)
	processUnsolidCommitmentBlocksFunc := func(id iotago.CommitmentID) {
		for _, tuple := range p.unsolidCommitmentBlocks.GetValues(id) {
			err := p.ProcessBlock(tuple.A, tuple.B)
			if err != nil {
				p.ErrorHandler()(err)
			}
		}
	}

	p.Events.ChainManager.MissingCommitmentReceived.Hook(processUnsolidCommitmentBlocksFunc, event.WithWorkerPool(wp))
	p.Events.Engine.Notarization.LatestCommitmentUpdated.Hook(func(commitment *model.Commitment) {
		processUnsolidCommitmentBlocksFunc(commitment.ID())
	}, event.WithWorkerPool(wp))

	p.Events.Engine.SlotGadget.SlotFinalized.Hook(func(index iotago.SlotIndex) {
		rootCommitment := p.MainEngineInstance().EarliestRootCommitment(index)

		// It is essential that we set the rootCommitment before evicting the chainManager's state, this way
		// we first specify the chain's cut-off point, and only then evict the state. It is also important to
		// note that no multiple goroutines should be allowed to perform this operation at once, hence the
		// hooking worker pool should always have a single worker or these two calls should be protected by a lock.
		p.ChainManager.SetRootCommitment(rootCommitment)

		// We want to evict just below the height of our new root commitment (so that the slot of the root commitment
		// stays in memory storage and with it the root commitment itself as well).
		if rootCommitment.ID().Index() > 0 {
			p.ChainManager.EvictUntil(rootCommitment.ID().Index() - 1)
			p.unsolidCommitmentBlocks.EvictUntil(index)
		}
	})

	wpForking := p.Workers.CreatePool("Protocol.Forking", 1) // Using just 1 worker to avoid contention
	p.Events.ChainManager.ForkDetected.Hook(p.onForkDetected, event.WithWorkerPool(wpForking))
}

func (p *Protocol) ProcessOwnBlock(block *model.Block) error {
	return p.ProcessBlock(block, p.dispatcher.LocalPeerID())
}

func (p *Protocol) ProcessBlock(block *model.Block, src network.PeerID) error {
	mainEngine := p.MainEngineInstance()

	if !mainEngine.WasInitialized() {
		return ierrors.New("protocol engine not yet initialized")
	}

	chainCommitment := p.ChainManager.LoadCommitmentOrRequestMissing(block.ProtocolBlock().SlotCommitmentID)
<<<<<<< HEAD
	// If the commitment is not solid (it is not known), we store the block in a small buffer and process it once we
	// commit the slot to avoid requesting it again.
	if !chainCommitment.IsSolid().Get() {
=======
	// If the commitment is not solid (its chain not known), we store the block in a small buffer and process it once we
	// receive the commitment (or commit the slot ourselves).
	if !chainCommitment.IsSolid() {
>>>>>>> 718b24f9
		if !p.unsolidCommitmentBlocks.Add(block.ProtocolBlock().SlotCommitmentID, types.NewTuple(block, src)) {
			return ierrors.Errorf("protocol ProcessBlock failed. chain is not solid and could not add to unsolid commitment buffer: slotcommitment: %s, latest commitment: %s, block ID: %s", block.ProtocolBlock().SlotCommitmentID, mainEngine.Storage.Settings().LatestCommitment().ID(), block.ID())
		}

		return ierrors.Errorf("protocol ProcessBlock failed. chain is not solid: slotcommitment: %s, latest commitment: %s, block ID: %s", block.ProtocolBlock().SlotCommitmentID, mainEngine.Storage.Settings().LatestCommitment().ID(), block.ID())
	}

	processed := false

	if mainChain := mainEngine.ChainID(); chainCommitment.Chain().ForkingPoint.ID() == mainChain || mainEngine.BlockRequester.HasTicker(block.ID()) {
		if block.ProtocolBlock().SlotCommitmentID.Index() > mainEngine.Storage.Settings().LatestCommitment().Index()+WarpSyncThreshold {
			// TRIGGER WARPSYNC
		} else {
			mainEngine.ProcessBlockFromPeer(block, src)
		}

		processed = true
	}

	if candidateEngineInstance := p.CandidateEngineInstance(); candidateEngineInstance != nil {
		if candidateChain := candidateEngineInstance.ChainID(); chainCommitment.Chain().ForkingPoint.ID() == candidateChain || candidateEngineInstance.BlockRequester.HasTicker(block.ID()) {
			candidateEngineInstance.ProcessBlockFromPeer(block, src)

			processed = true
		}
	}

	if !processed {
		return ierrors.Errorf("block from source %s was not processed: %s; commits to: %s", src, block.ID(), block.ProtocolBlock().SlotCommitmentID)
	}

	return nil
}

func (p *Protocol) MainEngineInstance() *engine.Engine {
	p.activeEngineMutex.RLock()
	defer p.activeEngineMutex.RUnlock()

	return p.mainEngine
}

func (p *Protocol) CandidateEngineInstance() *engine.Engine {
	p.activeEngineMutex.RLock()
	defer p.activeEngineMutex.RUnlock()

	if p.candidateEngine == nil {
		return nil
	}

	return p.candidateEngine.engine
}

func (p *Protocol) Network() *core.Protocol {
	return p.networkProtocol
}

func (p *Protocol) LatestAPI() iotago.API {
	return p.MainEngineInstance().LatestAPI()
}

func (p *Protocol) CurrentAPI() iotago.API {
	return p.MainEngineInstance().CurrentAPI()
}

func (p *Protocol) APIForVersion(version iotago.Version) (iotago.API, error) {
	return p.MainEngineInstance().APIForVersion(version)
}

func (p *Protocol) APIForSlot(slot iotago.SlotIndex) iotago.API {
	return p.MainEngineInstance().APIForSlot(slot)
}

func (p *Protocol) APIForEpoch(epoch iotago.EpochIndex) iotago.API {
	return p.MainEngineInstance().APIForEpoch(epoch)
}

func (p *Protocol) ErrorHandler() func(error) {
	return func(err error) {
		p.Events.Error.Trigger(err)
	}
}

var _ api.Provider = &Protocol{}<|MERGE_RESOLUTION|>--- conflicted
+++ resolved
@@ -297,15 +297,9 @@
 	}
 
 	chainCommitment := p.ChainManager.LoadCommitmentOrRequestMissing(block.ProtocolBlock().SlotCommitmentID)
-<<<<<<< HEAD
-	// If the commitment is not solid (it is not known), we store the block in a small buffer and process it once we
-	// commit the slot to avoid requesting it again.
-	if !chainCommitment.IsSolid().Get() {
-=======
 	// If the commitment is not solid (its chain not known), we store the block in a small buffer and process it once we
 	// receive the commitment (or commit the slot ourselves).
-	if !chainCommitment.IsSolid() {
->>>>>>> 718b24f9
+	if !chainCommitment.IsSolid().Get() {
 		if !p.unsolidCommitmentBlocks.Add(block.ProtocolBlock().SlotCommitmentID, types.NewTuple(block, src)) {
 			return ierrors.Errorf("protocol ProcessBlock failed. chain is not solid and could not add to unsolid commitment buffer: slotcommitment: %s, latest commitment: %s, block ID: %s", block.ProtocolBlock().SlotCommitmentID, mainEngine.Storage.Settings().LatestCommitment().ID(), block.ID())
 		}
