package protocol

import (
	"github.com/iotaledger/hive.go/ads"
	"github.com/iotaledger/hive.go/ds"
	"github.com/iotaledger/hive.go/ierrors"
	"github.com/iotaledger/hive.go/kvstore/mapdb"
	"github.com/iotaledger/hive.go/lo"
	"github.com/iotaledger/iota-core/pkg/model"
	"github.com/iotaledger/iota-core/pkg/protocol/engine"
	"github.com/iotaledger/iota-core/pkg/protocol/engine/accounts"
	iotago "github.com/iotaledger/iota.go/v4"
	"github.com/iotaledger/iota.go/v4/merklehasher"
)

type CommitmentVerifier struct {
	engine                  *engine.Engine
	cumulativeWeight        uint64
	validatorAccountsAtFork map[iotago.AccountID]*accounts.AccountData
}

func NewCommitmentVerifier(mainEngine *engine.Engine, lastCommonCommitmentBeforeFork *model.Commitment) (*CommitmentVerifier, error) {
	committeeAtForkingPoint, exists := mainEngine.SybilProtection.SeatManager().CommitteeInSlot(lastCommonCommitmentBeforeFork.Slot())
	if !exists {
		return nil, ierrors.Errorf("committee in slot %d does not exist", lastCommonCommitmentBeforeFork.Slot())
	}

	return &CommitmentVerifier{
		engine:                  mainEngine,
		cumulativeWeight:        lastCommonCommitmentBeforeFork.CumulativeWeight(),
		validatorAccountsAtFork: lo.PanicOnErr(mainEngine.Ledger.PastAccounts(committeeAtForkingPoint.Accounts().IDs(), lastCommonCommitmentBeforeFork.Slot())),
		// TODO: what happens if the committee rotated after the fork?
	}, nil
}

func (c *CommitmentVerifier) verifyCommitment(commitment *model.Commitment, attestations []*iotago.Attestation, merkleProof *merklehasher.Proof[iotago.Identifier]) (blockIDsFromAttestations iotago.BlockIDs, cumulativeWeight uint64, err error) {
	// 1. Verify that the provided attestations are indeed the ones that were included in the commitment.
	tree := ads.NewMap[iotago.Identifier](mapdb.NewMapDB(),
		iotago.Identifier.Bytes,
		iotago.IdentifierFromBytes,
		iotago.AccountID.Bytes,
		iotago.AccountIDFromBytes,
<<<<<<< HEAD
		(*iotago.Attestation).Bytes,
		iotago.AttestationFromBytes(c.engine),
=======
		func(attestation *iotago.Attestation) ([]byte, error) {
			apiForVersion, err := c.engine.APIForVersion(attestation.Header.ProtocolVersion)
			if err != nil {
				return nil, ierrors.Wrapf(err, "failed to get API for version %d", attestation.Header.ProtocolVersion)
			}

			return apiForVersion.Encode(attestation)
		},
		func(bytes []byte) (*iotago.Attestation, int, error) {
			version, _, err := iotago.VersionFromBytes(bytes)
			if err != nil {
				return nil, 0, ierrors.Wrap(err, "failed to determine version")
			}

			a := new(iotago.Attestation)
			apiForVersion, err := c.engine.APIForVersion(version)
			if err != nil {
				return nil, 0, ierrors.Wrapf(err, "failed to get API for version %d", version)
			}
			n, err := apiForVersion.Decode(bytes, a)

			return a, n, err
		},
>>>>>>> 426e7513
	)

	for _, att := range attestations {
		if err := tree.Set(att.Header.IssuerID, att); err != nil {
			return nil, 0, ierrors.Wrapf(err, "failed to set attestation for issuerID %s", att.Header.IssuerID)
		}
	}
	if !iotago.VerifyProof(merkleProof, tree.Root(), commitment.RootsID()) {
		return nil, 0, ierrors.Errorf("invalid merkle proof for attestations for commitment %s", commitment.ID())
	}

	// 2. Verify attestations.
	blockIDs, seatCount, err := c.verifyAttestations(attestations)
	if err != nil {
		return nil, 0, ierrors.Wrapf(err, "error validating attestations for commitment %s", commitment.ID())
	}

	// 3. Verify that calculated cumulative weight from attestations is lower or equal to cumulative weight of commitment.
	//    This is necessary due to public key changes of validators in the window of forking point and the current state of
	//    the other chain (as validators could have added/removed public keys that we don't know about yet).
	//
	//	1. The weight should be equal if all public keys are known and unchanged.
	//
	//	2. A public key is added to an account.
	//     We do not count a seat for the issuer for this slot and the computed CW will be lower than the CW in
	//	   the commitment. This is fine, since this is a rare occasion and a heavier chain will become heavier anyway, eventually.
	//	   It will simply take a bit longer to accumulate enough CW so that the chain-switch rule kicks in.
	//     Note: In an extreme scenario where all validators add and use a new public key, the chain will never become heavier.
	//           This can only be prevented by adding such key changes provably to the commitments so that these changes
	//           can be reconstructed and verified by nodes that do not have the latest ledger state.
	//
	// 3. A public key is removed from an account.
	//    We count the seat for the issuer for this slot even though we shouldn't have. According to the protocol, a valid
	//    chain with such a block can never exist because the block itself (here provided as an attestation) would be invalid.
	//    However, we do not know about this yet since we do not have the latest ledger state.
	//    In a rare and elaborate scenario, an attacker might have acquired such removed (private) keys and could
	//    fabricate attestations and thus a theoretically heavier chain (solely when looking on the chain backed by attestations)
	//    than it actually is. Nodes might consider to switch to this chain, even though it is invalid which will be discovered
	//    before the candidate chain/engine is activated (it will never get heavier than the current chain).
	c.cumulativeWeight += seatCount
	if c.cumulativeWeight > commitment.CumulativeWeight() {
		return nil, 0, ierrors.Errorf("invalid cumulative weight for commitment %s: expected %d, got %d", commitment.ID(), commitment.CumulativeWeight(), c.cumulativeWeight)
	}

	return blockIDs, c.cumulativeWeight, nil
}

func (c *CommitmentVerifier) verifyAttestations(attestations []*iotago.Attestation) (iotago.BlockIDs, uint64, error) {
	visitedIdentities := ds.NewSet[iotago.AccountID]()
	var blockIDs iotago.BlockIDs
	var seatCount uint64

	for _, att := range attestations {
		// 1. Make sure the public key used to sign is valid for the given issuerID.
		//    We ignore attestations that don't have a valid public key for the given issuerID.
		//    1. The attestation might be fake.
		//    2. The issuer might have added a new public key in the meantime, but we don't know about it yet
		//       since we only have the ledger state at the forking point.
		accountData, exists := c.validatorAccountsAtFork[att.Header.IssuerID]

		// We always need to have the accountData for a validator.
		if !exists {
			return nil, 0, ierrors.Errorf("accountData for issuerID %s does not exist", att.Header.IssuerID)
		}

		switch signature := att.Signature.(type) {
		case *iotago.Ed25519Signature:
			// We found the accountData, but we don't know the public key used to sign this block/attestation. Ignore.
			if !accountData.BlockIssuerKeys.Has(iotago.Ed25519PublicKeyBlockIssuerKeyFromPublicKey(signature.PublicKey)) {
				continue
			}

		default:
			return nil, 0, ierrors.Errorf("only ed25519 signatures supported, got %s", att.Signature.Type())
		}

		// 2. Verify the signature of the attestation.
		if valid, err := att.VerifySignature(); !valid {
			if err != nil {
				return nil, 0, ierrors.Wrap(err, "error validating attestation signature")
			}

			return nil, 0, ierrors.New("invalid attestation signature")
		}

		// 3. A valid set of attestations can't contain multiple attestations from the same issuerID.
		if visitedIdentities.Has(att.Header.IssuerID) {
			return nil, 0, ierrors.Errorf("issuerID %s contained in multiple attestations", att.Header.IssuerID)
		}

		// TODO: this might differ if we have a Accounts with changing weights depending on the Slot/epoch
		attestationBlockID, err := att.BlockID()
		if err != nil {
			return nil, 0, ierrors.Wrap(err, "error calculating blockID from attestation")
		}

		committee, exists := c.engine.SybilProtection.SeatManager().CommitteeInSlot(attestationBlockID.Slot())
		if !exists {
			return nil, 0, ierrors.Errorf("committee for slot %d does not exist", attestationBlockID.Slot())
		}

		if _, seatExists := committee.GetSeat(att.Header.IssuerID); seatExists {
			seatCount++
		}

		visitedIdentities.Add(att.Header.IssuerID)

		blockID, err := att.BlockID()
		if err != nil {
			return nil, 0, ierrors.Wrap(err, "error calculating blockID from attestation")
		}

		blockIDs = append(blockIDs, blockID)
	}

	return blockIDs, seatCount, nil
}<|MERGE_RESOLUTION|>--- conflicted
+++ resolved
@@ -40,34 +40,8 @@
 		iotago.IdentifierFromBytes,
 		iotago.AccountID.Bytes,
 		iotago.AccountIDFromBytes,
-<<<<<<< HEAD
 		(*iotago.Attestation).Bytes,
 		iotago.AttestationFromBytes(c.engine),
-=======
-		func(attestation *iotago.Attestation) ([]byte, error) {
-			apiForVersion, err := c.engine.APIForVersion(attestation.Header.ProtocolVersion)
-			if err != nil {
-				return nil, ierrors.Wrapf(err, "failed to get API for version %d", attestation.Header.ProtocolVersion)
-			}
-
-			return apiForVersion.Encode(attestation)
-		},
-		func(bytes []byte) (*iotago.Attestation, int, error) {
-			version, _, err := iotago.VersionFromBytes(bytes)
-			if err != nil {
-				return nil, 0, ierrors.Wrap(err, "failed to determine version")
-			}
-
-			a := new(iotago.Attestation)
-			apiForVersion, err := c.engine.APIForVersion(version)
-			if err != nil {
-				return nil, 0, ierrors.Wrapf(err, "failed to get API for version %d", version)
-			}
-			n, err := apiForVersion.Decode(bytes, a)
-
-			return a, n, err
-		},
->>>>>>> 426e7513
 	)
 
 	for _, att := range attestations {
