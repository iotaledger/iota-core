package sybilprotectionv1

import (
	"fmt"
	"io"
	"sort"

	"github.com/iotaledger/hive.go/ads"
	"github.com/iotaledger/hive.go/ierrors"
	"github.com/iotaledger/hive.go/kvstore/mapdb"
	"github.com/iotaledger/hive.go/runtime/module"
	"github.com/iotaledger/hive.go/runtime/options"
	"github.com/iotaledger/hive.go/runtime/syncutils"
	"github.com/iotaledger/iota-core/pkg/core/account"
	"github.com/iotaledger/iota-core/pkg/protocol/engine"
	"github.com/iotaledger/iota-core/pkg/protocol/engine/accounts"
	"github.com/iotaledger/iota-core/pkg/protocol/engine/blocks"
	"github.com/iotaledger/iota-core/pkg/protocol/engine/ledger"
	"github.com/iotaledger/iota-core/pkg/protocol/sybilprotection"
	"github.com/iotaledger/iota-core/pkg/protocol/sybilprotection/seatmanager"
	"github.com/iotaledger/iota-core/pkg/protocol/sybilprotection/seatmanager/poa"
	"github.com/iotaledger/iota-core/pkg/protocol/sybilprotection/sybilprotectionv1/performance"
	iotago "github.com/iotaledger/iota.go/v4"
	"github.com/iotaledger/iota.go/v4/nodeclient/apimodels"
)

type SybilProtection struct {
	events *sybilprotection.Events

	apiProvider iotago.APIProvider

	seatManager       seatmanager.SeatManager
	ledger            ledger.Ledger // do we need the whole Ledger or just a callback to retrieve account data?
	lastCommittedSlot iotago.SlotIndex

	performanceTracker *performance.Tracker

	errHandler func(error)

	optsInitialCommittee    *account.Accounts
	optsSeatManagerProvider module.Provider[*engine.Engine, seatmanager.SeatManager]

	mutex syncutils.Mutex

	module.Module
}

func NewProvider(opts ...options.Option[SybilProtection]) module.Provider[*engine.Engine, sybilprotection.SybilProtection] {
	return module.Provide(func(e *engine.Engine) sybilprotection.SybilProtection {
		return options.Apply(&SybilProtection{
			events: sybilprotection.NewEvents(),

			apiProvider:             e,
			optsSeatManagerProvider: poa.NewProvider(),
		}, opts,
			func(o *SybilProtection) {
				o.seatManager = o.optsSeatManagerProvider(e)

				e.HookConstructed(func() {
					o.ledger = e.Ledger
					o.errHandler = e.ErrorHandler("SybilProtection")

					latestCommittedSlot := e.Storage.Settings().LatestCommitment().Slot()
					latestCommittedEpoch := o.apiProvider.APIForSlot(latestCommittedSlot).TimeProvider().EpochFromSlot(latestCommittedSlot)
					o.performanceTracker = performance.NewTracker(e.Storage.RewardsForEpoch, e.Storage.PoolStats(), e.Storage.Committee(), e.Storage.CommitteeCandidates, e.Storage.ValidatorPerformances, latestCommittedEpoch, e, o.errHandler)
					o.lastCommittedSlot = latestCommittedSlot

					if o.optsInitialCommittee != nil {
						if _, err := o.seatManager.RotateCommittee(0, o.optsInitialCommittee); err != nil {
							panic(ierrors.Wrap(err, "error while registering initial committee for epoch 0"))
						}
					}
					o.TriggerConstructed()

					// When the engine is triggered initialized, snapshot has been read or database has been initialized properly,
					// so the committee should be available in the performance manager.
					e.HookInitialized(func() {
<<<<<<< HEAD
						// Mark the committee for the last committed slot as active.
						currentEpoch := e.CurrentAPI().TimeProvider().EpochFromSlot(e.Storage.Settings().LatestCommitment().Slot())
						err := o.seatManager.InitializeCommittee(currentEpoch, e.Clock.Accepted().RelativeTime())
						if err != nil {
							panic(ierrors.Wrap(err, "error while initializing committee"))
=======
						// Make sure that the sybil protection knows about the committee of the current epoch
						// (according to the latest committed slot), and potentially the next selected
						// committee if we have one.

						currentEpoch := e.LatestAPI().TimeProvider().EpochFromSlot(e.Storage.Settings().LatestCommitment().Slot())

						committee, exists := o.performanceTracker.LoadCommitteeForEpoch(currentEpoch)
						if !exists {
							panic("failed to load committee for last finalized slot to initialize sybil protection")
						}
						o.seatManager.ImportCommittee(currentEpoch, committee)
						fmt.Println("committee import", committee.TotalStake(), currentEpoch)
						if nextCommittee, nextCommitteeExists := o.performanceTracker.LoadCommitteeForEpoch(currentEpoch + 1); nextCommitteeExists {
							o.seatManager.ImportCommittee(currentEpoch+1, nextCommittee)
							fmt.Println("next committee", nextCommittee.TotalStake(), currentEpoch+1)
>>>>>>> 1fbcc48c
						}

						o.TriggerInitialized()
					})
				})

				e.Events.SlotGadget.SlotFinalized.Hook(o.slotFinalized)

				e.Events.SybilProtection.LinkTo(o.events)
			},
		)
	})
}

func (o *SybilProtection) Shutdown() {
	o.TriggerStopped()
}

func (o *SybilProtection) TrackBlock(block *blocks.Block) {
	accountData, exists, err := o.ledger.Account(block.ProtocolBlock().IssuerID, block.SlotCommitmentID().Slot())
	if err != nil {
		o.errHandler(ierrors.Wrapf(err, "error while retrieving account from account %s in slot %d from accounts ledger", block.ProtocolBlock().IssuerID, block.SlotCommitmentID().Slot()))

		return
	}

	if !exists {
		return
	}

	blockEpoch := o.apiProvider.CurrentAPI().TimeProvider().EpochFromSlot(block.ID().Slot())

	// if the block is issued before the stake end epoch, then it's not a valid validator or candidate block
	if accountData.StakeEndEpoch < blockEpoch {
		return
	}

	if _, isValidationBlock := block.ValidationBlock(); isValidationBlock {
		o.performanceTracker.TrackValidationBlock(block)

		return
	}

	// if a candidate block is issued in the stake end epoch,
	// or if block is issued after EpochEndSlot - EpochNearingThreshold, because candidates can register only until that point.
	// then don't consider it because the validator can't be part of the committee in the next epoch
	if accountData.StakeEndEpoch == blockEpoch ||
		block.ID().Slot()+o.apiProvider.CurrentAPI().ProtocolParameters().EpochNearingThreshold() > o.apiProvider.CurrentAPI().TimeProvider().EpochEnd(blockEpoch) {
		return
	}

	if block.Payload().PayloadType() == iotago.PayloadCandidacyAnnouncement {
		o.performanceTracker.TrackCandidateBlock(block)
	}
}

func (o *SybilProtection) CommitSlot(slot iotago.SlotIndex) (committeeRoot, rewardsRoot iotago.Identifier, err error) {
	o.mutex.Lock()
	defer o.mutex.Unlock()

	apiForSlot := o.apiProvider.APIForSlot(slot)
	timeProvider := apiForSlot.TimeProvider()
	currentEpoch := timeProvider.EpochFromSlot(slot)
	nextEpoch := currentEpoch + 1

	maxCommittableAge := apiForSlot.ProtocolParameters().MaxCommittableAge()

	// If the committed slot is `maxCommittableSlot`
	// away from the end of the epoch, then register a committee for the next epoch.
	if timeProvider.EpochEnd(currentEpoch) == slot+maxCommittableAge {
		if _, committeeExists := o.seatManager.CommitteeInEpoch(nextEpoch); !committeeExists {
			// If the committee for the epoch wasn't set before due to finalization of a slot,
			// we promote the current committee to also serve in the next epoch.
			committee, exists := o.seatManager.CommitteeInEpoch(currentEpoch)
			if !exists {
				// that should never happen as it is already the fallback strategy
				panic(fmt.Sprintf("committee for current epoch %d not found", currentEpoch))
			}

			committeeAccounts := committee.Accounts()
			committeeAccounts.SetReused()
			if err = o.seatManager.SetCommittee(nextEpoch, committeeAccounts); err != nil {
				return iotago.Identifier{}, iotago.Identifier{}, ierrors.Wrapf(err, "failed to set committee for epoch %d", nextEpoch)
			}
			o.performanceTracker.ClearCandidates()

			o.events.CommitteeSelected.Trigger(committeeAccounts, nextEpoch)
		}
	}

	if timeProvider.EpochEnd(currentEpoch) == slot {
		committee, exists := o.performanceTracker.LoadCommitteeForEpoch(currentEpoch)
		if !exists {
			return iotago.Identifier{}, iotago.Identifier{}, ierrors.Wrapf(err, "committee for a finished epoch %d not found", currentEpoch)
		}

		err = o.performanceTracker.ApplyEpoch(currentEpoch, committee)
		if err != nil {
			return iotago.Identifier{}, iotago.Identifier{}, ierrors.Wrapf(err, "failed to apply epoch %d", currentEpoch)
		}
	}

	var targetCommitteeEpoch iotago.EpochIndex

	if apiForSlot.TimeProvider().EpochEnd(currentEpoch) > slot+maxCommittableAge {
		targetCommitteeEpoch = currentEpoch
	} else {
		targetCommitteeEpoch = nextEpoch
	}

	committeeRoot, err = o.committeeRoot(targetCommitteeEpoch)
	if err != nil {
		return iotago.Identifier{}, iotago.Identifier{}, ierrors.Wrapf(err, "failed to calculate committee root for epoch %d", targetCommitteeEpoch)
	}

	var targetRewardsEpoch iotago.EpochIndex
	if apiForSlot.TimeProvider().EpochEnd(currentEpoch) == slot {
		targetRewardsEpoch = nextEpoch
	} else {
		targetRewardsEpoch = currentEpoch
	}

	rewardsRoot, err = o.performanceTracker.RewardsRoot(targetRewardsEpoch)
	if err != nil {
		return iotago.Identifier{}, iotago.Identifier{}, ierrors.Wrapf(err, "failed to calculate rewards root for epoch %d", targetRewardsEpoch)
	}

	o.lastCommittedSlot = slot

	return
}

func (o *SybilProtection) committeeRoot(targetCommitteeEpoch iotago.EpochIndex) (committeeRoot iotago.Identifier, err error) {
	committee, exists := o.performanceTracker.LoadCommitteeForEpoch(targetCommitteeEpoch)
	if !exists {
		return iotago.Identifier{}, ierrors.Wrapf(err, "committee for an epoch %d not found", targetCommitteeEpoch)
	}

	committeeTree := ads.NewSet[iotago.Identifier](
		mapdb.NewMapDB(),
		iotago.AccountID.Bytes,
		iotago.AccountIDFromBytes,
	)

	var innerErr error
	committee.ForEach(func(accountID iotago.AccountID, _ *account.Pool) bool {
		if err := committeeTree.Add(accountID); err != nil {
			innerErr = ierrors.Wrapf(err, "failed to add account %s to committee tree", accountID)
			return false
		}

		return true
	})
	if innerErr != nil {
		return iotago.Identifier{}, innerErr
	}

	return committeeTree.Root(), nil
}

func (o *SybilProtection) SeatManager() seatmanager.SeatManager {
	return o.seatManager
}

func (o *SybilProtection) ValidatorReward(validatorID iotago.AccountID, stakeAmount iotago.BaseToken, epochStart, epochEnd iotago.EpochIndex) (validatorReward iotago.Mana, actualEpochStart, actualEpochEnd iotago.EpochIndex, err error) {
	return o.performanceTracker.ValidatorReward(validatorID, stakeAmount, epochStart, epochEnd)
}

func (o *SybilProtection) DelegatorReward(validatorID iotago.AccountID, delegatedAmount iotago.BaseToken, epochStart, epochEnd iotago.EpochIndex) (delegatorsReward iotago.Mana, actualEpochStart, actualEpochEnd iotago.EpochIndex, err error) {
	return o.performanceTracker.DelegatorReward(validatorID, delegatedAmount, epochStart, epochEnd)
}

func (o *SybilProtection) Import(reader io.ReadSeeker) error {
	return o.performanceTracker.Import(reader)
}

func (o *SybilProtection) Export(writer io.WriteSeeker, targetSlot iotago.SlotIndex) error {
	return o.performanceTracker.Export(writer, targetSlot)
}

func (o *SybilProtection) slotFinalized(slot iotago.SlotIndex) {
	o.mutex.Lock()
	defer o.mutex.Unlock()

	apiForSlot := o.apiProvider.APIForSlot(slot)
	timeProvider := apiForSlot.TimeProvider()
	epoch := timeProvider.EpochFromSlot(slot)

	// Only select new committee if the finalized slot is epochEndNearingThreshold slots from EpochEnd and the last
	// committed slot is earlier than (the last slot of the epoch - maxCommittableAge).
	// Otherwise, skip committee selection because it's too late and the committee has been reused.
	epochEndSlot := timeProvider.EpochEnd(epoch)
	if slot+apiForSlot.ProtocolParameters().EpochNearingThreshold() == epochEndSlot &&
		epochEndSlot > o.lastCommittedSlot+apiForSlot.ProtocolParameters().MaxCommittableAge() {
		newCommittee := o.selectNewCommittee(slot)
		o.events.CommitteeSelected.Trigger(newCommittee, epoch+1)
	}
}

// IsCandidateActive returns true if the given validator is currently active.
func (o *SybilProtection) IsCandidateActive(validatorID iotago.AccountID, epoch iotago.EpochIndex) bool {
	activeCandidates := o.performanceTracker.EligibleValidatorCandidates(epoch)

	return activeCandidates.Has(validatorID)
}

// EligibleValidators returns the currently known list of recently active validator candidates for the given epoch.
func (o *SybilProtection) EligibleValidators(epoch iotago.EpochIndex) (accounts.AccountsData, error) {
	candidates := o.performanceTracker.EligibleValidatorCandidates(epoch)
	validators := make(accounts.AccountsData, 0)

	if err := candidates.ForEach(func(candidate iotago.AccountID) error {
		accountData, exists, err := o.ledger.Account(candidate, o.lastCommittedSlot)
		if err != nil {
			return ierrors.Wrapf(err, "failed to load account data for candidate %s", candidate)
		}
		if !exists {
			return ierrors.Errorf("account of committee candidate does not exist: %s", candidate)
		}
		// if `End Epoch` is the current one or has passed, validator is no longer considered for validator selection
		if accountData.StakeEndEpoch <= epoch {
			return nil
		}
		validators = append(validators, accountData.Clone())

		return nil
	}); err != nil {
		return nil, ierrors.Wrapf(err, "failed to iterate over eligible validator candidates")
	}

	return validators, nil
}

// OrderedRegisteredCandidateValidatorsList returns the currently known list of registered validator candidates for the given epoch.
// TODO: should a method that returns apimodels be part of SybilProtection?
func (o *SybilProtection) OrderedRegisteredCandidateValidatorsList(epoch iotago.EpochIndex) ([]*apimodels.ValidatorResponse, error) {
	candidates := o.performanceTracker.ValidatorCandidates(epoch)
	activeCandidates := o.performanceTracker.EligibleValidatorCandidates(epoch)

	validatorResp := make([]*apimodels.ValidatorResponse, 0, candidates.Size())
	if err := candidates.ForEach(func(candidate iotago.AccountID) error {
		accountData, exists, err := o.ledger.Account(candidate, o.lastCommittedSlot)
		if err != nil {
			return ierrors.Wrapf(err, "failed to get account %s", candidate)
		}
		if !exists {
			return ierrors.Errorf("account of committee candidate does not exist: %s", candidate)
		}
		// if `End Epoch` is the current one or has passed, validator is no longer considered for validator selection
		if accountData.StakeEndEpoch <= epoch {
			return nil
		}
		active := activeCandidates.Has(candidate)
		validatorResp = append(validatorResp, &apimodels.ValidatorResponse{
			AccountID:                      accountData.ID,
			StakingEpochEnd:                accountData.StakeEndEpoch,
			PoolStake:                      accountData.ValidatorStake + accountData.DelegationStake,
			ValidatorStake:                 accountData.ValidatorStake,
			FixedCost:                      accountData.FixedCost,
			Active:                         active,
			LatestSupportedProtocolVersion: accountData.LatestSupportedProtocolVersionAndHash.Version,
			LatestSupportedProtocolHash:    accountData.LatestSupportedProtocolVersionAndHash.Hash,
		})

		return nil
	}); err != nil {
		return nil, ierrors.Wrapf(err, "failed to iterate over eligible validator candidates")
	}
	// sort candidates by stake
	sort.Slice(validatorResp, func(i, j int) bool {
		return validatorResp[i].ValidatorStake > validatorResp[j].ValidatorStake
	})

	return validatorResp, nil
}

func (o *SybilProtection) selectNewCommittee(slot iotago.SlotIndex) *account.Accounts {
	timeProvider := o.apiProvider.APIForSlot(slot).TimeProvider()
	currentEpoch := timeProvider.EpochFromSlot(slot)
	nextEpoch := currentEpoch + 1
	candidates := o.performanceTracker.EligibleValidatorCandidates(nextEpoch)

	weightedCandidates := account.NewAccounts()
	if err := candidates.ForEach(func(candidate iotago.AccountID) error {
		a, exists, err := o.ledger.Account(candidate, slot)
		if err != nil {
			return err
		}
		if !exists {
			return ierrors.Errorf("account of committee candidate does not exist: %s", candidate)
		}

		weightedCandidates.Set(candidate, &account.Pool{
			PoolStake:      a.ValidatorStake + a.DelegationStake,
			ValidatorStake: a.ValidatorStake,
			FixedCost:      a.FixedCost,
		})

		return nil
	}); err != nil {
		// TODO: panic?
		o.errHandler(err)
	}

	newCommittee, err := o.seatManager.RotateCommittee(nextEpoch, weightedCandidates)
	if err != nil {
		o.errHandler(ierrors.Wrap(err, "failed to rotate committee"))
	}

	o.performanceTracker.ClearCandidates()

	return newCommittee.Accounts()
}

// WithInitialCommittee registers the passed committee on a given slot.
// This is needed to generate Genesis snapshot with some initial committee.
func WithInitialCommittee(committee *account.Accounts) options.Option[SybilProtection] {
	return func(o *SybilProtection) {
		o.optsInitialCommittee = committee
	}
}

func WithSeatManagerProvider(seatManagerProvider module.Provider[*engine.Engine, seatmanager.SeatManager]) options.Option[SybilProtection] {
	return func(o *SybilProtection) {
		o.optsSeatManagerProvider = seatManagerProvider
	}
}<|MERGE_RESOLUTION|>--- conflicted
+++ resolved
@@ -75,29 +75,11 @@
 					// When the engine is triggered initialized, snapshot has been read or database has been initialized properly,
 					// so the committee should be available in the performance manager.
 					e.HookInitialized(func() {
-<<<<<<< HEAD
 						// Mark the committee for the last committed slot as active.
-						currentEpoch := e.CurrentAPI().TimeProvider().EpochFromSlot(e.Storage.Settings().LatestCommitment().Slot())
+						currentEpoch := e.CommittedAPI().TimeProvider().EpochFromSlot(e.Storage.Settings().LatestCommitment().Slot())
 						err := o.seatManager.InitializeCommittee(currentEpoch, e.Clock.Accepted().RelativeTime())
 						if err != nil {
 							panic(ierrors.Wrap(err, "error while initializing committee"))
-=======
-						// Make sure that the sybil protection knows about the committee of the current epoch
-						// (according to the latest committed slot), and potentially the next selected
-						// committee if we have one.
-
-						currentEpoch := e.LatestAPI().TimeProvider().EpochFromSlot(e.Storage.Settings().LatestCommitment().Slot())
-
-						committee, exists := o.performanceTracker.LoadCommitteeForEpoch(currentEpoch)
-						if !exists {
-							panic("failed to load committee for last finalized slot to initialize sybil protection")
-						}
-						o.seatManager.ImportCommittee(currentEpoch, committee)
-						fmt.Println("committee import", committee.TotalStake(), currentEpoch)
-						if nextCommittee, nextCommitteeExists := o.performanceTracker.LoadCommitteeForEpoch(currentEpoch + 1); nextCommitteeExists {
-							o.seatManager.ImportCommittee(currentEpoch+1, nextCommittee)
-							fmt.Println("next committee", nextCommittee.TotalStake(), currentEpoch+1)
->>>>>>> 1fbcc48c
 						}
 
 						o.TriggerInitialized()
