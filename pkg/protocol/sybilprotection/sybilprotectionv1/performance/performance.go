--- conflicted
+++ resolved
@@ -102,7 +102,12 @@
 		panic(errors.Wrapf(err, "failed to store pool stats for epoch %d", epoch))
 	}
 
-	rewardsTree := ads.NewMap[iotago.AccountID, PoolRewards](t.rewardsStorage(epoch))
+	rewardsTree := ads.NewMap[iotago.AccountID, *PoolRewards](t.rewardsStorage(epoch),
+		iotago.Identifier.Bytes,
+		iotago.IdentifierFromBytes,
+		(*PoolRewards).Bytes,
+		PoolRewardsFromBytes,
+	)
 
 	committee.ForEach(func(accountID iotago.AccountID, pool *account.Pool) bool {
 		intermediateFactors := make([]uint64, 0, epochEndSlot+1-epochStartSlot)
@@ -121,18 +126,7 @@
 			intermediateFactors = append(intermediateFactors, pf)
 		}
 
-<<<<<<< HEAD
 		rewardsTree.Set(accountID, &PoolRewards{
-=======
-		rewardsMap := ads.NewMap[iotago.AccountID, *PoolRewards](t.rewardsStorage(epoch),
-			iotago.Identifier.Bytes,
-			iotago.IdentifierFromBytes,
-			(*PoolRewards).Bytes,
-			PoolRewardsFromBytes,
-		)
-
-		rewardsMap.Set(accountID, &PoolRewards{
->>>>>>> 05a8a4cc
 			PoolStake:   pool.PoolStake,
 			PoolRewards: t.poolReward(epochEndSlot, committee.TotalValidatorStake(), committee.TotalStake(), pool.PoolStake, pool.ValidatorStake, pool.FixedCost, t.aggregatePerformanceFactors(intermediateFactors)),
 			FixedCost:   pool.FixedCost,
