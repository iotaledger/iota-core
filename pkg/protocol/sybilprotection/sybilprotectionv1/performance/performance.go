--- conflicted
+++ resolved
@@ -1,13 +1,10 @@
 package performance
 
 import (
-<<<<<<< HEAD
 	"math/bits"
 	"time"
 
 	"github.com/iotaledger/hive.go/ads"
-=======
->>>>>>> e4e8c805
 	"github.com/iotaledger/hive.go/ds"
 	"github.com/iotaledger/hive.go/ierrors"
 	"github.com/iotaledger/hive.go/kvstore"
@@ -26,13 +23,8 @@
 	poolStatsStore           *epochstore.Store[*model.PoolsStats]
 	committeeStore           *epochstore.Store[*account.Accounts]
 
-<<<<<<< HEAD
-	validatorSlotPerformanceFunc func(slot iotago.SlotIndex) *prunable.ValidatorSlotPerformance
-	latestAppliedEpoch           iotago.EpochIndex
-=======
 	performanceFactorsFunc func(slot iotago.SlotIndex) (*slotstore.Store[iotago.AccountID, uint64], error)
 	latestAppliedEpoch     iotago.EpochIndex
->>>>>>> e4e8c805
 
 	apiProvider api.Provider
 
@@ -43,41 +35,15 @@
 }
 
 func NewTracker(
-<<<<<<< HEAD
-	rewardsBaseStore kvstore.KVStore,
-	poolStatsStore kvstore.KVStore,
-	committeeStore kvstore.KVStore,
-	performanceFactorsFunc func(slot iotago.SlotIndex) *prunable.ValidatorSlotPerformance,
-=======
 	rewardsStorePerEpochFunc func(epoch iotago.EpochIndex) (kvstore.KVStore, error),
 	poolStatsStore *epochstore.Store[*model.PoolsStats],
 	committeeStore *epochstore.Store[*account.Accounts],
 	performanceFactorsFunc func(slot iotago.SlotIndex) (*slotstore.Store[iotago.AccountID, uint64], error),
->>>>>>> e4e8c805
 	latestAppliedEpoch iotago.EpochIndex,
 	apiProvider api.Provider,
 	errHandler func(error),
 ) *Tracker {
 	return &Tracker{
-<<<<<<< HEAD
-		rewardBaseStore: rewardsBaseStore,
-		poolStatsStore: kvstore.NewTypedStore(poolStatsStore,
-			iotago.EpochIndex.Bytes,
-			iotago.EpochIndexFromBytes,
-			(*PoolsStats).Bytes,
-			PoolsStatsFromBytes,
-		),
-		committeeStore: kvstore.NewTypedStore(committeeStore,
-			iotago.EpochIndex.Bytes,
-			iotago.EpochIndexFromBytes,
-			(*account.Accounts).Bytes,
-			account.AccountsFromBytes,
-		),
-		validatorSlotPerformanceFunc: performanceFactorsFunc,
-		latestAppliedEpoch:           latestAppliedEpoch,
-		apiProvider:                  apiProvider,
-		errHandler:                   errHandler,
-=======
 		rewardsStorePerEpochFunc: rewardsStorePerEpochFunc,
 		poolStatsStore:           poolStatsStore,
 		committeeStore:           committeeStore,
@@ -85,7 +51,6 @@
 		latestAppliedEpoch:       latestAppliedEpoch,
 		apiProvider:              apiProvider,
 		errHandler:               errHandler,
->>>>>>> e4e8c805
 	}
 }
 
@@ -105,7 +70,12 @@
 	t.performanceFactorsMutex.Lock()
 	defer t.performanceFactorsMutex.Unlock()
 
-<<<<<<< HEAD
+	performanceFactors, err := t.performanceFactorsFunc(block.ID().Index())
+	if err != nil {
+		t.errHandler(ierrors.Errorf("failed to load performance factor for slot %s", block.ID().Index()))
+		return
+	}
+	pf, err := performanceFactors.Load(block.ProtocolBlock().IssuerID)
 	isCommitteeMember, err := t.isCommitteeMember(block.ID().Index(), block.ProtocolBlock().IssuerID)
 	if err != nil {
 		t.errHandler(ierrors.Errorf("failed to check if account %s is committee member", block.ProtocolBlock().IssuerID))
@@ -121,14 +91,6 @@
 func (t *Tracker) trackCommitteeMemberPerformance(validationBlock *iotago.ValidationBlock, block *blocks.Block) {
 	validatorSlotPerformanceStore := t.validatorSlotPerformanceFunc(block.ID().Index())
 	validatorPerformance, err := validatorSlotPerformanceStore.Load(block.ProtocolBlock().IssuerID)
-=======
-	performanceFactors, err := t.performanceFactorsFunc(block.ID().Index())
-	if err != nil {
-		t.errHandler(ierrors.Errorf("failed to load performance factor for slot %s", block.ID().Index()))
-		return
-	}
-	pf, err := performanceFactors.Load(block.ProtocolBlock().IssuerID)
->>>>>>> e4e8c805
 	if err != nil {
 		t.errHandler(ierrors.Errorf("failed to load performance factor for account %s", block.ProtocolBlock().IssuerID))
 	}
@@ -183,13 +145,8 @@
 	epochStartSlot := timeProvider.EpochStart(epoch)
 	epochEndSlot := timeProvider.EpochEnd(epoch)
 
-<<<<<<< HEAD
 	profitMargin := t.calculateProfitMargin(committee.TotalValidatorStake(), committee.TotalStake(), epoch)
-	poolsStats := &PoolsStats{
-=======
-	profitMargin := calculateProfitMargin(committee.TotalValidatorStake(), committee.TotalStake())
 	poolsStats := &model.PoolsStats{
->>>>>>> e4e8c805
 		TotalStake:          committee.TotalStake(),
 		TotalValidatorStake: committee.TotalValidatorStake(),
 		ProfitMargin:        profitMargin,
@@ -207,16 +164,9 @@
 	committee.ForEach(func(accountID iotago.AccountID, pool *account.Pool) bool {
 		validatorPerformances := make([]*prunable.ValidatorPerformance, 0, epochEndSlot+1-epochStartSlot)
 		for slot := epochStartSlot; slot <= epochEndSlot; slot++ {
-<<<<<<< HEAD
-			performanceFactorStorage := t.validatorSlotPerformanceFunc(slot)
-			if performanceFactorStorage == nil {
-				validatorPerformances = append(validatorPerformances, &prunable.ValidatorPerformance{})
-
-=======
 			performanceFactorStorage, err := t.performanceFactorsFunc(slot)
 			if err != nil {
 				intermediateFactors = append(intermediateFactors, 0)
->>>>>>> e4e8c805
 				continue
 			}
 
@@ -228,15 +178,12 @@
 			validatorPerformances = append(validatorPerformances, validatorPerformance)
 		}
 
-<<<<<<< HEAD
 		poolReward, err := t.poolReward(epochEndSlot, committee.TotalValidatorStake(), committee.TotalStake(), pool.PoolStake, pool.ValidatorStake, pool.FixedCost, t.aggregatePerformanceFactors(validatorPerformances, epoch))
+
 		if err != nil {
 			panic(ierrors.Wrapf(err, "failed to calculate pool rewards for account %s", accountID))
 		}
-		if err = rewardsTree.Set(accountID, &PoolRewards{
-=======
 		if err := rewardsMap.Set(accountID, &model.PoolRewards{
->>>>>>> e4e8c805
 			PoolStake:   pool.PoolStake,
 			PoolRewards: poolReward,
 			FixedCost:   pool.FixedCost,
