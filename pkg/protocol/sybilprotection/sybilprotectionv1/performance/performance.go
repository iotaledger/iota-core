package performance

import (
	"math/bits"
	"time"

	"github.com/iotaledger/hive.go/ds"
	"github.com/iotaledger/hive.go/ds/shrinkingmap"
	"github.com/iotaledger/hive.go/ierrors"
	"github.com/iotaledger/hive.go/kvstore"
	"github.com/iotaledger/hive.go/runtime/syncutils"
	"github.com/iotaledger/iota-core/pkg/core/account"
	"github.com/iotaledger/iota-core/pkg/model"
	"github.com/iotaledger/iota-core/pkg/protocol/engine/blocks"
	"github.com/iotaledger/iota-core/pkg/storage/prunable/epochstore"
	"github.com/iotaledger/iota-core/pkg/storage/prunable/slotstore"
	iotago "github.com/iotaledger/iota.go/v4"
)

type Tracker struct {
	rewardsStorePerEpochFunc       func(epoch iotago.EpochIndex) (kvstore.KVStore, error)
	poolStatsStore                 *epochstore.Store[*model.PoolsStats]
	committeeStore                 *epochstore.Store[*account.Accounts]
	committeeCandidatesInEpochFunc func(epoch iotago.EpochIndex) (kvstore.KVStore, error)
	nextEpochCommitteeCandidates   *shrinkingmap.ShrinkingMap[iotago.AccountID, iotago.SlotIndex]
	validatorPerformancesFunc      func(slot iotago.SlotIndex) (*slotstore.Store[iotago.AccountID, *model.ValidatorPerformance], error)
	latestAppliedEpoch             iotago.EpochIndex

	apiProvider iotago.APIProvider

	errHandler func(error)

	performanceFactorsMutex syncutils.RWMutex
	mutex                   syncutils.RWMutex
}

func NewTracker(rewardsStorePerEpochFunc func(epoch iotago.EpochIndex) (kvstore.KVStore, error), poolStatsStore *epochstore.Store[*model.PoolsStats], committeeStore *epochstore.Store[*account.Accounts], committeeCandidatesInEpochFunc func(epoch iotago.EpochIndex) (kvstore.KVStore, error), validatorPerformancesFunc func(slot iotago.SlotIndex) (*slotstore.Store[iotago.AccountID, *model.ValidatorPerformance], error), latestAppliedEpoch iotago.EpochIndex, apiProvider iotago.APIProvider, errHandler func(error)) *Tracker {
	return &Tracker{
		nextEpochCommitteeCandidates:   shrinkingmap.New[iotago.AccountID, iotago.SlotIndex](),
		rewardsStorePerEpochFunc:       rewardsStorePerEpochFunc,
		poolStatsStore:                 poolStatsStore,
		committeeStore:                 committeeStore,
		committeeCandidatesInEpochFunc: committeeCandidatesInEpochFunc,
		validatorPerformancesFunc:      validatorPerformancesFunc,
		latestAppliedEpoch:             latestAppliedEpoch,
		apiProvider:                    apiProvider,
		errHandler:                     errHandler,
	}
}

func (t *Tracker) ClearCandidates() {
	// clean the candidate cache stored in memory to make room for candidates in the next epoch
	t.nextEpochCommitteeCandidates.Clear()
}

func (t *Tracker) TrackValidationBlock(block *blocks.Block) {
	t.mutex.Lock()
	defer t.mutex.Unlock()

	validatorBlock, isValidationBlock := block.ValidationBlock()
	if !isValidationBlock {
		return
	}

	t.performanceFactorsMutex.Lock()
	defer t.performanceFactorsMutex.Unlock()
	isCommitteeMember, err := t.isCommitteeMember(block.ID().Slot(), block.ProtocolBlock().IssuerID)
	if err != nil {
		panic(ierrors.Errorf("failed to check if account %s is committee member", block.ProtocolBlock().IssuerID))
	}

	if isCommitteeMember {
		t.trackCommitteeMemberPerformance(validatorBlock, block)
	}
}

func (t *Tracker) TrackCandidateBlock(block *blocks.Block) {
	t.mutex.Lock()
	defer t.mutex.Unlock()

	blockEpoch := t.apiProvider.APIForSlot(block.ID().Slot()).TimeProvider().EpochFromSlot(block.ID().Slot())

	if block.Payload().PayloadType() != iotago.PayloadCandidacyAnnouncement {
		return
	}

	var rollback bool
	t.nextEpochCommitteeCandidates.Compute(block.ProtocolBlock().IssuerID, func(currentValue iotago.SlotIndex, exists bool) iotago.SlotIndex {
		if !exists || currentValue > block.ID().Slot() {
			committeeCandidatesStore, err := t.committeeCandidatesInEpochFunc(blockEpoch)
			if err != nil {
				// TODO: panic when we switch to dPoS
				t.errHandler(ierrors.Wrapf(err, "error while retrieving candidate storage for epoch %d", blockEpoch))

				// rollback on error if entry did not exist before
				rollback = !exists

				return currentValue
			}

			err = committeeCandidatesStore.Set(block.ProtocolBlock().IssuerID[:], block.ID().Slot().MustBytes())
			if err != nil {
				// TODO: panic when we switch to dPoS
				t.errHandler(ierrors.Wrapf(err, "error while updating candidate activity for epoch %d", blockEpoch))

				// rollback on error if entry did not exist before
				rollback = !exists

				return currentValue
			}

			return block.ID().Slot()
		}

		return currentValue
	})

<<<<<<< HEAD
	// if there was an error when computing the value,
	// and it was the first entry for the given issuer, then remove the entry
	if rollback {
		t.nextEpochCommitteeCandidates.Delete(block.ProtocolBlock().IssuerID)
	}

}

func (t *Tracker) EligibleValidatorCandidates(epoch iotago.EpochIndex) ds.Set[iotago.AccountID] {
	t.mutex.RLock()
	defer t.mutex.RUnlock()

	return t.getValidatorCandidates(epoch)
=======
	return eligible

	// epochStart := t.apiProvider.APIForEpoch(epoch).TimeProvider().EpochStart(epoch)
	// registeredStore := t.registeredValidatorsFunc(epochStart)
	// eligible := ds.NewSet[iotago.AccountID]()
	// registeredStore.ForEach(func(accountID iotago.AccountID, a *prunable.RegisteredValidatorActivity) bool {
	//	if a.Active {
	//		eligible.Add(accountID)
	//	}
	//	return true
	// }
>>>>>>> 1fbcc48c
}

// ValidatorCandidates returns the registered validator candidates for the given epoch.
func (t *Tracker) ValidatorCandidates(epoch iotago.EpochIndex) ds.Set[iotago.AccountID] {
	t.mutex.RLock()
	defer t.mutex.RUnlock()

	return t.getValidatorCandidates(epoch)
}

func (t *Tracker) getValidatorCandidates(epoch iotago.EpochIndex) ds.Set[iotago.AccountID] {
	// we store candidates in the store for the epoch of their activity, but the passed argument points to the target epoch,
	// so it's necessary to subtract 1 epoch from the passed value
	candidateStore, err := t.committeeCandidatesInEpochFunc(epoch - 1)
	if err != nil {
		// TODO: panic or return an error?
		t.errHandler(ierrors.Wrapf(err, "error while retrieving candidates for epoch %d", epoch))

		return nil
	}

	candidates := ds.NewSet[iotago.AccountID]()
	err = candidateStore.IterateKeys(kvstore.EmptyPrefix, func(key kvstore.Key) bool {
		accountID, _, err := iotago.AccountIDFromBytes(key)
		if err != nil {
			t.errHandler(ierrors.Wrapf(err, "error while  for epoch %d", epoch))
			// TODO: panic or return an error?

			return false
		}

		candidates.Add(accountID)

		return true
	})
	if err != nil {
		// TODO: panic or return an error?

		t.errHandler(ierrors.Wrapf(err, "error while retrieving candidates for epoch %d", epoch))

		return nil
	}

	return candidates
}

func (t *Tracker) LoadCommitteeForEpoch(epoch iotago.EpochIndex) (committee *account.Accounts, exists bool) {
	c, err := t.committeeStore.Load(epoch)
	if err != nil {
		panic(ierrors.Wrapf(err, "failed to load committee for epoch %d", epoch))
	}

	if c == nil {
		return nil, false
	}

	return c, true
}

// ApplyEpoch calculates and stores pool stats and rewards for the given epoch.
func (t *Tracker) ApplyEpoch(epoch iotago.EpochIndex, committee *account.Accounts) error {
	t.mutex.Lock()
	defer t.mutex.Unlock()

	timeProvider := t.apiProvider.APIForEpoch(epoch).TimeProvider()
	epochStartSlot := timeProvider.EpochStart(epoch)
	epochEndSlot := timeProvider.EpochEnd(epoch)

	profitMargin, err := t.calculateProfitMargin(committee.TotalValidatorStake(), committee.TotalStake(), epoch)
	if err != nil {
		return ierrors.Wrapf(err, "failed to calculate profit margin for epoch %d", epoch)
	}

	poolsStats := &model.PoolsStats{
		TotalStake:          committee.TotalStake(),
		TotalValidatorStake: committee.TotalValidatorStake(),
		ProfitMargin:        profitMargin,
	}

	if err = t.poolStatsStore.Store(epoch, poolsStats); err != nil {
		panic(ierrors.Wrapf(err, "failed to store pool stats for epoch %d", epoch))
	}

	rewardsMap, err := t.rewardsMap(epoch)
	if err != nil {
		panic(ierrors.Wrapf(err, "failed to create rewards tree for epoch %d", epoch))
	}

	committee.ForEach(func(accountID iotago.AccountID, pool *account.Pool) bool {
		validatorPerformances := make([]*model.ValidatorPerformance, timeProvider.EpochDurationSlots())
		for slot := epochStartSlot; slot <= epochEndSlot; slot++ {
			validatorSlotPerformances, err := t.validatorPerformancesFunc(slot)
			if err != nil {
				validatorPerformances = append(validatorPerformances, nil)

				continue
			}

			validatorPerformance, err := validatorSlotPerformances.Load(accountID)
			if err != nil {
				panic(ierrors.Wrapf(err, "failed to load performance factor for account %s", accountID))
			}

			validatorPerformances = append(validatorPerformances, validatorPerformance)
		}
		pf := t.aggregatePerformanceFactors(validatorPerformances, epoch)
		if pf == 0 {
			// no rewards for this pool, we do not set pool rewards at all,
			// to differientiate between situation when poolReward == fixedCost (no reward for delegators)

			return true
		}

		poolReward, err := t.poolReward(
			epochEndSlot,
			committee.TotalValidatorStake(),
			committee.TotalStake(),
			pool.PoolStake,
			pool.ValidatorStake,
			pf,
		)
		if err != nil {
			panic(ierrors.Wrapf(err, "failed to calculate pool rewards for account %s", accountID))
		}
		if err = rewardsMap.Set(accountID, &model.PoolRewards{
			PoolStake:   pool.PoolStake,
			PoolRewards: poolReward,
			FixedCost:   pool.FixedCost,
		}); err != nil {
			panic(ierrors.Wrapf(err, "failed to set rewards for account %s", accountID))
		}

		return true
	})

	if err = rewardsMap.Commit(); err != nil {
		panic(ierrors.Wrapf(err, "failed to commit rewards for epoch %d", epoch))
	}

	t.latestAppliedEpoch = epoch

	return nil
}

// aggregatePerformanceFactors calculates epoch performance factor of a validator based on its performance in each slot by summing up all active subslots.
func (t *Tracker) aggregatePerformanceFactors(slotActivityVector []*model.ValidatorPerformance, epoch iotago.EpochIndex) uint64 {
	if len(slotActivityVector) == 0 {
		return 0
	}

	protoParamsForEpoch := t.apiProvider.APIForEpoch(epoch).ProtocolParameters()

	var epochPerformanceFactor uint64
	for _, pf := range slotActivityVector {
		// no activity in a slot
		if pf == nil {
			continue
		}
		// each one bit represents at least one block issued in that subslot,
		// we reward not only total number of blocks issued, but also regularity based on block timestamp
		slotPerformanceFactor := bits.OnesCount32(pf.SlotActivityVector)

		if pf.BlockIssuedCount > protoParamsForEpoch.ValidationBlocksPerSlot() {
			// we harshly punish validators that issue any blocks more than allowed

			return 0
		}

		epochPerformanceFactor += uint64(slotPerformanceFactor)
	}

	return epochPerformanceFactor >> uint64(protoParamsForEpoch.TimeProvider().SlotsPerEpochExponent())
}

func (t *Tracker) isCommitteeMember(slot iotago.SlotIndex, accountID iotago.AccountID) (bool, error) {
	epoch := t.apiProvider.APIForEpoch(t.latestAppliedEpoch).TimeProvider().EpochFromSlot(slot)
	committee, exists := t.LoadCommitteeForEpoch(epoch)
	if !exists {
		return false, ierrors.Errorf("committee for epoch %d not found", epoch)
	}

	return committee.Has(accountID), nil
}

// TODO: should errors in this method be only handled by the errHandler and not result in a panic or some more radical result?
func (t *Tracker) trackCommitteeMemberPerformance(validationBlock *iotago.ValidationBlock, block *blocks.Block) {
	validatorPerformances, err := t.validatorPerformancesFunc(block.ID().Slot())
	if err != nil {
		t.errHandler(ierrors.Errorf("failed to load performance factor for slot %s", block.ID().Slot()))

		return
	}

	validatorPerformance, err := validatorPerformances.Load(block.ProtocolBlock().IssuerID)
	if err != nil {
		t.errHandler(ierrors.Errorf("failed to load performance factor for account %s", block.ProtocolBlock().IssuerID))
	}
	// key not found
	if validatorPerformance == nil {
		validatorPerformance = model.NewValidatorPerformance()
	}

	// set bit at subslotIndex to 1 to indicate activity in that subslot
	validatorPerformance.SlotActivityVector = validatorPerformance.SlotActivityVector | (1 << t.subslotIndex(block.ID().Slot(), block.ProtocolBlock().IssuingTime))

	apiForSlot := t.apiProvider.APIForSlot(block.ID().Slot())
	// we restrict the number up to ValidatorBlocksPerSlot + 1 to know later if the validator issued more blocks than allowed and be able to punish for it
	// also it can fint into uint8
	if validatorPerformance.BlockIssuedCount < apiForSlot.ProtocolParameters().ValidationBlocksPerSlot()+1 {
		validatorPerformance.BlockIssuedCount++
	}
	validatorPerformance.HighestSupportedVersionAndHash = model.VersionAndHash{
		Version: validationBlock.HighestSupportedVersion,
		Hash:    validationBlock.ProtocolParametersHash,
	}
	if err = validatorPerformances.Store(block.ProtocolBlock().IssuerID, validatorPerformance); err != nil {
		t.errHandler(ierrors.Errorf("failed to store performance factor for account %s", block.ProtocolBlock().IssuerID))
	}
}

// subslotIndex returns the index for timestamp corresponding to subslot created dividing slot on validatorBlocksPerSlot equal parts.
func (t *Tracker) subslotIndex(slot iotago.SlotIndex, issuingTime time.Time) int {
	epochAPI := t.apiProvider.APIForEpoch(t.latestAppliedEpoch)
	valBlocksNum := epochAPI.ProtocolParameters().ValidationBlocksPerSlot()
	subslotDur := time.Duration(epochAPI.TimeProvider().SlotDurationSeconds()) * time.Second / time.Duration(valBlocksNum)
	slotStart := epochAPI.TimeProvider().SlotStartTime(slot)

	return int(issuingTime.Sub(slotStart) / subslotDur)
}<|MERGE_RESOLUTION|>--- conflicted
+++ resolved
@@ -115,7 +115,6 @@
 		return currentValue
 	})
 
-<<<<<<< HEAD
 	// if there was an error when computing the value,
 	// and it was the first entry for the given issuer, then remove the entry
 	if rollback {
@@ -129,19 +128,6 @@
 	defer t.mutex.RUnlock()
 
 	return t.getValidatorCandidates(epoch)
-=======
-	return eligible
-
-	// epochStart := t.apiProvider.APIForEpoch(epoch).TimeProvider().EpochStart(epoch)
-	// registeredStore := t.registeredValidatorsFunc(epochStart)
-	// eligible := ds.NewSet[iotago.AccountID]()
-	// registeredStore.ForEach(func(accountID iotago.AccountID, a *prunable.RegisteredValidatorActivity) bool {
-	//	if a.Active {
-	//		eligible.Add(accountID)
-	//	}
-	//	return true
-	// }
->>>>>>> 1fbcc48c
 }
 
 // ValidatorCandidates returns the registered validator candidates for the given epoch.
