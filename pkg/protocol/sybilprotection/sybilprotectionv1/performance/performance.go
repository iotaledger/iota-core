package performance

import (
	"math/bits"
	"time"

	"github.com/iotaledger/hive.go/ds"
	"github.com/iotaledger/hive.go/ierrors"
	"github.com/iotaledger/hive.go/kvstore"
	"github.com/iotaledger/hive.go/lo"
	"github.com/iotaledger/hive.go/runtime/syncutils"
	"github.com/iotaledger/iota-core/pkg/core/account"
	"github.com/iotaledger/iota-core/pkg/model"
	"github.com/iotaledger/iota-core/pkg/protocol/engine/blocks"
	"github.com/iotaledger/iota-core/pkg/storage/prunable/epochstore"
	"github.com/iotaledger/iota-core/pkg/storage/prunable/slotstore"
	iotago "github.com/iotaledger/iota.go/v4"
	"github.com/iotaledger/iota.go/v4/api"
)

type Tracker struct {
	rewardsStorePerEpochFunc func(epoch iotago.EpochIndex) (kvstore.KVStore, error)
	poolStatsStore           *epochstore.Store[*model.PoolsStats]
	committeeStore           *epochstore.Store[*account.Accounts]

	validatorPerformancesFunc func(slot iotago.SlotIndex) (*slotstore.Store[iotago.AccountID, *model.ValidatorPerformance], error)
<<<<<<< HEAD
	latestPrunedEpoch         func() (iotago.EpochIndex, bool)
=======
>>>>>>> 57a2745d
	latestAppliedEpoch        iotago.EpochIndex

	apiProvider api.Provider

	errHandler func(error)

	performanceFactorsMutex syncutils.RWMutex
	mutex                   syncutils.RWMutex
}

func NewTracker(
	rewardsStorePerEpochFunc func(epoch iotago.EpochIndex) (kvstore.KVStore, error),
	poolStatsStore *epochstore.Store[*model.PoolsStats],
	committeeStore *epochstore.Store[*account.Accounts],
	validatorPerformancesFunc func(slot iotago.SlotIndex) (*slotstore.Store[iotago.AccountID, *model.ValidatorPerformance], error),
<<<<<<< HEAD
	latestPrunedEpoch func() (iotago.EpochIndex, bool),
=======
>>>>>>> 57a2745d
	latestAppliedEpoch iotago.EpochIndex,
	apiProvider api.Provider,
	errHandler func(error),
) *Tracker {
	return &Tracker{
		rewardsStorePerEpochFunc:  rewardsStorePerEpochFunc,
		poolStatsStore:            poolStatsStore,
		committeeStore:            committeeStore,
		validatorPerformancesFunc: validatorPerformancesFunc,
<<<<<<< HEAD
		latestPrunedEpoch:         latestPrunedEpoch,
=======
>>>>>>> 57a2745d
		latestAppliedEpoch:        latestAppliedEpoch,
		apiProvider:               apiProvider,
		errHandler:                errHandler,
	}
}

func (t *Tracker) RegisterCommittee(epoch iotago.EpochIndex, committee *account.Accounts) error {
	return t.committeeStore.Store(epoch, committee)
}

func (t *Tracker) TrackValidationBlock(block *blocks.Block) {
	validatorBlock, isValidationBlock := block.ValidationBlock()
	if !isValidationBlock {
		return
	}

	t.mutex.Lock()
	defer t.mutex.Unlock()

	t.performanceFactorsMutex.Lock()
	defer t.performanceFactorsMutex.Unlock()
	isCommitteeMember, err := t.isCommitteeMember(block.ID().Index(), block.ProtocolBlock().IssuerID)
	if err != nil {
		t.errHandler(ierrors.Errorf("failed to check if account %s is committee member", block.ProtocolBlock().IssuerID))

		return
	}

	if isCommitteeMember {
		t.trackCommitteeMemberPerformance(validatorBlock, block)
	}
}
<<<<<<< HEAD

func (t *Tracker) EligibleValidatorCandidates(epoch iotago.EpochIndex) ds.Set[iotago.AccountID] {
	// TODO: to be implemented for 1.1, for now we just pick previous committee

	eligible := ds.NewSet[iotago.AccountID]()

	lo.PanicOnErr(t.committeeStore.Load(epoch - 1)).ForEach(func(accountID iotago.AccountID, _ *account.Pool) bool {
		eligible.Add(accountID)

		return true
	})

	return eligible

	//epochStart := t.apiProvider.APIForEpoch(epoch).TimeProvider().EpochStart(epoch)
	//registeredStore := t.registeredValidatorsFunc(epochStart)
	//eligible := ds.NewSet[iotago.AccountID]()
	//registeredStore.ForEach(func(accountID iotago.AccountID, a *prunable.RegisteredValidatorActivity) bool {
	//	if a.Active {
	//		eligible.Add(accountID)
	//	}
	//	return true
	//}
}

=======

func (t *Tracker) EligibleValidatorCandidates(_ iotago.EpochIndex) ds.Set[iotago.AccountID] {
	// TODO: to be implemented for 1.1
	//epochStart := t.apiProvider.APIForEpoch(epoch).TimeProvider().EpochStart(epoch)
	//registeredStore := t.registeredValidatorsFunc(epochStart)
	//eligible := ds.NewSet[iotago.AccountID]()
	//registeredStore.ForEach(func(accountID iotago.AccountID, a *prunable.RegisteredValidatorActivity) bool {
	//	if a.Active {
	//		eligible.Add(accountID)
	//	}
	//	return true
	//}

	return nil
}

>>>>>>> 57a2745d
// ValidatorCandidates returns the registered validator candidates for the given epoch.
func (t *Tracker) ValidatorCandidates(_ iotago.EpochIndex) ds.Set[iotago.AccountID] {
	// TODO: we should choose candidates we tracked performance for no matter if they were active

	return ds.NewSet[iotago.AccountID]()
}

func (t *Tracker) LoadCommitteeForEpoch(epoch iotago.EpochIndex) (committee *account.Accounts, exists bool) {
	c, err := t.committeeStore.Load(epoch)
	if err != nil {
		panic(ierrors.Wrapf(err, "failed to load committee for epoch %d", epoch))
<<<<<<< HEAD
	}
	if c == nil {
		return nil, false
	}
=======
	}
	if c == nil {
		return nil, false
	}
>>>>>>> 57a2745d

	return c, true
}

// ApplyEpoch calculates and stores pool stats and rewards for the given epoch.
<<<<<<< HEAD
func (t *Tracker) ApplyEpoch(epoch iotago.EpochIndex, committee *account.Accounts) {
=======
func (t *Tracker) ApplyEpoch(epoch iotago.EpochIndex, committee *account.Accounts) error {
>>>>>>> 57a2745d
	t.mutex.Lock()
	defer t.mutex.Unlock()

	timeProvider := t.apiProvider.APIForEpoch(epoch).TimeProvider()
	epochStartSlot := timeProvider.EpochStart(epoch)
	epochEndSlot := timeProvider.EpochEnd(epoch)

	profitMargin, err := t.calculateProfitMargin(committee.TotalValidatorStake(), committee.TotalStake(), epoch)
	if err != nil {
<<<<<<< HEAD
		panic(ierrors.Wrapf(err, "failed to calculate profit margin for epoch %d", epoch))
=======
		return ierrors.Wrapf(err, "failed to calculate profit margin for epoch %d", epoch)
>>>>>>> 57a2745d
	}

	poolsStats := &model.PoolsStats{
		TotalStake:          committee.TotalStake(),
		TotalValidatorStake: committee.TotalValidatorStake(),
		ProfitMargin:        profitMargin,
	}

	if err = t.poolStatsStore.Store(epoch, poolsStats); err != nil {
		panic(ierrors.Wrapf(err, "failed to store pool stats for epoch %d", epoch))
	}

	rewardsMap, err := t.rewardsMap(epoch)
	if err != nil {
		panic(ierrors.Wrapf(err, "failed to create rewards tree for epoch %d", epoch))
	}

	committee.ForEach(func(accountID iotago.AccountID, pool *account.Pool) bool {
<<<<<<< HEAD
		validatorPerformances := make([]*model.ValidatorPerformance, 0, epochEndSlot+1-epochStartSlot)
=======
		validatorPerformances := make([]*model.ValidatorPerformance, timeProvider.EpochDurationSlots())
>>>>>>> 57a2745d
		for slot := epochStartSlot; slot <= epochEndSlot; slot++ {
			validatorSlotPerformances, err := t.validatorPerformancesFunc(slot)
			if err != nil {
				validatorPerformances = append(validatorPerformances, nil)

				continue
			}

			validatorPerformance, err := validatorSlotPerformances.Load(accountID)
			if err != nil {
				panic(ierrors.Wrapf(err, "failed to load performance factor for account %s", accountID))
			}

			validatorPerformances = append(validatorPerformances, validatorPerformance)
<<<<<<< HEAD
=======
		}
		pf := t.aggregatePerformanceFactors(validatorPerformances, epoch)
		if pf == 0 {
			// no rewards for this pool, we do not set pool rewards at all,
			// to differientiate between situation when poolReward == fixedCost (no reward for delegators)

			return true
>>>>>>> 57a2745d
		}
		pf := t.aggregatePerformanceFactors(validatorPerformances, epoch)
		if pf == 0 {
			// no rewards for this pool, we do not set pool rewards at all,
			// to differientiate between situation when poolReward == fixedCost (no reward for delegators)

<<<<<<< HEAD
			return true
		}
		poolReward, err := t.poolReward(epochEndSlot, committee.TotalValidatorStake(), committee.TotalStake(), pool.PoolStake, pool.ValidatorStake, pool.FixedCost, pf)
		if err != nil {
			panic(ierrors.Wrapf(err, "failed to calculate pool rewards for account %s", accountID))
		}
		if err := rewardsMap.Set(accountID, &model.PoolRewards{
=======
		poolReward, err := t.poolReward(
			epochEndSlot,
			committee.TotalValidatorStake(),
			committee.TotalStake(),
			pool.PoolStake,
			pool.ValidatorStake,
			pool.FixedCost,
			pf,
		)
		if err != nil {
			panic(ierrors.Wrapf(err, "failed to calculate pool rewards for account %s", accountID))
		}
		if err = rewardsMap.Set(accountID, &model.PoolRewards{
>>>>>>> 57a2745d
			PoolStake:   pool.PoolStake,
			PoolRewards: poolReward,
			FixedCost:   pool.FixedCost,
		}); err != nil {
			panic(ierrors.Wrapf(err, "failed to set rewards for account %s", accountID))
		}

		return true
	})

	if err = rewardsMap.Commit(); err != nil {
		panic(ierrors.Wrapf(err, "failed to commit rewards for epoch %d", epoch))
	}

	t.latestAppliedEpoch = epoch

	return nil
}

// aggregatePerformanceFactors calculates epoch performance factor of a validator based on its performance in each slot by summing up all active subslots.
func (t *Tracker) aggregatePerformanceFactors(slotActivityVector []*model.ValidatorPerformance, epoch iotago.EpochIndex) uint64 {
	if len(slotActivityVector) == 0 {
		return 0
	}
<<<<<<< HEAD

	var epochPerformanceFactor uint64
	for _, pf := range slotActivityVector {
		// no activity in a slot
		if pf == nil {
			continue
		}
		// each one bit represents at least one block issued in that subslot,
		// we reward not only total number of blocks issued, but also regularity based on block timestamp
		slotPerformanceFactor := bits.OnesCount32(pf.SlotActivityVector)

=======

	var epochPerformanceFactor uint64
	for _, pf := range slotActivityVector {
		// no activity in a slot
		if pf == nil {
			continue
		}
		// each one bit represents at least one block issued in that subslot,
		// we reward not only total number of blocks issued, but also regularity based on block timestamp
		slotPerformanceFactor := bits.OnesCount32(pf.SlotActivityVector)

>>>>>>> 57a2745d
		if pf.BlockIssuedCount > t.apiProvider.APIForEpoch(epoch).ProtocolParameters().RewardsParameters().ValidatorBlocksPerSlot {
			// we harshly punish validators that issue any blocks more than allowed

			return 0
		}
<<<<<<< HEAD
		epochPerformanceFactor += uint64(slotPerformanceFactor)
	}

	return epochPerformanceFactor >> uint64(t.apiProvider.CurrentAPI().ProtocolParameters().TimeProvider().SlotsPerEpochExponent())
=======

		epochPerformanceFactor += uint64(slotPerformanceFactor)
	}

	return epochPerformanceFactor >> uint64(t.apiProvider.CurrentAPI().ProtocolParameters().SlotsPerEpochExponent())
>>>>>>> 57a2745d
}

func (t *Tracker) isCommitteeMember(slot iotago.SlotIndex, accountID iotago.AccountID) (bool, error) {
	epoch := t.apiProvider.APIForEpoch(t.latestAppliedEpoch).TimeProvider().EpochFromSlot(slot)
	committee, exists := t.LoadCommitteeForEpoch(epoch)
	if !exists {
		return false, ierrors.Errorf("committee for epoch %d not found", epoch)
	}

	return committee.Has(accountID), nil
}

func (t *Tracker) trackCommitteeMemberPerformance(validationBlock *iotago.ValidationBlock, block *blocks.Block) {
	validatorPerformances, err := t.validatorPerformancesFunc(block.ID().Index())
	if err != nil {
		t.errHandler(ierrors.Errorf("failed to load performance factor for slot %s", block.ID().Index()))
<<<<<<< HEAD
		return
	}
=======

		return
	}

>>>>>>> 57a2745d
	validatorPerformance, err := validatorPerformances.Load(block.ProtocolBlock().IssuerID)
	if err != nil {
		t.errHandler(ierrors.Errorf("failed to load performance factor for account %s", block.ProtocolBlock().IssuerID))
	}
	// key not found
	if validatorPerformance == nil {
		validatorPerformance = model.NewValidatorPerformance()
<<<<<<< HEAD
	}
	updatedPerformance := t.updateSlotPerformanceBitMap(validatorPerformance, block.ID().Index(), block.ProtocolBlock().IssuingTime)
	if updatedPerformance.BlockIssuedCount == t.apiProvider.APIForSlot(block.ID().Index()).ProtocolParameters().RewardsParameters().ValidatorBlocksPerSlot {
		// no need to store larger number and we can fit into uint8
		updatedPerformance.BlockIssuedCount = t.apiProvider.APIForSlot(block.ID().Index()).ProtocolParameters().RewardsParameters().ValidatorBlocksPerSlot + 1
	} else {
		updatedPerformance.BlockIssuedCount++
	}
	updatedPerformance.HighestSupportedVersionAndHash = model.VersionAndHash{
		Version: validationBlock.HighestSupportedVersion,
		Hash:    validationBlock.ProtocolParametersHash,
	}
	err = validatorPerformances.Store(block.ProtocolBlock().IssuerID, updatedPerformance)
	if err != nil {
		t.errHandler(ierrors.Errorf("failed to store performance factor for account %s", block.ProtocolBlock().IssuerID))
	}
}

func (t *Tracker) updateSlotPerformanceBitMap(pf *model.ValidatorPerformance, slotIndex iotago.SlotIndex, issuingTime time.Time) *model.ValidatorPerformance {
	if pf == nil {
		return pf
	}

	// set bit at subslotIndex to 1 to indicate activity in that subslot
	pf.SlotActivityVector = pf.SlotActivityVector | (1 << t.subslotIndex(slotIndex, issuingTime))

	return pf
=======
	}

	// set bit at subslotIndex to 1 to indicate activity in that subslot
	validatorPerformance.SlotActivityVector = validatorPerformance.SlotActivityVector | (1 << t.subslotIndex(block.ID().Index(), block.ProtocolBlock().IssuingTime))

	apiForSlot := t.apiProvider.APIForSlot(block.ID().Index())
	// we restrict the number up to ValidatorBlocksPerSlot + 1 to know later if the validator issued more blocks than allowed and be able to punish for it
	// also it can fint into uint8
	if validatorPerformance.BlockIssuedCount < apiForSlot.ProtocolParameters().RewardsParameters().ValidatorBlocksPerSlot+1 {
		validatorPerformance.BlockIssuedCount++
	}
	validatorPerformance.HighestSupportedVersionAndHash = model.VersionAndHash{
		Version: validationBlock.HighestSupportedVersion,
		Hash:    validationBlock.ProtocolParametersHash,
	}
	if err = validatorPerformances.Store(block.ProtocolBlock().IssuerID, validatorPerformance); err != nil {
		t.errHandler(ierrors.Errorf("failed to store performance factor for account %s", block.ProtocolBlock().IssuerID))
	}
>>>>>>> 57a2745d
}

// subslotIndex returns the index for timestamp corresponding to subslot created dividing slot on validatorBlocksPerSlot equal parts.
func (t *Tracker) subslotIndex(slot iotago.SlotIndex, issuingTime time.Time) int {
<<<<<<< HEAD
	valBlocksNum := t.apiProvider.APIForEpoch(t.latestAppliedEpoch).ProtocolParameters().RewardsParameters().ValidatorBlocksPerSlot
	subslotDur := time.Duration(t.apiProvider.APIForEpoch(t.latestAppliedEpoch).TimeProvider().SlotDurationSeconds()) * time.Second / time.Duration(valBlocksNum)
	slotStart := t.apiProvider.APIForEpoch(t.latestAppliedEpoch).TimeProvider().SlotStartTime(slot)
=======
	epochAPI := t.apiProvider.APIForEpoch(t.latestAppliedEpoch)
	valBlocksNum := epochAPI.ProtocolParameters().RewardsParameters().ValidatorBlocksPerSlot
	subslotDur := time.Duration(epochAPI.TimeProvider().SlotDurationSeconds()) * time.Second / time.Duration(valBlocksNum)
	slotStart := epochAPI.TimeProvider().SlotStartTime(slot)
>>>>>>> 57a2745d

	return int(issuingTime.Sub(slotStart) / subslotDur)
}<|MERGE_RESOLUTION|>--- conflicted
+++ resolved
@@ -24,10 +24,6 @@
 	committeeStore           *epochstore.Store[*account.Accounts]
 
 	validatorPerformancesFunc func(slot iotago.SlotIndex) (*slotstore.Store[iotago.AccountID, *model.ValidatorPerformance], error)
-<<<<<<< HEAD
-	latestPrunedEpoch         func() (iotago.EpochIndex, bool)
-=======
->>>>>>> 57a2745d
 	latestAppliedEpoch        iotago.EpochIndex
 
 	apiProvider api.Provider
@@ -43,10 +39,6 @@
 	poolStatsStore *epochstore.Store[*model.PoolsStats],
 	committeeStore *epochstore.Store[*account.Accounts],
 	validatorPerformancesFunc func(slot iotago.SlotIndex) (*slotstore.Store[iotago.AccountID, *model.ValidatorPerformance], error),
-<<<<<<< HEAD
-	latestPrunedEpoch func() (iotago.EpochIndex, bool),
-=======
->>>>>>> 57a2745d
 	latestAppliedEpoch iotago.EpochIndex,
 	apiProvider api.Provider,
 	errHandler func(error),
@@ -56,10 +48,6 @@
 		poolStatsStore:            poolStatsStore,
 		committeeStore:            committeeStore,
 		validatorPerformancesFunc: validatorPerformancesFunc,
-<<<<<<< HEAD
-		latestPrunedEpoch:         latestPrunedEpoch,
-=======
->>>>>>> 57a2745d
 		latestAppliedEpoch:        latestAppliedEpoch,
 		apiProvider:               apiProvider,
 		errHandler:                errHandler,
@@ -92,7 +80,6 @@
 		t.trackCommitteeMemberPerformance(validatorBlock, block)
 	}
 }
-<<<<<<< HEAD
 
 func (t *Tracker) EligibleValidatorCandidates(epoch iotago.EpochIndex) ds.Set[iotago.AccountID] {
 	// TODO: to be implemented for 1.1, for now we just pick previous committee
@@ -118,24 +105,6 @@
 	//}
 }
 
-=======
-
-func (t *Tracker) EligibleValidatorCandidates(_ iotago.EpochIndex) ds.Set[iotago.AccountID] {
-	// TODO: to be implemented for 1.1
-	//epochStart := t.apiProvider.APIForEpoch(epoch).TimeProvider().EpochStart(epoch)
-	//registeredStore := t.registeredValidatorsFunc(epochStart)
-	//eligible := ds.NewSet[iotago.AccountID]()
-	//registeredStore.ForEach(func(accountID iotago.AccountID, a *prunable.RegisteredValidatorActivity) bool {
-	//	if a.Active {
-	//		eligible.Add(accountID)
-	//	}
-	//	return true
-	//}
-
-	return nil
-}
-
->>>>>>> 57a2745d
 // ValidatorCandidates returns the registered validator candidates for the given epoch.
 func (t *Tracker) ValidatorCandidates(_ iotago.EpochIndex) ds.Set[iotago.AccountID] {
 	// TODO: we should choose candidates we tracked performance for no matter if they were active
@@ -147,27 +116,16 @@
 	c, err := t.committeeStore.Load(epoch)
 	if err != nil {
 		panic(ierrors.Wrapf(err, "failed to load committee for epoch %d", epoch))
-<<<<<<< HEAD
 	}
 	if c == nil {
 		return nil, false
 	}
-=======
-	}
-	if c == nil {
-		return nil, false
-	}
->>>>>>> 57a2745d
 
 	return c, true
 }
 
 // ApplyEpoch calculates and stores pool stats and rewards for the given epoch.
-<<<<<<< HEAD
-func (t *Tracker) ApplyEpoch(epoch iotago.EpochIndex, committee *account.Accounts) {
-=======
 func (t *Tracker) ApplyEpoch(epoch iotago.EpochIndex, committee *account.Accounts) error {
->>>>>>> 57a2745d
 	t.mutex.Lock()
 	defer t.mutex.Unlock()
 
@@ -177,11 +135,7 @@
 
 	profitMargin, err := t.calculateProfitMargin(committee.TotalValidatorStake(), committee.TotalStake(), epoch)
 	if err != nil {
-<<<<<<< HEAD
-		panic(ierrors.Wrapf(err, "failed to calculate profit margin for epoch %d", epoch))
-=======
 		return ierrors.Wrapf(err, "failed to calculate profit margin for epoch %d", epoch)
->>>>>>> 57a2745d
 	}
 
 	poolsStats := &model.PoolsStats{
@@ -200,11 +154,7 @@
 	}
 
 	committee.ForEach(func(accountID iotago.AccountID, pool *account.Pool) bool {
-<<<<<<< HEAD
-		validatorPerformances := make([]*model.ValidatorPerformance, 0, epochEndSlot+1-epochStartSlot)
-=======
 		validatorPerformances := make([]*model.ValidatorPerformance, timeProvider.EpochDurationSlots())
->>>>>>> 57a2745d
 		for slot := epochStartSlot; slot <= epochEndSlot; slot++ {
 			validatorSlotPerformances, err := t.validatorPerformancesFunc(slot)
 			if err != nil {
@@ -219,8 +169,6 @@
 			}
 
 			validatorPerformances = append(validatorPerformances, validatorPerformance)
-<<<<<<< HEAD
-=======
 		}
 		pf := t.aggregatePerformanceFactors(validatorPerformances, epoch)
 		if pf == 0 {
@@ -228,22 +176,8 @@
 			// to differientiate between situation when poolReward == fixedCost (no reward for delegators)
 
 			return true
->>>>>>> 57a2745d
-		}
-		pf := t.aggregatePerformanceFactors(validatorPerformances, epoch)
-		if pf == 0 {
-			// no rewards for this pool, we do not set pool rewards at all,
-			// to differientiate between situation when poolReward == fixedCost (no reward for delegators)
-
-<<<<<<< HEAD
-			return true
-		}
-		poolReward, err := t.poolReward(epochEndSlot, committee.TotalValidatorStake(), committee.TotalStake(), pool.PoolStake, pool.ValidatorStake, pool.FixedCost, pf)
-		if err != nil {
-			panic(ierrors.Wrapf(err, "failed to calculate pool rewards for account %s", accountID))
-		}
-		if err := rewardsMap.Set(accountID, &model.PoolRewards{
-=======
+		}
+
 		poolReward, err := t.poolReward(
 			epochEndSlot,
 			committee.TotalValidatorStake(),
@@ -257,7 +191,6 @@
 			panic(ierrors.Wrapf(err, "failed to calculate pool rewards for account %s", accountID))
 		}
 		if err = rewardsMap.Set(accountID, &model.PoolRewards{
->>>>>>> 57a2745d
 			PoolStake:   pool.PoolStake,
 			PoolRewards: poolReward,
 			FixedCost:   pool.FixedCost,
@@ -282,7 +215,6 @@
 	if len(slotActivityVector) == 0 {
 		return 0
 	}
-<<<<<<< HEAD
 
 	var epochPerformanceFactor uint64
 	for _, pf := range slotActivityVector {
@@ -294,36 +226,16 @@
 		// we reward not only total number of blocks issued, but also regularity based on block timestamp
 		slotPerformanceFactor := bits.OnesCount32(pf.SlotActivityVector)
 
-=======
-
-	var epochPerformanceFactor uint64
-	for _, pf := range slotActivityVector {
-		// no activity in a slot
-		if pf == nil {
-			continue
-		}
-		// each one bit represents at least one block issued in that subslot,
-		// we reward not only total number of blocks issued, but also regularity based on block timestamp
-		slotPerformanceFactor := bits.OnesCount32(pf.SlotActivityVector)
-
->>>>>>> 57a2745d
 		if pf.BlockIssuedCount > t.apiProvider.APIForEpoch(epoch).ProtocolParameters().RewardsParameters().ValidatorBlocksPerSlot {
 			// we harshly punish validators that issue any blocks more than allowed
 
 			return 0
 		}
-<<<<<<< HEAD
+
 		epochPerformanceFactor += uint64(slotPerformanceFactor)
 	}
 
 	return epochPerformanceFactor >> uint64(t.apiProvider.CurrentAPI().ProtocolParameters().TimeProvider().SlotsPerEpochExponent())
-=======
-
-		epochPerformanceFactor += uint64(slotPerformanceFactor)
-	}
-
-	return epochPerformanceFactor >> uint64(t.apiProvider.CurrentAPI().ProtocolParameters().SlotsPerEpochExponent())
->>>>>>> 57a2745d
 }
 
 func (t *Tracker) isCommitteeMember(slot iotago.SlotIndex, accountID iotago.AccountID) (bool, error) {
@@ -340,15 +252,10 @@
 	validatorPerformances, err := t.validatorPerformancesFunc(block.ID().Index())
 	if err != nil {
 		t.errHandler(ierrors.Errorf("failed to load performance factor for slot %s", block.ID().Index()))
-<<<<<<< HEAD
+
 		return
 	}
-=======
-
-		return
-	}
-
->>>>>>> 57a2745d
+
 	validatorPerformance, err := validatorPerformances.Load(block.ProtocolBlock().IssuerID)
 	if err != nil {
 		t.errHandler(ierrors.Errorf("failed to load performance factor for account %s", block.ProtocolBlock().IssuerID))
@@ -356,35 +263,6 @@
 	// key not found
 	if validatorPerformance == nil {
 		validatorPerformance = model.NewValidatorPerformance()
-<<<<<<< HEAD
-	}
-	updatedPerformance := t.updateSlotPerformanceBitMap(validatorPerformance, block.ID().Index(), block.ProtocolBlock().IssuingTime)
-	if updatedPerformance.BlockIssuedCount == t.apiProvider.APIForSlot(block.ID().Index()).ProtocolParameters().RewardsParameters().ValidatorBlocksPerSlot {
-		// no need to store larger number and we can fit into uint8
-		updatedPerformance.BlockIssuedCount = t.apiProvider.APIForSlot(block.ID().Index()).ProtocolParameters().RewardsParameters().ValidatorBlocksPerSlot + 1
-	} else {
-		updatedPerformance.BlockIssuedCount++
-	}
-	updatedPerformance.HighestSupportedVersionAndHash = model.VersionAndHash{
-		Version: validationBlock.HighestSupportedVersion,
-		Hash:    validationBlock.ProtocolParametersHash,
-	}
-	err = validatorPerformances.Store(block.ProtocolBlock().IssuerID, updatedPerformance)
-	if err != nil {
-		t.errHandler(ierrors.Errorf("failed to store performance factor for account %s", block.ProtocolBlock().IssuerID))
-	}
-}
-
-func (t *Tracker) updateSlotPerformanceBitMap(pf *model.ValidatorPerformance, slotIndex iotago.SlotIndex, issuingTime time.Time) *model.ValidatorPerformance {
-	if pf == nil {
-		return pf
-	}
-
-	// set bit at subslotIndex to 1 to indicate activity in that subslot
-	pf.SlotActivityVector = pf.SlotActivityVector | (1 << t.subslotIndex(slotIndex, issuingTime))
-
-	return pf
-=======
 	}
 
 	// set bit at subslotIndex to 1 to indicate activity in that subslot
@@ -403,21 +281,14 @@
 	if err = validatorPerformances.Store(block.ProtocolBlock().IssuerID, validatorPerformance); err != nil {
 		t.errHandler(ierrors.Errorf("failed to store performance factor for account %s", block.ProtocolBlock().IssuerID))
 	}
->>>>>>> 57a2745d
 }
 
 // subslotIndex returns the index for timestamp corresponding to subslot created dividing slot on validatorBlocksPerSlot equal parts.
 func (t *Tracker) subslotIndex(slot iotago.SlotIndex, issuingTime time.Time) int {
-<<<<<<< HEAD
-	valBlocksNum := t.apiProvider.APIForEpoch(t.latestAppliedEpoch).ProtocolParameters().RewardsParameters().ValidatorBlocksPerSlot
-	subslotDur := time.Duration(t.apiProvider.APIForEpoch(t.latestAppliedEpoch).TimeProvider().SlotDurationSeconds()) * time.Second / time.Duration(valBlocksNum)
-	slotStart := t.apiProvider.APIForEpoch(t.latestAppliedEpoch).TimeProvider().SlotStartTime(slot)
-=======
 	epochAPI := t.apiProvider.APIForEpoch(t.latestAppliedEpoch)
 	valBlocksNum := epochAPI.ProtocolParameters().RewardsParameters().ValidatorBlocksPerSlot
 	subslotDur := time.Duration(epochAPI.TimeProvider().SlotDurationSeconds()) * time.Second / time.Duration(valBlocksNum)
 	slotStart := epochAPI.TimeProvider().SlotStartTime(slot)
->>>>>>> 57a2745d
 
 	return int(issuingTime.Sub(slotStart) / subslotDur)
 }